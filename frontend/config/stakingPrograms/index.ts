import { Contract as MulticallContract } from 'ethers-multicall';

<<<<<<< HEAD
import { STAKING_PROGRAM_IDS, StakingProgramId } from '@/constants';
import { AgentType } from '@/enums/Agent';
import { EvmChainId } from '@/enums/Chain';
=======
import { AgentType, EvmChainId, EvmChainIdMap } from '@/constants';
>>>>>>> fb8de26a
import { Address } from '@/types';

import { MechType } from '../mechs';
import { BASE_STAKING_PROGRAMS } from './base';
import { GNOSIS_STAKING_PROGRAMS } from './gnosis';
import { MODE_STAKING_PROGRAMS } from './mode';
import { OPTIMISM_STAKING_PROGRAMS } from './optimism';

/**
 * Single non-chain specific staking program configuration
 */
export type StakingProgramConfig = {
  chainId: EvmChainId;
  deprecated?: boolean; // hides program from UI unless user is already staked in this program
  name: string;
  address: Address;
  agentsSupported: AgentType[];
  stakingRequirements: {
    [tokenSymbol: string]: number;
  };
  contract: MulticallContract;
  mechType?: MechType;
  mech?: MulticallContract;
  activityChecker: MulticallContract;
};

export type StakingProgramMap = {
  [stakingProgramId: string]: StakingProgramConfig;
};

export const STAKING_PROGRAMS: {
  [chainId in EvmChainId]: StakingProgramMap;
} = {
  [EvmChainIdMap.Gnosis]: GNOSIS_STAKING_PROGRAMS,
  [EvmChainIdMap.Base]: BASE_STAKING_PROGRAMS,
  [EvmChainIdMap.Mode]: MODE_STAKING_PROGRAMS,
  [EvmChainIdMap.Optimism]: OPTIMISM_STAKING_PROGRAMS,
};<|MERGE_RESOLUTION|>--- conflicted
+++ resolved
@@ -1,12 +1,6 @@
 import { Contract as MulticallContract } from 'ethers-multicall';
 
-<<<<<<< HEAD
-import { STAKING_PROGRAM_IDS, StakingProgramId } from '@/constants';
-import { AgentType } from '@/enums/Agent';
-import { EvmChainId } from '@/enums/Chain';
-=======
 import { AgentType, EvmChainId, EvmChainIdMap } from '@/constants';
->>>>>>> fb8de26a
 import { Address } from '@/types';
 
 import { MechType } from '../mechs';
