import { Contract as MulticallContract } from 'ethers-multicall';

import { STAKING_TOKEN_PROXY_ABI } from '@/abis/stakingTokenProxy';
import {
  AgentMap,
  EvmChainIdMap,
  OPTIMISM_STAKING_PROGRAM_IDS,
  OptimismStakingProgramId,
} from '@/constants';
<<<<<<< HEAD
import { AgentType } from '@/enums/Agent';
import { EvmChainId } from '@/enums/Chain';
import { TokenSymbol } from '@/enums/Token';
=======
>>>>>>> fb8de26a
import { Address } from '@/types';

import { OPTIMISM_STAKING_PROGRAMS_ACTIVITY_CHECKERS } from '../activityCheckers';
import { TokenSymbolMap } from '../tokens';
import { StakingProgramConfig } from '.';

export const OPTIMISM_STAKING_PROGRAMS_CONTRACT_ADDRESSES: Record<
  OptimismStakingProgramId,
  Address
> = {
  [OPTIMISM_STAKING_PROGRAM_IDS.OptimusAlpha2]:
    '0xBCA056952D2A7a8dD4A002079219807CFDF9fd29',
  [OPTIMISM_STAKING_PROGRAM_IDS.OptimusAlpha3]:
    '0x0f69f35652B1acdbD769049334f1AC580927E139',
  [OPTIMISM_STAKING_PROGRAM_IDS.OptimusAlpha4]:
    '0x6891Cf116f9a3bDbD1e89413118eF81F69D298C3',
};

export const OPTIMISM_STAKING_PROGRAMS: {
  [stakingProgramId in OptimismStakingProgramId]: StakingProgramConfig;
} = {
  [OPTIMISM_STAKING_PROGRAM_IDS.OptimusAlpha2]: {
    chainId: EvmChainIdMap.Optimism,
    name: 'Optimus Alpha II',
    agentsSupported: [AgentMap.Optimus],
    stakingRequirements: { [TokenSymbolMap.OLAS]: 100 },
    activityChecker:
      OPTIMISM_STAKING_PROGRAMS_ACTIVITY_CHECKERS[
        OPTIMISM_STAKING_PROGRAM_IDS.OptimusAlpha2
      ],
    address:
      OPTIMISM_STAKING_PROGRAMS_CONTRACT_ADDRESSES[
        OPTIMISM_STAKING_PROGRAM_IDS.OptimusAlpha2
      ],
    contract: new MulticallContract(
      OPTIMISM_STAKING_PROGRAMS_CONTRACT_ADDRESSES[
        OPTIMISM_STAKING_PROGRAM_IDS.OptimusAlpha2
      ],
      STAKING_TOKEN_PROXY_ABI,
    ),
  },
  [OPTIMISM_STAKING_PROGRAM_IDS.OptimusAlpha3]: {
    chainId: EvmChainIdMap.Optimism,
    name: 'Optimus Alpha III',
    agentsSupported: [AgentMap.Optimus],
    stakingRequirements: {
      [TokenSymbolMap.OLAS]: 1000,
    },
    activityChecker:
      OPTIMISM_STAKING_PROGRAMS_ACTIVITY_CHECKERS[
        OPTIMISM_STAKING_PROGRAM_IDS.OptimusAlpha3
      ],
    address:
      OPTIMISM_STAKING_PROGRAMS_CONTRACT_ADDRESSES[
        OPTIMISM_STAKING_PROGRAM_IDS.OptimusAlpha3
      ],
    contract: new MulticallContract(
      OPTIMISM_STAKING_PROGRAMS_CONTRACT_ADDRESSES[
        OPTIMISM_STAKING_PROGRAM_IDS.OptimusAlpha3
      ],
      STAKING_TOKEN_PROXY_ABI,
    ),
  },
  [OPTIMISM_STAKING_PROGRAM_IDS.OptimusAlpha4]: {
    chainId: EvmChainIdMap.Optimism,
    name: 'Optimus Alpha IV',
    agentsSupported: [AgentMap.Optimus],
    stakingRequirements: {
      [TokenSymbolMap.OLAS]: 5000,
    },
    activityChecker:
      OPTIMISM_STAKING_PROGRAMS_ACTIVITY_CHECKERS[
        OPTIMISM_STAKING_PROGRAM_IDS.OptimusAlpha4
      ],
    address:
      OPTIMISM_STAKING_PROGRAMS_CONTRACT_ADDRESSES[
        OPTIMISM_STAKING_PROGRAM_IDS.OptimusAlpha4
      ],
    contract: new MulticallContract(
      OPTIMISM_STAKING_PROGRAMS_CONTRACT_ADDRESSES[
        OPTIMISM_STAKING_PROGRAM_IDS.OptimusAlpha4
      ],
      STAKING_TOKEN_PROXY_ABI,
    ),
  },
};<|MERGE_RESOLUTION|>--- conflicted
+++ resolved
@@ -7,12 +7,6 @@
   OPTIMISM_STAKING_PROGRAM_IDS,
   OptimismStakingProgramId,
 } from '@/constants';
-<<<<<<< HEAD
-import { AgentType } from '@/enums/Agent';
-import { EvmChainId } from '@/enums/Chain';
-import { TokenSymbol } from '@/enums/Token';
-=======
->>>>>>> fb8de26a
 import { Address } from '@/types';
 
 import { OPTIMISM_STAKING_PROGRAMS_ACTIVITY_CHECKERS } from '../activityCheckers';
