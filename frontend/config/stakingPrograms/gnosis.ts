import { Contract as MulticallContract } from 'ethers-multicall';

import { STAKING_TOKEN_PROXY_ABI } from '@/abis/stakingTokenProxy';
import {
  AgentMap,
  EvmChainIdMap,
  STAKING_PROGRAM_IDS,
  TokenSymbolMap,
} from '@/constants';
import { Address } from '@/types';

import { GNOSIS_STAKING_PROGRAMS_ACTIVITY_CHECKERS } from '../activityCheckers';
import { MECHS, MechType } from '../mechs';
import { StakingProgramMap } from '.';

export const GNOSIS_STAKING_PROGRAMS_CONTRACT_ADDRESSES: Record<
  string,
  Address
> = {
  [STAKING_PROGRAM_IDS.PearlAlpha]:
    '0xEE9F19b5DF06c7E8Bfc7B28745dcf944C504198A',
  [STAKING_PROGRAM_IDS.PearlBeta]: '0xeF44Fb0842DDeF59D37f85D61A1eF492bbA6135d',
  [STAKING_PROGRAM_IDS.PearlBeta2]:
    '0x1c2F82413666d2a3fD8bC337b0268e62dDF67434',
  [STAKING_PROGRAM_IDS.PearlBeta3]:
    '0xBd59Ff0522aA773cB6074ce83cD1e4a05A457bc1',
  [STAKING_PROGRAM_IDS.PearlBeta4]:
    '0x3052451e1eAee78e62E169AfdF6288F8791F2918',
  [STAKING_PROGRAM_IDS.PearlBeta5]:
    '0x4Abe376Fda28c2F43b84884E5f822eA775DeA9F4',
  [STAKING_PROGRAM_IDS.PearlBeta6]:
    '0x6C6D01e8eA8f806eF0c22F0ef7ed81D868C1aB39',
  [STAKING_PROGRAM_IDS.PearlBetaMechMarketplace]:
    '0xDaF34eC46298b53a3d24CBCb431E84eBd23927dA',
  [STAKING_PROGRAM_IDS.PearlBetaMechMarketplace1]:
    '0xAb10188207Ea030555f53C8A84339A92f473aa5e',
  [STAKING_PROGRAM_IDS.PearlBetaMechMarketplace2]:
    '0x8d7bE092d154b01d404f1aCCFA22Cef98C613B5D',
  [STAKING_PROGRAM_IDS.PearlBetaMechMarketplace3]:
    '0x9D00A0551F20979080d3762005C9B74D7Aa77b85',
  [STAKING_PROGRAM_IDS.PearlBetaMechMarketplace4]:
    '0xE2f80659dB1069f3B6a08af1A62064190c119543',
} as const;

export const GNOSIS_STAKING_PROGRAMS: StakingProgramMap = {
  [STAKING_PROGRAM_IDS.PearlAlpha]: {
    deprecated: true,
    name: 'Pearl Alpha',
    chainId: EvmChainIdMap.Gnosis,
    agentsSupported: [AgentMap.PredictTrader],
    stakingRequirements: {
      [TokenSymbolMap.OLAS]: 20,
    },
    mechType: MechType.Agent,
    mech: MECHS[EvmChainIdMap.Gnosis][MechType.Agent].contract,
    activityChecker:
      GNOSIS_STAKING_PROGRAMS_ACTIVITY_CHECKERS[STAKING_PROGRAM_IDS.PearlAlpha],
    contract: new MulticallContract(
      GNOSIS_STAKING_PROGRAMS_CONTRACT_ADDRESSES[
        STAKING_PROGRAM_IDS.PearlAlpha
      ],
      STAKING_TOKEN_PROXY_ABI,
    ),
  },
  [STAKING_PROGRAM_IDS.PearlBeta]: {
<<<<<<< HEAD
    chainId: EvmChainIdMap.Gnosis,
=======
    deprecated: true,
    chainId: EvmChainId.Gnosis,
>>>>>>> 50847910
    name: 'Pearl Beta',
    agentsSupported: [AgentMap.PredictTrader],
    stakingRequirements: {
      [TokenSymbolMap.OLAS]: 40,
    },
    mechType: MechType.Agent,
    mech: MECHS[EvmChainIdMap.Gnosis][MechType.Agent].contract,
    activityChecker:
      GNOSIS_STAKING_PROGRAMS_ACTIVITY_CHECKERS[STAKING_PROGRAM_IDS.PearlBeta],
    contract: new MulticallContract(
      GNOSIS_STAKING_PROGRAMS_CONTRACT_ADDRESSES[STAKING_PROGRAM_IDS.PearlBeta],
      STAKING_TOKEN_PROXY_ABI,
    ),
  },
  [STAKING_PROGRAM_IDS.PearlBeta2]: {
<<<<<<< HEAD
    chainId: EvmChainIdMap.Gnosis,
=======
    deprecated: true,
    chainId: EvmChainId.Gnosis,
>>>>>>> 50847910
    name: 'Pearl Beta 2',
    agentsSupported: [AgentMap.PredictTrader],
    stakingRequirements: {
      [TokenSymbolMap.OLAS]: 100,
    },
    mechType: MechType.Agent,
    mech: MECHS[EvmChainIdMap.Gnosis][MechType.Agent].contract,
    activityChecker:
      GNOSIS_STAKING_PROGRAMS_ACTIVITY_CHECKERS[STAKING_PROGRAM_IDS.PearlBeta2],
    contract: new MulticallContract(
      GNOSIS_STAKING_PROGRAMS_CONTRACT_ADDRESSES[
        STAKING_PROGRAM_IDS.PearlBeta2
      ],
      STAKING_TOKEN_PROXY_ABI,
    ),
  },
  [STAKING_PROGRAM_IDS.PearlBeta3]: {
<<<<<<< HEAD
    chainId: EvmChainIdMap.Gnosis,
=======
    deprecated: true,
    chainId: EvmChainId.Gnosis,
>>>>>>> 50847910
    name: 'Pearl Beta 3',
    agentsSupported: [AgentMap.PredictTrader],
    stakingRequirements: {
      [TokenSymbolMap.OLAS]: 100,
    },
    mechType: MechType.Agent,
    mech: MECHS[EvmChainIdMap.Gnosis][MechType.Agent].contract,
    activityChecker:
      GNOSIS_STAKING_PROGRAMS_ACTIVITY_CHECKERS[STAKING_PROGRAM_IDS.PearlBeta3],
    contract: new MulticallContract(
      GNOSIS_STAKING_PROGRAMS_CONTRACT_ADDRESSES[
        STAKING_PROGRAM_IDS.PearlBeta3
      ],
      STAKING_TOKEN_PROXY_ABI,
    ),
  },
  [STAKING_PROGRAM_IDS.PearlBeta4]: {
<<<<<<< HEAD
    chainId: EvmChainIdMap.Gnosis,
=======
    deprecated: true,
    chainId: EvmChainId.Gnosis,
>>>>>>> 50847910
    name: 'Pearl Beta 4',
    agentsSupported: [AgentMap.PredictTrader],
    stakingRequirements: {
      [TokenSymbolMap.OLAS]: 100,
    },
    mechType: MechType.Agent,
    mech: MECHS[EvmChainIdMap.Gnosis][MechType.Agent].contract,
    activityChecker:
      GNOSIS_STAKING_PROGRAMS_ACTIVITY_CHECKERS[STAKING_PROGRAM_IDS.PearlBeta4],
    contract: new MulticallContract(
      GNOSIS_STAKING_PROGRAMS_CONTRACT_ADDRESSES[
        STAKING_PROGRAM_IDS.PearlBeta4
      ],
      STAKING_TOKEN_PROXY_ABI,
    ),
  },
  [STAKING_PROGRAM_IDS.PearlBeta5]: {
<<<<<<< HEAD
    chainId: EvmChainIdMap.Gnosis,
=======
    deprecated: true,
    chainId: EvmChainId.Gnosis,
>>>>>>> 50847910
    name: 'Pearl Beta 5',
    agentsSupported: [AgentMap.PredictTrader],
    stakingRequirements: {
      [TokenSymbolMap.OLAS]: 10,
    },
    mechType: MechType.Agent,
    mech: MECHS[EvmChainIdMap.Gnosis][MechType.Agent].contract,
    activityChecker:
      GNOSIS_STAKING_PROGRAMS_ACTIVITY_CHECKERS[STAKING_PROGRAM_IDS.PearlBeta5],
    contract: new MulticallContract(
      GNOSIS_STAKING_PROGRAMS_CONTRACT_ADDRESSES[
        STAKING_PROGRAM_IDS.PearlBeta5
      ],
      STAKING_TOKEN_PROXY_ABI,
    ),
  },
  [STAKING_PROGRAM_IDS.PearlBeta6]: {
<<<<<<< HEAD
    chainId: EvmChainIdMap.Gnosis,
=======
    deprecated: true,
    chainId: EvmChainId.Gnosis,
>>>>>>> 50847910
    name: 'Pearl Beta 6',
    agentsSupported: [AgentMap.PredictTrader],
    stakingRequirements: {
      [TokenSymbolMap.OLAS]: 5000,
    },
    mechType: MechType.Agent,
    mech: MECHS[EvmChainIdMap.Gnosis][MechType.Marketplace].contract,
    activityChecker:
      GNOSIS_STAKING_PROGRAMS_ACTIVITY_CHECKERS[STAKING_PROGRAM_IDS.PearlBeta6],
    contract: new MulticallContract(
      GNOSIS_STAKING_PROGRAMS_CONTRACT_ADDRESSES[
        STAKING_PROGRAM_IDS.PearlBeta6
      ],
      STAKING_TOKEN_PROXY_ABI,
    ),
  },
  [STAKING_PROGRAM_IDS.PearlBetaMechMarketplace]: {
<<<<<<< HEAD
    chainId: EvmChainIdMap.Gnosis,
=======
    deprecated: true,
    chainId: EvmChainId.Gnosis,
>>>>>>> 50847910
    name: 'Pearl Beta Mech Marketplace',
    agentsSupported: [AgentMap.PredictTrader],
    stakingRequirements: {
      [TokenSymbolMap.OLAS]: 40,
    },
    mechType: MechType.Marketplace,
    mech: MECHS[EvmChainIdMap.Gnosis][MechType.Marketplace].contract,
    activityChecker:
      GNOSIS_STAKING_PROGRAMS_ACTIVITY_CHECKERS[
        STAKING_PROGRAM_IDS.PearlBetaMechMarketplace
      ],
    contract: new MulticallContract(
      GNOSIS_STAKING_PROGRAMS_CONTRACT_ADDRESSES[
        STAKING_PROGRAM_IDS.PearlBetaMechMarketplace
      ],
      STAKING_TOKEN_PROXY_ABI,
    ),
  },
  [STAKING_PROGRAM_IDS.PearlBetaMechMarketplace1]: {
    chainId: EvmChainId.Gnosis,
    name: 'Pearl Beta Mech Marketplace',
    agentsSupported: [AgentType.PredictTrader],
    stakingRequirements: {
      [TokenSymbol.OLAS]: 5000,
    },
    mechType: MechType.MarketplaceV2,
    mech: MECHS[EvmChainId.Gnosis][MechType.MarketplaceV2].contract,
    activityChecker:
      GNOSIS_STAKING_PROGRAMS_ACTIVITY_CHECKERS[
        STAKING_PROGRAM_IDS.PearlBetaMechMarketplace1
      ],
    contract: new MulticallContract(
      GNOSIS_STAKING_PROGRAMS_CONTRACT_ADDRESSES[
        STAKING_PROGRAM_IDS.PearlBetaMechMarketplace1
      ],
      STAKING_TOKEN_PROXY_ABI,
    ),
  },
  [STAKING_PROGRAM_IDS.PearlBetaMechMarketplace2]: {
    chainId: EvmChainId.Gnosis,
    name: 'Pearl Beta Mech Marketplace II',
    agentsSupported: [AgentType.PredictTrader],
    stakingRequirements: {
      [TokenSymbol.OLAS]: 5000,
    },
    mechType: MechType.MarketplaceV2,
    mech: MECHS[EvmChainId.Gnosis][MechType.Marketplace].contract,
    activityChecker:
      GNOSIS_STAKING_PROGRAMS_ACTIVITY_CHECKERS[
        STAKING_PROGRAM_IDS.PearlBetaMechMarketplace2
      ],
    contract: new MulticallContract(
      GNOSIS_STAKING_PROGRAMS_CONTRACT_ADDRESSES[
        STAKING_PROGRAM_IDS.PearlBetaMechMarketplace2
      ],
      STAKING_TOKEN_PROXY_ABI,
    ),
  },
  [STAKING_PROGRAM_IDS.PearlBetaMechMarketplace3]: {
    chainId: EvmChainId.Gnosis,
    name: 'Pearl Beta Mech Marketplace III',
    agentsSupported: [AgentType.PredictTrader],
    stakingRequirements: {
      [TokenSymbol.OLAS]: 40,
    },
    mechType: MechType.MarketplaceV2,
    mech: MECHS[EvmChainId.Gnosis][MechType.MarketplaceV2].contract,
    activityChecker:
      GNOSIS_STAKING_PROGRAMS_ACTIVITY_CHECKERS[
        STAKING_PROGRAM_IDS.PearlBetaMechMarketplace3
      ],
    contract: new MulticallContract(
      GNOSIS_STAKING_PROGRAMS_CONTRACT_ADDRESSES[
        STAKING_PROGRAM_IDS.PearlBetaMechMarketplace3
      ],
      STAKING_TOKEN_PROXY_ABI,
    ),
  },
  [STAKING_PROGRAM_IDS.PearlBetaMechMarketplace4]: {
    chainId: EvmChainId.Gnosis,
    name: 'Pearl Beta Mech Marketplace IV',
    agentsSupported: [AgentType.PredictTrader],
    stakingRequirements: {
      [TokenSymbol.OLAS]: 100,
    },
    mechType: MechType.MarketplaceV2,
    mech: MECHS[EvmChainId.Gnosis][MechType.MarketplaceV2].contract,
    activityChecker:
      GNOSIS_STAKING_PROGRAMS_ACTIVITY_CHECKERS[
        STAKING_PROGRAM_IDS.PearlBetaMechMarketplace4
      ],
    contract: new MulticallContract(
      GNOSIS_STAKING_PROGRAMS_CONTRACT_ADDRESSES[
        STAKING_PROGRAM_IDS.PearlBetaMechMarketplace4
      ],
      STAKING_TOKEN_PROXY_ABI,
    ),
  },
} as const;<|MERGE_RESOLUTION|>--- conflicted
+++ resolved
@@ -63,12 +63,8 @@
     ),
   },
   [STAKING_PROGRAM_IDS.PearlBeta]: {
-<<<<<<< HEAD
-    chainId: EvmChainIdMap.Gnosis,
-=======
-    deprecated: true,
-    chainId: EvmChainId.Gnosis,
->>>>>>> 50847910
+    deprecated: true,
+    chainId: EvmChainIdMap.Gnosis,
     name: 'Pearl Beta',
     agentsSupported: [AgentMap.PredictTrader],
     stakingRequirements: {
@@ -84,12 +80,8 @@
     ),
   },
   [STAKING_PROGRAM_IDS.PearlBeta2]: {
-<<<<<<< HEAD
-    chainId: EvmChainIdMap.Gnosis,
-=======
-    deprecated: true,
-    chainId: EvmChainId.Gnosis,
->>>>>>> 50847910
+    deprecated: true,
+    chainId: EvmChainIdMap.Gnosis,
     name: 'Pearl Beta 2',
     agentsSupported: [AgentMap.PredictTrader],
     stakingRequirements: {
@@ -107,12 +99,8 @@
     ),
   },
   [STAKING_PROGRAM_IDS.PearlBeta3]: {
-<<<<<<< HEAD
-    chainId: EvmChainIdMap.Gnosis,
-=======
-    deprecated: true,
-    chainId: EvmChainId.Gnosis,
->>>>>>> 50847910
+    deprecated: true,
+    chainId: EvmChainIdMap.Gnosis,
     name: 'Pearl Beta 3',
     agentsSupported: [AgentMap.PredictTrader],
     stakingRequirements: {
@@ -130,12 +118,8 @@
     ),
   },
   [STAKING_PROGRAM_IDS.PearlBeta4]: {
-<<<<<<< HEAD
-    chainId: EvmChainIdMap.Gnosis,
-=======
-    deprecated: true,
-    chainId: EvmChainId.Gnosis,
->>>>>>> 50847910
+    deprecated: true,
+    chainId: EvmChainIdMap.Gnosis,
     name: 'Pearl Beta 4',
     agentsSupported: [AgentMap.PredictTrader],
     stakingRequirements: {
@@ -153,12 +137,8 @@
     ),
   },
   [STAKING_PROGRAM_IDS.PearlBeta5]: {
-<<<<<<< HEAD
-    chainId: EvmChainIdMap.Gnosis,
-=======
-    deprecated: true,
-    chainId: EvmChainId.Gnosis,
->>>>>>> 50847910
+    deprecated: true,
+    chainId: EvmChainIdMap.Gnosis,
     name: 'Pearl Beta 5',
     agentsSupported: [AgentMap.PredictTrader],
     stakingRequirements: {
@@ -176,12 +156,8 @@
     ),
   },
   [STAKING_PROGRAM_IDS.PearlBeta6]: {
-<<<<<<< HEAD
-    chainId: EvmChainIdMap.Gnosis,
-=======
-    deprecated: true,
-    chainId: EvmChainId.Gnosis,
->>>>>>> 50847910
+    deprecated: true,
+    chainId: EvmChainIdMap.Gnosis,
     name: 'Pearl Beta 6',
     agentsSupported: [AgentMap.PredictTrader],
     stakingRequirements: {
@@ -199,12 +175,8 @@
     ),
   },
   [STAKING_PROGRAM_IDS.PearlBetaMechMarketplace]: {
-<<<<<<< HEAD
-    chainId: EvmChainIdMap.Gnosis,
-=======
-    deprecated: true,
-    chainId: EvmChainId.Gnosis,
->>>>>>> 50847910
+    deprecated: true,
+    chainId: EvmChainIdMap.Gnosis,
     name: 'Pearl Beta Mech Marketplace',
     agentsSupported: [AgentMap.PredictTrader],
     stakingRequirements: {
@@ -224,14 +196,14 @@
     ),
   },
   [STAKING_PROGRAM_IDS.PearlBetaMechMarketplace1]: {
-    chainId: EvmChainId.Gnosis,
+    chainId: EvmChainIdMap.Gnosis,
     name: 'Pearl Beta Mech Marketplace',
-    agentsSupported: [AgentType.PredictTrader],
-    stakingRequirements: {
-      [TokenSymbol.OLAS]: 5000,
-    },
-    mechType: MechType.MarketplaceV2,
-    mech: MECHS[EvmChainId.Gnosis][MechType.MarketplaceV2].contract,
+    agentsSupported: [AgentMap.PredictTrader],
+    stakingRequirements: {
+      [TokenSymbolMap.OLAS]: 5000,
+    },
+    mechType: MechType.MarketplaceV2,
+    mech: MECHS[EvmChainIdMap.Gnosis][MechType.MarketplaceV2].contract,
     activityChecker:
       GNOSIS_STAKING_PROGRAMS_ACTIVITY_CHECKERS[
         STAKING_PROGRAM_IDS.PearlBetaMechMarketplace1
@@ -244,14 +216,14 @@
     ),
   },
   [STAKING_PROGRAM_IDS.PearlBetaMechMarketplace2]: {
-    chainId: EvmChainId.Gnosis,
+    chainId: EvmChainIdMap.Gnosis,
     name: 'Pearl Beta Mech Marketplace II',
-    agentsSupported: [AgentType.PredictTrader],
-    stakingRequirements: {
-      [TokenSymbol.OLAS]: 5000,
-    },
-    mechType: MechType.MarketplaceV2,
-    mech: MECHS[EvmChainId.Gnosis][MechType.Marketplace].contract,
+    agentsSupported: [AgentMap.PredictTrader],
+    stakingRequirements: {
+      [TokenSymbolMap.OLAS]: 5000,
+    },
+    mechType: MechType.MarketplaceV2,
+    mech: MECHS[EvmChainIdMap.Gnosis][MechType.Marketplace].contract,
     activityChecker:
       GNOSIS_STAKING_PROGRAMS_ACTIVITY_CHECKERS[
         STAKING_PROGRAM_IDS.PearlBetaMechMarketplace2
@@ -264,14 +236,14 @@
     ),
   },
   [STAKING_PROGRAM_IDS.PearlBetaMechMarketplace3]: {
-    chainId: EvmChainId.Gnosis,
+    chainId: EvmChainIdMap.Gnosis,
     name: 'Pearl Beta Mech Marketplace III',
-    agentsSupported: [AgentType.PredictTrader],
-    stakingRequirements: {
-      [TokenSymbol.OLAS]: 40,
-    },
-    mechType: MechType.MarketplaceV2,
-    mech: MECHS[EvmChainId.Gnosis][MechType.MarketplaceV2].contract,
+    agentsSupported: [AgentMap.PredictTrader],
+    stakingRequirements: {
+      [TokenSymbolMap.OLAS]: 40,
+    },
+    mechType: MechType.MarketplaceV2,
+    mech: MECHS[EvmChainIdMap.Gnosis][MechType.MarketplaceV2].contract,
     activityChecker:
       GNOSIS_STAKING_PROGRAMS_ACTIVITY_CHECKERS[
         STAKING_PROGRAM_IDS.PearlBetaMechMarketplace3
@@ -284,14 +256,14 @@
     ),
   },
   [STAKING_PROGRAM_IDS.PearlBetaMechMarketplace4]: {
-    chainId: EvmChainId.Gnosis,
+    chainId: EvmChainIdMap.Gnosis,
     name: 'Pearl Beta Mech Marketplace IV',
-    agentsSupported: [AgentType.PredictTrader],
-    stakingRequirements: {
-      [TokenSymbol.OLAS]: 100,
-    },
-    mechType: MechType.MarketplaceV2,
-    mech: MECHS[EvmChainId.Gnosis][MechType.MarketplaceV2].contract,
+    agentsSupported: [AgentMap.PredictTrader],
+    stakingRequirements: {
+      [TokenSymbolMap.OLAS]: 100,
+    },
+    mechType: MechType.MarketplaceV2,
+    mech: MECHS[EvmChainIdMap.Gnosis][MechType.MarketplaceV2].contract,
     activityChecker:
       GNOSIS_STAKING_PROGRAMS_ACTIVITY_CHECKERS[
         STAKING_PROGRAM_IDS.PearlBetaMechMarketplace4
