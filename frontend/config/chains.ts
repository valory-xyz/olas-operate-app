--- conflicted
+++ resolved
@@ -2,20 +2,14 @@
  * Chain configurations
  * - add new chains to the CHAIN_CONFIGS object
  */
-<<<<<<< HEAD
-import { MiddlewareChain, MiddlewareChainMap } from '@/constants';
-import { TokenSymbol } from '@/enums';
-import { EvmChainId } from '@/enums/Chain';
-import { parseEther } from '@/utils';
-=======
+import { TokenSymbolMap } from '@/config/tokens';
 import {
   EvmChainId,
   EvmChainIdMap,
   MiddlewareChain,
   MiddlewareChainMap,
 } from '@/constants/chains';
-import { TokenSymbolMap } from '@/constants/token';
->>>>>>> edd05aac
+import { parseEther } from '@/utils';
 
 import { TOKEN_CONFIG, TokenConfig } from './tokens';
 
