--- conflicted
+++ resolved
@@ -56,20 +56,6 @@
   color: '#DFFE0029',
 } as const;
 
-<<<<<<< HEAD
-// TODO: celo - check each key
-export const CELO_CHAIN_CONFIG: ChainConfig = {
-  evmChainId: EvmChainId.Celo,
-  name: 'Celo',
-  nativeToken: TOKEN_CONFIG[EvmChainId.Celo][TokenSymbol.CELO],
-  middlewareChain: MiddlewareChainId.CELO,
-  rpc: process.env.CELO_RPC as HttpUrl,
-  safeCreationThreshold: 0.005,
-  color: '#DFFE0029',
-} as const;
-
-=======
->>>>>>> 9e4feb4a
 export const OPTIMISM_CHAIN_CONFIG: ChainConfig = {
   evmChainId: EvmChainId.Optimism,
   name: 'Optimism',
