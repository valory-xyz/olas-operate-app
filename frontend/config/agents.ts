import { ethers } from 'ethers';
import { formatUnits } from 'ethers/lib/utils';

import { MiddlewareChain } from '@/client';
import {
  AGENTS_FUN_BASE_TEMPLATE,
  MODIUS_SERVICE_TEMPLATE,
  PREDICT_SERVICE_TEMPLATE,
} from '@/constants/serviceTemplates';
import { AgentType } from '@/enums/Agent';
import { EvmChainId } from '@/enums/Chain';
import { TokenSymbol } from '@/enums/Token';
import { WalletOwnerType, WalletType } from '@/enums/Wallet';
import { AgentsFunBaseService } from '@/service/agents/AgentsFunBase';
import { ModiusService } from '@/service/agents/Modius';
import { PredictTraderService } from '@/service/agents/PredictTrader';
import { AgentConfig } from '@/types/Agent';
import { formatEther } from '@/utils/numberFormatters';

import { MODE_TOKEN_CONFIG } from './tokens';

const traderFundRequirements =
  PREDICT_SERVICE_TEMPLATE.configurations[MiddlewareChain.GNOSIS]
    .fund_requirements[ethers.constants.AddressZero];

const memeooorrRequirements =
  AGENTS_FUN_BASE_TEMPLATE.configurations[MiddlewareChain.BASE]
    .fund_requirements[ethers.constants.AddressZero];

const agentsFunCeloRequirements =
  AGENTS_FUN_BASE_TEMPLATE.configurations[MiddlewareChain.BASE]
    .fund_requirements[ethers.constants.AddressZero];

const modiusFundRequirements =
  MODIUS_SERVICE_TEMPLATE.configurations[MiddlewareChain.MODE]
    .fund_requirements;

export const AGENT_CONFIG: {
  [key in AgentType]: AgentConfig;
} = {
  [AgentType.PredictTrader]: {
    name: 'Predict Trader',
    evmHomeChainId: EvmChainId.Gnosis,
    middlewareHomeChainId: MiddlewareChain.GNOSIS,
    requiresAgentSafesOn: [EvmChainId.Gnosis],
    operatingThresholds: {
      [WalletOwnerType.Master]: {
        [WalletType.Safe]: {
          [TokenSymbol.XDAI]: 2,
        },
        [WalletType.EOA]: {
          [TokenSymbol.XDAI]: 0.1, // TODO: should come from the template
        },
      },
      [WalletOwnerType.Agent]: {
        [WalletType.Safe]: {
          [TokenSymbol.XDAI]: Number(
            formatEther(`${traderFundRequirements.agent}`),
          ),
        },
      },
    },
    requiresMasterSafesOn: [EvmChainId.Gnosis],
    serviceApi: PredictTraderService,
    displayName: 'Prediction agent',
    description: 'Participates in prediction markets.',
    isAgentEnabled: true,
  },
  [AgentType.Memeooorr]: {
    name: 'Agents.fun agent',
    evmHomeChainId: EvmChainId.Base,
    middlewareHomeChainId: MiddlewareChain.BASE,
    requiresAgentSafesOn: [EvmChainId.Base],
    operatingThresholds: {
      [WalletOwnerType.Master]: {
        [WalletType.Safe]: {
          [TokenSymbol.ETH]: Number(
            formatEther(`${memeooorrRequirements.safe}`),
          ),
        },
        [WalletType.EOA]: {
          [TokenSymbol.ETH]: 0.0025,
        },
      },
      [WalletOwnerType.Agent]: {
        [WalletType.Safe]: {
          [TokenSymbol.ETH]: Number(
            formatEther(`${memeooorrRequirements.agent}`),
          ),
        },
      },
    },
    requiresMasterSafesOn: [EvmChainId.Base],
    serviceApi: AgentsFunBaseService,
    displayName: 'Agents.fun agent - Base',
    description:
<<<<<<< HEAD
      'Autonomously posts to Twitter, creates and trades memecoins, and interacts with other agents. Agent is operating on Base chain.',
    isAgentEnabled: true,
=======
      'Autonomously post to Twitter, create and trade memecoins, and interact with other agents.',
    isAgentEnabled: false,
>>>>>>> 5f9f97d4
  },
  [AgentType.Modius]: {
    name: 'Modius agent',
    evmHomeChainId: EvmChainId.Mode,
    middlewareHomeChainId: MiddlewareChain.MODE,
    requiresAgentSafesOn: [EvmChainId.Mode],
    additionalRequirements: {
      [EvmChainId.Mode]: {
        [TokenSymbol.USDC]: Number(
          formatUnits(
            modiusFundRequirements[
              MODE_TOKEN_CONFIG[TokenSymbol.USDC].address as string
            ].safe,
            MODE_TOKEN_CONFIG[TokenSymbol.USDC].decimals,
          ),
        ),
      },
    },
    operatingThresholds: {
      [WalletOwnerType.Master]: {
        [WalletType.Safe]: {
          [TokenSymbol.ETH]: Number(
            formatEther(
              `${modiusFundRequirements[ethers.constants.AddressZero].agent}`, // TODO: should be 0.0055, temp fix to avoid low balance alerts until the refund is fixed in the middleware
            ),
          ),
        },
        [WalletType.EOA]: {
          [TokenSymbol.ETH]: 0.0002,
        },
      },
      [WalletOwnerType.Agent]: {
        [WalletType.Safe]: {
          [TokenSymbol.ETH]: Number(
            formatEther(
              `${modiusFundRequirements[ethers.constants.AddressZero].agent}`,
            ),
          ),
        },
      },
    },
    requiresMasterSafesOn: [EvmChainId.Mode],
    serviceApi: ModiusService,
    displayName: 'Modius agent',
    description:
      'Invests crypto assets on your behalf and grows your portfolio.',
    isAgentEnabled: true,
  },
  // TODO: celo (check each key)
  [AgentType.AgentsFunCelo]: {
    name: 'Agents.fun agent (Celo)',
    evmHomeChainId: EvmChainId.Celo,
    middlewareHomeChainId: MiddlewareChain.CELO,
    requiresAgentSafesOn: [EvmChainId.Celo],
    operatingThresholds: {
      [WalletOwnerType.Master]: {
        [WalletType.Safe]: {
          [TokenSymbol.ETH]: Number(
            formatEther(`${agentsFunCeloRequirements.safe}`),
          ),
        },
        [WalletType.EOA]: {
          [TokenSymbol.ETH]: 0.0125, // TODO: should come from the template
        },
      },
      [WalletOwnerType.Agent]: {
        [WalletType.Safe]: {
          [TokenSymbol.ETH]: Number(
            formatEther(`${agentsFunCeloRequirements.agent}`),
          ),
        },
      },
    },
    requiresMasterSafesOn: [EvmChainId.Celo],
    serviceApi: AgentsFunBaseService,
    displayName: 'Agents.fun agent - Celo',
    description:
      'Autonomously posts to Twitter, creates and trades memecoins, and interacts with other agents. Agent is operating on Celo chain.',
    isAgentEnabled: false,
  },
};<|MERGE_RESOLUTION|>--- conflicted
+++ resolved
@@ -94,13 +94,8 @@
     serviceApi: AgentsFunBaseService,
     displayName: 'Agents.fun agent - Base',
     description:
-<<<<<<< HEAD
       'Autonomously posts to Twitter, creates and trades memecoins, and interacts with other agents. Agent is operating on Base chain.',
     isAgentEnabled: true,
-=======
-      'Autonomously post to Twitter, create and trade memecoins, and interact with other agents.',
-    isAgentEnabled: false,
->>>>>>> 5f9f97d4
   },
   [AgentType.Modius]: {
     name: 'Modius agent',
