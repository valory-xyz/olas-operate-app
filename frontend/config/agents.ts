import { formatUnits } from 'ethers/lib/utils';

import { MiddlewareChain } from '@/client';
import { MODIUS_SERVICE_TEMPLATE } from '@/constants/serviceTemplates';
import { AgentType } from '@/enums/Agent';
import { EvmChainId } from '@/enums/Chain';
import { TokenSymbol } from '@/enums/Token';
import { AgentsFunBaseService } from '@/service/agents/AgentsFunBase';
import { ModiusService } from '@/service/agents/Modius';
import { PredictTraderService } from '@/service/agents/PredictTrader';
import { AgentConfig } from '@/types/Agent';

import { MODE_TOKEN_CONFIG } from './tokens';

const modiusFundRequirements =
  MODIUS_SERVICE_TEMPLATE.configurations[MiddlewareChain.MODE]
    .fund_requirements;
const modiusUsdcConfig =
  modiusFundRequirements?.[
    MODE_TOKEN_CONFIG[TokenSymbol.USDC].address as string
  ];

export const AGENT_CONFIG: {
  [key in AgentType]: AgentConfig;
} = {
  [AgentType.PredictTrader]: {
    isAgentEnabled: true,
    name: 'Predict Trader',
    evmHomeChainId: EvmChainId.Gnosis,
    middlewareHomeChainId: MiddlewareChain.GNOSIS,
    requiresAgentSafesOn: [EvmChainId.Gnosis],
    requiresMasterSafesOn: [EvmChainId.Gnosis],
    serviceApi: PredictTraderService,
    displayName: 'Prediction agent',
    description: 'Participates in prediction markets.',
<<<<<<< HEAD
    withdrawalText:
      'This will remove all OLAS and all XDAI from your account. After withdrawing, your agent will not be able to run again until it is refunded.',
=======
    isAgentEnabled: true,
    requiresSetup: false,
>>>>>>> 2cec1468
  },
  [AgentType.Memeooorr]: {
    isAgentEnabled: true,
    name: 'Agents.fun agent',
    evmHomeChainId: EvmChainId.Base,
    middlewareHomeChainId: MiddlewareChain.BASE,
    requiresAgentSafesOn: [EvmChainId.Base],
    requiresMasterSafesOn: [EvmChainId.Base],
    serviceApi: AgentsFunBaseService,
    displayName: 'Agents.fun agent - Base',
    description:
      'Autonomously posts to Twitter, creates and trades memecoins, and interacts with other agents. Agent is operating on Base chain.',
<<<<<<< HEAD
    withdrawalText:
      'This will remove all OLAS and all ETH from your account. After withdrawing, your agent will not be able to run again until it is refunded.',
=======
    isAgentEnabled: true,
    requiresSetup: true,
>>>>>>> 2cec1468
  },
  [AgentType.Modius]: {
    name: 'Modius agent',
    evmHomeChainId: EvmChainId.Mode,
    middlewareHomeChainId: MiddlewareChain.MODE,
    requiresAgentSafesOn: [EvmChainId.Mode],
    additionalRequirements: {
      [EvmChainId.Mode]: {
        [TokenSymbol.USDC]: Number(
          formatUnits(
            modiusUsdcConfig?.safe || 0,
            MODE_TOKEN_CONFIG[TokenSymbol.USDC].decimals,
          ),
        ),
      },
    },
    requiresMasterSafesOn: [EvmChainId.Mode],
    serviceApi: ModiusService,
    displayName: 'Modius agent',
    description:
      'Invests crypto assets on your behalf and grows your portfolio.',
<<<<<<< HEAD
    isAgentEnabled: true,
    withdrawalText:
      'This will remove all OLAS, ETH and USDC from your account. After withdrawing, your agent will not be able to run again until it is refunded.',
=======
    isAgentEnabled: false,
    requiresSetup: true,
>>>>>>> 2cec1468
  },
  // TODO: celo (check each key)
  [AgentType.AgentsFunCelo]: {
    name: 'Agents.fun agent (Celo)',
    evmHomeChainId: EvmChainId.Celo,
    middlewareHomeChainId: MiddlewareChain.CELO,
    requiresAgentSafesOn: [EvmChainId.Celo],
    requiresMasterSafesOn: [EvmChainId.Celo],
    serviceApi: AgentsFunBaseService,
    displayName: 'Agents.fun agent - Celo',
    description:
      'Autonomously posts to Twitter, creates and trades memecoins, and interacts with other agents. Agent is operating on Celo chain.',
    isAgentEnabled: false,
<<<<<<< HEAD
    withdrawalText:
      'This will remove all OLAS and all CELO from your account. After withdrawing, your agent will not be able to run again until it is refunded.',
=======
    requiresSetup: true,
>>>>>>> 2cec1468
  },
};<|MERGE_RESOLUTION|>--- conflicted
+++ resolved
@@ -33,13 +33,9 @@
     serviceApi: PredictTraderService,
     displayName: 'Prediction agent',
     description: 'Participates in prediction markets.',
-<<<<<<< HEAD
     withdrawalText:
       'This will remove all OLAS and all XDAI from your account. After withdrawing, your agent will not be able to run again until it is refunded.',
-=======
-    isAgentEnabled: true,
     requiresSetup: false,
->>>>>>> 2cec1468
   },
   [AgentType.Memeooorr]: {
     isAgentEnabled: true,
@@ -52,13 +48,9 @@
     displayName: 'Agents.fun agent - Base',
     description:
       'Autonomously posts to Twitter, creates and trades memecoins, and interacts with other agents. Agent is operating on Base chain.',
-<<<<<<< HEAD
     withdrawalText:
       'This will remove all OLAS and all ETH from your account. After withdrawing, your agent will not be able to run again until it is refunded.',
-=======
-    isAgentEnabled: true,
     requiresSetup: true,
->>>>>>> 2cec1468
   },
   [AgentType.Modius]: {
     name: 'Modius agent',
@@ -80,14 +72,10 @@
     displayName: 'Modius agent',
     description:
       'Invests crypto assets on your behalf and grows your portfolio.',
-<<<<<<< HEAD
     isAgentEnabled: true,
     withdrawalText:
       'This will remove all OLAS, ETH and USDC from your account. After withdrawing, your agent will not be able to run again until it is refunded.',
-=======
-    isAgentEnabled: false,
     requiresSetup: true,
->>>>>>> 2cec1468
   },
   // TODO: celo (check each key)
   [AgentType.AgentsFunCelo]: {
@@ -101,11 +89,8 @@
     description:
       'Autonomously posts to Twitter, creates and trades memecoins, and interacts with other agents. Agent is operating on Celo chain.',
     isAgentEnabled: false,
-<<<<<<< HEAD
     withdrawalText:
       'This will remove all OLAS and all CELO from your account. After withdrawing, your agent will not be able to run again until it is refunded.',
-=======
     requiresSetup: true,
->>>>>>> 2cec1468
   },
 };