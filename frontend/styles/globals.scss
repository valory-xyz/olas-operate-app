--- conflicted
+++ resolved
@@ -314,13 +314,6 @@
   max-width: 200px;
 }
 
-<<<<<<< HEAD
-=======
-.fit-content {
-  width: fit-content;
-}
-
->>>>>>> 17fa085f
 .loading-ellipses {
   display: inline-block;
   position: relative; /* Ensures absolute positioned :after is placed relative to this */
