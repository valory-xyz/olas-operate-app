@import '@fontsource/inter';
@import '@fontsource/inter/500.css';
@import '@fontsource/inter/600.css';
@import '@fontsource/inter/700.css';
@import '@fontsource/inter/900.css';

html,
body {
  margin: 0;
  padding: 0;
  height: auto;
}

body {
  border-radius: 8px;
  user-select: none;
  scroll-behavior: smooth;
  overflow: hidden;
}

button,
input,
select,
textarea,
.ant-input-suffix {
  -webkit-app-region: no-drag;
}

::-webkit-scrollbar {
  width: 6px;
}

::-webkit-scrollbar-track {
  background: #FFFFFF;
  /* Scrollbar track background */
  border-radius: 8px;
}

::-webkit-scrollbar-thumb {
  background: #C2CBD7;
  /* Scrollbar color */
  border-radius: 8px;
}

::-webkit-scrollbar-thumb:hover {
  background: #9AA1AA;
  /* Scrollbar color when hovered */
}

.border-box {
  box-sizing: border-box;
}

// antd overrides
.ant-card {
  -webkit-app-region: no-drag;
}

.ant-alert {
  .anticon {
    margin-top: 3px;
  }
}

.ant-form.label-no-padding {
  .ant-form-item-label {
    padding-bottom: 0 !important;
  }
}

.ant-segmented {
  overflow: hidden;
  border: 2px solid white;
  box-shadow: 
    0 35px 10px 0 rgba(170, 193, 203, 0.00),
    0 23px 9px 0 rgba(170, 193, 203, 0.01),
    0 13px 8px 0 rgba(170, 193, 203, 0.05),
    0 6px 6px 0 rgba(170, 193, 203, 0.09),
    0 1px 3px 0 rgba(170, 193, 203, 0.10);
  }

.balance {
  font-family: 'Inter';
  font-weight: 900;
  font-size: 56px;
  line-height: 48px;
}

.balance-symbol {
  @extend .balance;
  font-size: 32px;
  line-height: 32px;
}

.balance-currency {
  @extend .balance;
  font-weight: 600;
  font-size: 24px;
  line-height: 24px;
}

.custom-alert {
  padding: 12px;
  align-items: flex-start;

  &--primary {
    border-color: #ECD7FE;
    background-color: #F8F0FF;
    color: #7E22CE;

    .ant-alert-icon {
      color: #7E22CE;
    }
  }

  &--info {
    color: #002C8C;
  }

  &--warning {
    color: #676709;
    background-color: #FCFCE3;
    border-color: #ECEC93;

    .ant-alert-icon {
      color: #676709;
    }
  }

  &--error {
    border-color: #FFD6DA;
    background-color: #FFEBEC;
    color: #F00014;
  }

  .ant-typography {
    color: inherit;
  }

  &--full-width {
    flex: auto;
    border-radius: 0;
    border-left: 0;
    border-right: 0;
    padding: 12px 24px;
    margin: 0;
  }

  &--centered {
    justify-content: center;

    .ant-alert-content {
      flex: none
    }
  }
}

.can-select-text {
  user-select: text !important;
}

.justify-start {
  justify-content: flex-start;
}

.flex {
  display: flex;
}

.justify-center {
  justify-content: center;
}

.align-center {
  align-items: center;
}

.m-0 {
  margin: 0 !important;
}

.my-0 {
  margin-top: 0 !important;
  margin-bottom: 0 !important;
}

.my-12 {
  margin-top: 12px !important;
  margin-bottom: 12px !important;
}

.my-40 {
  margin-top: 40px !important;
  margin-bottom: 40px !important;
}

.mt-0 {
  margin-top: 0 !important;
}

.mt-4 {
  margin-top: 4px !important;
}

.mt-32 {
  margin-top: 32px !important;
}

.mb-0 {
  margin-bottom: 0px !important;
}

.mb-4 {
  margin-bottom: 4px !important;
}

.mb-8 {
  margin-bottom: 8px !important;
}

.mb-12 {
  margin-bottom: 12px !important;
}

.mb-16 {
  margin-bottom: 16px !important;
}

.mb-24 {
  margin-bottom: 24px !important;
}

.mb-32 {
  margin-bottom: 32px !important;
}


.mb-auto {
  margin-bottom: auto !important;
}

.ml-auto {
  margin-left: auto !important;
}

.ml-8 {
  margin-left: 8px !important;
}

.ml-12 {
  margin-left: 12px !important;
}

.ml-2 {
  margin-left: 2px !important;
}

.mt-8 {
  margin-top: 8px !important;
}

.mt-12 {
  margin-top: 12px !important;
}

.mt-16 {
  margin-top: 16px !important;
}

.mt-24 {
  margin-top: 24px !important;
}

.mt-auto {
  margin-top: auto !important;
}

// padding
.p-0 {
  padding: 0 !important;
}

<<<<<<< HEAD
.pl-0 {
  padding-left: 0 !important;
=======
.p-8 {
  padding: 8px;
}

.p-16 {
  padding: 16px;
}

.p-24 {
  padding: 24px;
}

.p-32 {
  padding: 24px !important;
>>>>>>> 80f6b7f3
}

.pl-4 {
  padding-left: 4px !important;
}

.pl-16 {
  padding-left: 16px !important;
}

.pl-20 {
  padding-left: 20px !important;
}

.pr-16 {
  padding-right: 16px !important;
}

.pt-8 {
  padding-top: 8px !important;
}

.pt-16 {
  padding-top: 16px !important;
}

.pt-24 {
  padding-top: 24px !important;
}

.pt-32 {
  padding-top: 32px !important;
}

.pt-48 {
  padding-top: 48px !important;
}

.pt-56 {
  padding-top: 56px !important;
}

.py-24 {
  padding-top: 24px !important;
  padding-bottom: 24px !important;
}

.py-4 {
  padding-top: 4px !important;
  padding-bottom: 4px !important;
}

.px-8 {
  padding-left: 8px !important;
  padding-right: 8px !important;
}

.px-0 {
  padding-left: 0 !important;
  padding-right: 0 !important;
}

.px-24 {
  padding-left: 24px !important;
  padding-right: 24px !important;
}

.pb-32 {
  padding-bottom: 32px !important;
}

.mx-auto {
  margin-left: auto !important;
  margin-right: auto !important;
}

.mr-6 {
  margin-right: 6px !important;
}

// radius
.rounded-8 {
  border-radius: 8px
}

// font size
.text-xl {
  font-size: 20px;
}

.text-lg {
  font-size: 18px !important;
}

.text-base {
  font-size: 16px !important;
}

.text-sm {
  font-size: 14px !important;
}

.text-xs {
  font-size: 12px !important;
}

// text align
.text-center {
  text-align: center !important;
}

.text-right {
  text-align: right !important;
}

// font color
.text-light {
  color: #4D596A !important;
}

.text-lighter {
  color: #606F85 !important;
}

.text-primary {
  color: #7E22CE !important;
}

.text-neutral-primary {
  color: #000000 !important;
}

.text-neutral-secondary {
  color: #363F49 !important;
}

.text-neutral-tertiary {
  color: #617084 !important;
}

.pointer {
  cursor: pointer;
}

// font weight
.font-weight-600 {
  font-weight: 600 !important;
}

.font-weight-500 {
  font-weight: 500 !important;
}

.font-normal {
  font-weight: normal !important;
}

.break-word {
  white-space: normal !important;
  word-wrap: break-word !important;
}

ul.alert-list {
  margin: 0 0.5em;
  padding-left: 1.25em;
}

// width
.w-max-content {
  width: max-content !important;
}

.w-1\/4 {
  width: 25% !important;
}
.w-3\/4 {
  width: 75% !important;
}
.w-full {
  width: 100% !important;
}
.w-max {
  width: max-content !important;
}

.max-width-200 {
  max-width: 200px;
}

// line-height
.leading-normal {
  line-height: normal !important;
}

// Flexbox & Grid
.self-center {
  align-self: center;
}

.loading-ellipses {
  display: inline-block;
  position: relative; /* Ensures absolute positioned :after is placed relative to this */
  white-space: nowrap; /* Prevents line breaks */
  margin-right: 16px;
  
  &:after {
    overflow: hidden;
    display: inline-block;
    -webkit-animation: ellipsis steps(4, end) 1.5s infinite;
    animation: ellipsis steps(4, end) 1.5s infinite;
    content: "\2026"; /* ascii code for the ellipsis character */
    width: 0px;
    position: absolute;
    left: 100%;
    white-space: nowrap;
  }
}

.text-tag {
  display: inline-flex;
  gap: 8px;
  padding: 12px 16px;
  background: #F4F7FA;
  border-radius: 8px;
}

.hover-underline {
  &:hover {
    text-decoration: underline;
  }
}

@keyframes ellipsis {
  to {
    width: 40px;
  }
}

@-webkit-keyframes ellipsis {
  to {
    width: 40px;
  }
}<|MERGE_RESOLUTION|>--- conflicted
+++ resolved
@@ -280,10 +280,10 @@
   padding: 0 !important;
 }
 
-<<<<<<< HEAD
 .pl-0 {
   padding-left: 0 !important;
-=======
+}
+
 .p-8 {
   padding: 8px;
 }
@@ -298,7 +298,6 @@
 
 .p-32 {
   padding: 24px !important;
->>>>>>> 80f6b7f3
 }
 
 .pl-4 {
