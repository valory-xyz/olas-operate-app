import '../styles/globals.scss';

import { QueryClient, QueryClientProvider } from '@tanstack/react-query';
import { ConfigProvider } from 'antd';
import type { AppProps } from 'next/app';
import { useEffect, useState } from 'react';

import { Layout } from '@/components/Layout';
import { BalanceProvider } from '@/context/BalanceProvider/BalanceProvider';
import { BalancesAndRefillRequirementsProvider } from '@/context/BalancesAndRefillRequirementsProvider/BalancesAndRefillRequirementsProvider';
import { ElectronApiProvider } from '@/context/ElectronApiProvider';
import { MasterWalletProvider } from '@/context/MasterWalletProvider';
import { MessageProvider } from '@/context/MessageProvider';
import { OnlineStatusProvider } from '@/context/OnlineStatusProvider';
import { OnRampProvider } from '@/context/OnRampProvider';
import { PageStateProvider } from '@/context/PageStateProvider';
import { PearlWalletProvider } from '@/context/PearlWalletProvider';
import { RewardProvider } from '@/context/RewardProvider';
import { ServicesProvider } from '@/context/ServicesProvider';
import { SettingsProvider } from '@/context/SettingsProvider';
import { SetupProvider } from '@/context/SetupProvider';
import { SharedProvider } from '@/context/SharedProvider/SharedProvider';
import { StakingContractDetailsProvider } from '@/context/StakingContractDetailsProvider';
import { StakingProgramProvider } from '@/context/StakingProgramProvider';
import { StoreProvider } from '@/context/StoreProvider';
import { SupportModalProvider } from '@/context/SupportModalProvider';
import { SystemNotificationTriggers } from '@/context/SystemNotificationTriggers';
import { mainTheme } from '@/theme';

const queryClient = new QueryClient();

export default function App({ Component, pageProps }: AppProps) {
  const [isMounted, setIsMounted] = useState(false);
  useEffect(() => {
    setIsMounted(true);
  }, []);

  return (
    <OnlineStatusProvider>
      <ElectronApiProvider>
        <StoreProvider>
          <QueryClientProvider client={queryClient}>
            <PageStateProvider>
              <ServicesProvider>
                <MasterWalletProvider>
                  <StakingProgramProvider>
                    <StakingContractDetailsProvider>
                      <RewardProvider>
                        <BalanceProvider>
                          <BalancesAndRefillRequirementsProvider>
                            <SetupProvider>
                              <SettingsProvider>
                                <ConfigProvider theme={mainTheme}>
                                  <MessageProvider>
<<<<<<< HEAD
                                    <ModalProvider>
                                      <SharedProvider>
                                        <OnRampProvider>
                                          <PearlWalletProvider>
                                            <SupportModalProvider>
                                              {isMounted ? (
                                                <SystemNotificationTriggers>
                                                  <Layout>
                                                    <Component {...pageProps} />
                                                  </Layout>
                                                </SystemNotificationTriggers>
                                              ) : null}
                                            </SupportModalProvider>
                                          </PearlWalletProvider>
                                        </OnRampProvider>
                                      </SharedProvider>
                                    </ModalProvider>
=======
                                    <SharedProvider>
                                      <OnRampProvider>
                                        <PearlWalletProvider>
                                          {isMounted ? (
                                            <SystemNotificationTriggers>
                                              <Layout>
                                                <Component {...pageProps} />
                                              </Layout>
                                            </SystemNotificationTriggers>
                                          ) : null}
                                        </PearlWalletProvider>
                                      </OnRampProvider>
                                    </SharedProvider>
>>>>>>> 60fb96b1
                                  </MessageProvider>
                                </ConfigProvider>
                              </SettingsProvider>
                            </SetupProvider>
                          </BalancesAndRefillRequirementsProvider>
                        </BalanceProvider>
                      </RewardProvider>
                    </StakingContractDetailsProvider>
                  </StakingProgramProvider>
                </MasterWalletProvider>
              </ServicesProvider>
            </PageStateProvider>
          </QueryClientProvider>
        </StoreProvider>
      </ElectronApiProvider>
    </OnlineStatusProvider>
  );
}<|MERGE_RESOLUTION|>--- conflicted
+++ resolved
@@ -52,39 +52,21 @@
                               <SettingsProvider>
                                 <ConfigProvider theme={mainTheme}>
                                   <MessageProvider>
-<<<<<<< HEAD
-                                    <ModalProvider>
-                                      <SharedProvider>
-                                        <OnRampProvider>
-                                          <PearlWalletProvider>
-                                            <SupportModalProvider>
-                                              {isMounted ? (
-                                                <SystemNotificationTriggers>
-                                                  <Layout>
-                                                    <Component {...pageProps} />
-                                                  </Layout>
-                                                </SystemNotificationTriggers>
-                                              ) : null}
-                                            </SupportModalProvider>
-                                          </PearlWalletProvider>
-                                        </OnRampProvider>
-                                      </SharedProvider>
-                                    </ModalProvider>
-=======
                                     <SharedProvider>
                                       <OnRampProvider>
                                         <PearlWalletProvider>
-                                          {isMounted ? (
-                                            <SystemNotificationTriggers>
-                                              <Layout>
-                                                <Component {...pageProps} />
-                                              </Layout>
-                                            </SystemNotificationTriggers>
-                                          ) : null}
+                                          <SupportModalProvider>
+                                            {isMounted ? (
+                                              <SystemNotificationTriggers>
+                                                <Layout>
+                                                  <Component {...pageProps} />
+                                                </Layout>
+                                              </SystemNotificationTriggers>
+                                            ) : null}
+                                          </SupportModalProvider>
                                         </PearlWalletProvider>
                                       </OnRampProvider>
                                     </SharedProvider>
->>>>>>> 60fb96b1
                                   </MessageProvider>
                                 </ConfigProvider>
                               </SettingsProvider>
