import {
  EvmChainId,
  MiddlewareDeploymentStatus,
  SupportedMiddlewareChain,
  TokenSymbol,
} from '@/constants';
<<<<<<< HEAD
import { StakingProgramId } from '@/enums';
import { EvmChainId } from '@/enums/Chain';
import { TokenSymbol } from '@/enums/Token';
=======
>>>>>>> edd05aac
import { AgentsFunBaseService } from '@/service/agents/AgentsFunBase';
import { ModiusService } from '@/service/agents/Modius';
import { OptimismService } from '@/service/agents/Optimism';
import { PredictTraderService } from '@/service/agents/PredictTrader';

type ServiceApi =
  | typeof PredictTraderService
  | typeof ModiusService
  | typeof OptimismService
  | typeof AgentsFunBaseService;

type needsOpenProfileEachAgentRun =
  | {
      /** Whether the agent requires opening profile first before showing performance metrics */
      needsOpenProfileEachAgentRun: true;
      /** Custom message to show when agent requires to open profile after run */
      needsOpenProfileEachAgentRunAlert: {
        title: string;
        message: string;
      };
    }
  | {
      needsOpenProfileEachAgentRun?: undefined;
      needsOpenProfileEachAgentRunAlert?: never;
    };

export type AgentConfig = {
  name: string;
  evmHomeChainId: EvmChainId;
  middlewareHomeChainId: SupportedMiddlewareChain;
  agentIds: number[];
  defaultStakingProgramId: StakingProgramId;
  additionalRequirements?: Partial<
    Record<EvmChainId, Partial<Record<TokenSymbol, number>>>
  >;
  serviceApi: ServiceApi;
  displayName: string;
  description: string;
  /** Adds under construction tab above card */
  isUnderConstruction?: boolean;
  /** Whether the agent is enabled and can be shown in the UI */
  isAgentEnabled: boolean;
  /** If agent is enabled but not yet available to use */
  isComingSoon?: boolean;
  /**
   * Whether the agent requires setup before it can be used.
   * (e.g. Persona for agentsFun)
   */
  requiresSetup: boolean;
  /**
   * Enables feature of agents paying for api keys usage
   * instead of asking users to manually provide them
   **/
  isX402Enabled: boolean;
  /**
   * Whether the chat UI requires an API key (either via x402 or agent form)
   */
  doesChatUiRequireApiKey: boolean;
  /** Whether the agent has external funds available (eg. agent invests funds) */
  hasExternalFunds: boolean;
  category?: 'Prediction Markets' | 'DeFi';
  /** Default agent behavior that can be configurable via chat UI
   * Used for agent performance until latest value is provided by agent
   */
  defaultBehavior?: string;
  servicePublicId: string;
} & needsOpenProfileEachAgentRun;

type AgentPerformanceMetric = {
  name: string;
  is_primary: boolean;
  value: string;
  description?: string;
};

export type AgentPerformance = {
  timestamp: number | null;
  metrics: AgentPerformanceMetric[];
  last_activity: null;
  agent_behavior: string | null;
};

type DeployedNodes = {
  agent: string[];
  tendermint: string[];
};

type RoundsInfo = Record<
  string,
  {
    name: string;
    description: string;
    transitions: Record<string, string>;
  }
>;

type AgentHealthCheck = {
  agent_health: Record<string, unknown>;
  is_healthy: boolean;
  is_tm_healthy: boolean;
  is_transitioning_fast: boolean;
  period: number;
  reset_pause_duration: number;
  rounds: string[];
  rounds_info?: RoundsInfo;
  seconds_since_last_transition: number;
};

export type ServiceDeployment = {
  status: MiddlewareDeploymentStatus;
  nodes: DeployedNodes;
  healthcheck: AgentHealthCheck;
};<|MERGE_RESOLUTION|>--- conflicted
+++ resolved
@@ -1,15 +1,10 @@
+import { TokenSymbol } from '@/config/tokens';
 import {
   EvmChainId,
   MiddlewareDeploymentStatus,
+  StakingProgramId,
   SupportedMiddlewareChain,
-  TokenSymbol,
 } from '@/constants';
-<<<<<<< HEAD
-import { StakingProgramId } from '@/enums';
-import { EvmChainId } from '@/enums/Chain';
-import { TokenSymbol } from '@/enums/Token';
-=======
->>>>>>> edd05aac
 import { AgentsFunBaseService } from '@/service/agents/AgentsFunBase';
 import { ModiusService } from '@/service/agents/Modius';
 import { OptimismService } from '@/service/agents/Optimism';
