import { MiddlewareChain } from '@/client';
import { EvmChainId } from '@/enums/Chain';
import { TokenSymbol } from '@/enums/Token';
import { PredictTraderService } from '@/service/agents/PredictTrader';

export type AgentConfig = {
  name: string;
  evmHomeChainId: EvmChainId;
  middlewareHomeChainId: MiddlewareChain;
  requiresAgentSafesOn: EvmChainId[];
  requiresMasterSafesOn: EvmChainId[];
  additionalRequirements?: Partial<
    Record<EvmChainId, Partial<Record<TokenSymbol, number>>>
  >;
  serviceApi: typeof PredictTraderService;
  displayName: string;
  description: string;
  isAgentEnabled: boolean;
  /**
   * Whether the agent requires setup before it can be used.
   * (e.g. Persona for memeooorr)
   */
<<<<<<< HEAD
  isAgentEnabled: boolean;
  withdrawalText: string;
=======
  requiresSetup: boolean;
>>>>>>> 2cec1468
};

export type AgentHealthCheck = {
  seconds_since_last_transition: number;
  is_tm_healthy: boolean;
  period: number;
  reset_pause_duration: number;
  is_transitioning_fast: boolean;
  rounds: string[];
  rounds_info?: Record<
    string,
    {
      name: string;
      description: string;
      transitions: Record<string, string>;
    }
  >;
};<|MERGE_RESOLUTION|>--- conflicted
+++ resolved
@@ -19,13 +19,9 @@
   /**
    * Whether the agent requires setup before it can be used.
    * (e.g. Persona for memeooorr)
-   */
-<<<<<<< HEAD
-  isAgentEnabled: boolean;
+   */  
+  requiresSetup: boolean;
   withdrawalText: string;
-=======
-  requiresSetup: boolean;
->>>>>>> 2cec1468
 };
 
 export type AgentHealthCheck = {
