import { AgentMap, AgentType } from '@/constants';

import { BackupWalletType } from './BackupWallet';
import { Nullable } from './Util';

type AgentSettings = {
  isInitialFunded: boolean;
  isProfileWarningDisplayed: boolean;
};

export type ElectronStore = {
  // Global settings
  environmentName?: string;
  lastSelectedAgentType?: AgentType;
  knownVersion?: string;

  // First time user settings
  firstStakingRewardAchieved?: boolean;
  firstRewardNotificationShown?: boolean;
  agentEvictionAlertShown?: boolean;
  recoveryPhraseBackedUp?: boolean;
  mnemonicExists?: boolean;

  // Each agent has its own settings
<<<<<<< HEAD
  [AgentType.PredictTrader]?: AgentSettings;
  [AgentType.AgentsFun]?: AgentSettings;
  [AgentType.Modius]?: AgentSettings;
  [AgentType.Optimus]?: AgentSettings;
  [AgentType.PettAi]?: AgentSettings;
=======
  [AgentMap.PredictTrader]?: AgentSettings;
  [AgentMap.AgentsFun]?: AgentSettings;
  [AgentMap.Modius]?: AgentSettings;
  [AgentMap.Optimus]?: AgentSettings;
>>>>>>> edd05aac
  lastProvidedBackupWallet?: {
    address: Nullable<string>;
    type: BackupWalletType;
  };
};

export type ElectronTrayIconStatus =
  | 'low-gas'
  | 'running'
  | 'paused'
  | 'logged-out';<|MERGE_RESOLUTION|>--- conflicted
+++ resolved
@@ -22,18 +22,11 @@
   mnemonicExists?: boolean;
 
   // Each agent has its own settings
-<<<<<<< HEAD
-  [AgentType.PredictTrader]?: AgentSettings;
-  [AgentType.AgentsFun]?: AgentSettings;
-  [AgentType.Modius]?: AgentSettings;
-  [AgentType.Optimus]?: AgentSettings;
-  [AgentType.PettAi]?: AgentSettings;
-=======
   [AgentMap.PredictTrader]?: AgentSettings;
   [AgentMap.AgentsFun]?: AgentSettings;
   [AgentMap.Modius]?: AgentSettings;
   [AgentMap.Optimus]?: AgentSettings;
->>>>>>> edd05aac
+  [AgentMap.PettAi]?: AgentSettings;
   lastProvidedBackupWallet?: {
     address: Nullable<string>;
     type: BackupWalletType;
