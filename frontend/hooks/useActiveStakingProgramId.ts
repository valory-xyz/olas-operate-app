import { useQuery } from '@tanstack/react-query';
import { isNil } from 'lodash';

<<<<<<< HEAD
import { AGENT_CONFIG } from '@/config/agents';
import { EvmChainId } from '@/constants/chains';
import { FIVE_SECONDS_INTERVAL } from '@/constants/intervals';
import { REACT_QUERY_KEYS } from '@/constants/react-query-keys';
=======
import { FIVE_SECONDS_INTERVAL, REACT_QUERY_KEYS } from '@/constants';
>>>>>>> edd05aac
import { useServices } from '@/hooks/useServices';
import { AgentConfig } from '@/types/Agent';
import { Maybe } from '@/types/Util';
import { isValidServiceId } from '@/utils';

<<<<<<< HEAD
type CreateActiveStakingProgramIdQueryParams = {
  evmHomeChainId: EvmChainId;
  serviceNftTokenId: Maybe<number>;
  serviceApi: (typeof AGENT_CONFIG)[keyof typeof AGENT_CONFIG]['serviceApi'];
  isServicesLoaded: Maybe<boolean>;
};
=======
import { useDynamicRefetchInterval } from './useDynamicRefetchInterval';

/**
 * Hook to get the active staking program id.
 * If there is no active staking program, it returns null.
 */
export const useActiveStakingProgramId = (
  serviceNftTokenId: Maybe<number>,
  agentConfig: AgentConfig,
) => {
  const { isFetched: isServicesLoaded } = useServices();
  const { serviceApi, evmHomeChainId } = agentConfig;
  const refetchInterval = useDynamicRefetchInterval(FIVE_SECONDS_INTERVAL);
>>>>>>> edd05aac

export const createActiveStakingProgramIdQuery = ({
  evmHomeChainId,
  serviceNftTokenId,
  serviceApi,
  isServicesLoaded,
}: CreateActiveStakingProgramIdQueryParams) => {
  return {
    queryKey: REACT_QUERY_KEYS.STAKING_PROGRAM_KEY(
      evmHomeChainId,
      serviceNftTokenId!,
    ),
    queryFn: async () => {
      if (!isValidServiceId(serviceNftTokenId)) return null;

      const currentStakingProgramId =
        await serviceApi.getCurrentStakingProgramByServiceId(
          serviceNftTokenId,
          evmHomeChainId,
        );

      return currentStakingProgramId;
    },
    enabled:
      !isNil(evmHomeChainId) &&
      !!isServicesLoaded &&
      isValidServiceId(serviceNftTokenId),
<<<<<<< HEAD
    refetchInterval: FIVE_SECONDS_INTERVAL,
  };
};

/**
 * Hook to get the active staking program id.
 * If there is no active staking program, it returns null.
 */
export const useActiveStakingProgramId = (
  serviceNftTokenId: Maybe<number>,
  agentConfig: AgentConfig,
) => {
  const { isFetched: isServicesLoaded } = useServices();
  const { serviceApi, evmHomeChainId } = agentConfig;

  return useQuery(
    createActiveStakingProgramIdQuery({
      evmHomeChainId,
      serviceNftTokenId,
      serviceApi,
      isServicesLoaded,
    }),
  );
=======
    refetchInterval,
    refetchIntervalInBackground: true,
  });
>>>>>>> edd05aac
};<|MERGE_RESOLUTION|>--- conflicted
+++ resolved
@@ -1,47 +1,33 @@
 import { useQuery } from '@tanstack/react-query';
 import { isNil } from 'lodash';
 
-<<<<<<< HEAD
 import { AGENT_CONFIG } from '@/config/agents';
-import { EvmChainId } from '@/constants/chains';
-import { FIVE_SECONDS_INTERVAL } from '@/constants/intervals';
-import { REACT_QUERY_KEYS } from '@/constants/react-query-keys';
-=======
-import { FIVE_SECONDS_INTERVAL, REACT_QUERY_KEYS } from '@/constants';
->>>>>>> edd05aac
+import {
+  EvmChainId,
+  FIVE_SECONDS_INTERVAL,
+  REACT_QUERY_KEYS,
+} from '@/constants';
 import { useServices } from '@/hooks/useServices';
 import { AgentConfig } from '@/types/Agent';
 import { Maybe } from '@/types/Util';
 import { isValidServiceId } from '@/utils';
 
-<<<<<<< HEAD
+import { useDynamicRefetchInterval } from './useDynamicRefetchInterval';
+
 type CreateActiveStakingProgramIdQueryParams = {
   evmHomeChainId: EvmChainId;
   serviceNftTokenId: Maybe<number>;
   serviceApi: (typeof AGENT_CONFIG)[keyof typeof AGENT_CONFIG]['serviceApi'];
   isServicesLoaded: Maybe<boolean>;
+  refetchInterval: number;
 };
-=======
-import { useDynamicRefetchInterval } from './useDynamicRefetchInterval';
-
-/**
- * Hook to get the active staking program id.
- * If there is no active staking program, it returns null.
- */
-export const useActiveStakingProgramId = (
-  serviceNftTokenId: Maybe<number>,
-  agentConfig: AgentConfig,
-) => {
-  const { isFetched: isServicesLoaded } = useServices();
-  const { serviceApi, evmHomeChainId } = agentConfig;
-  const refetchInterval = useDynamicRefetchInterval(FIVE_SECONDS_INTERVAL);
->>>>>>> edd05aac
 
 export const createActiveStakingProgramIdQuery = ({
   evmHomeChainId,
   serviceNftTokenId,
   serviceApi,
   isServicesLoaded,
+  refetchInterval,
 }: CreateActiveStakingProgramIdQueryParams) => {
   return {
     queryKey: REACT_QUERY_KEYS.STAKING_PROGRAM_KEY(
@@ -63,8 +49,7 @@
       !isNil(evmHomeChainId) &&
       !!isServicesLoaded &&
       isValidServiceId(serviceNftTokenId),
-<<<<<<< HEAD
-    refetchInterval: FIVE_SECONDS_INTERVAL,
+    refetchInterval,
   };
 };
 
@@ -78,6 +63,7 @@
 ) => {
   const { isFetched: isServicesLoaded } = useServices();
   const { serviceApi, evmHomeChainId } = agentConfig;
+  const refetchInterval = useDynamicRefetchInterval(FIVE_SECONDS_INTERVAL);
 
   return useQuery(
     createActiveStakingProgramIdQuery({
@@ -85,11 +71,7 @@
       serviceNftTokenId,
       serviceApi,
       isServicesLoaded,
+      refetchInterval,
     }),
   );
-=======
-    refetchInterval,
-    refetchIntervalInBackground: true,
-  });
->>>>>>> edd05aac
 };