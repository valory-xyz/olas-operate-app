--- conflicted
+++ resolved
@@ -2,15 +2,9 @@
 import { isNil } from 'lodash';
 import { useContext } from 'react';
 
-import {
-  EvmChainId,
-  FIVE_SECONDS_INTERVAL,
-  REACT_QUERY_KEYS,
-  StakingProgramId,
-} from '@/constants';
+import { EvmChainId, REACT_QUERY_KEYS, StakingProgramId } from '@/constants';
+import { FIVE_SECONDS_INTERVAL } from '@/constants/intervals';
 import { OnlineStatusContext } from '@/context/OnlineStatusProvider';
-<<<<<<< HEAD
-import { StakingProgramId } from '@/enums/StakingProgram';
 import { useServices } from '@/hooks/useServices';
 import { Address } from '@/types';
 import { AgentConfig } from '@/types/Agent';
@@ -18,6 +12,8 @@
 import { Maybe, Nullable } from '@/types/Util';
 import { asMiddlewareChain } from '@/utils/middlewareHelpers';
 import { isValidServiceId } from '@/utils/service';
+
+import { useDynamicRefetchInterval } from './useDynamicRefetchInterval';
 
 type CreateStakingRewardsQueryParams = {
   chainId: EvmChainId;
@@ -27,6 +23,7 @@
   serviceNftTokenId: Maybe<number>;
   agentConfig: AgentConfig;
   isOnline: boolean;
+  refetchInterval: number;
 };
 export const createStakingRewardsQuery = ({
   chainId,
@@ -38,40 +35,6 @@
   isOnline,
 }: CreateStakingRewardsQueryParams) => {
   return {
-=======
-import { useServices } from '@/hooks';
-import { AgentConfig, Nullable, StakingRewardsInfoSchema } from '@/types';
-import { asMiddlewareChain, isValidServiceId } from '@/utils';
-
-import { useDynamicRefetchInterval } from './useDynamicRefetchInterval';
-
-/**
- * Hook to fetch staking rewards details of a service on a given chain.
- */
-export const useAgentStakingRewardsDetails = (
-  chainId: EvmChainId,
-  stakingProgramId: Nullable<StakingProgramId>,
-  agentConfig: AgentConfig,
-) => {
-  const refetchInterval = useDynamicRefetchInterval(FIVE_SECONDS_INTERVAL);
-  const { isOnline } = useContext(OnlineStatusContext);
-  const { services, selectedAgentConfig } = useServices();
-  const service = services?.find(
-    (s) =>
-      s.service_public_id === selectedAgentConfig.servicePublicId &&
-      s.home_chain === asMiddlewareChain(chainId),
-  );
-
-  const serviceConfigId = service?.service_config_id;
-  const chainConfigs = service?.chain_configs;
-  const chainDetails = isNil(chainConfigs)
-    ? null
-    : chainConfigs[asMiddlewareChain(chainId)]?.chain_data;
-  const multisig = chainDetails?.multisig;
-  const serviceNftTokenId = chainDetails?.token;
-
-  return useQuery({
->>>>>>> edd05aac
     queryKey: REACT_QUERY_KEYS.REWARDS_KEY(
       chainId,
       serviceConfigId!,
@@ -109,7 +72,6 @@
       !!stakingProgramId &&
       !!multisig &&
       isValidServiceId(serviceNftTokenId),
-<<<<<<< HEAD
     refetchInterval: (isOnline ? FIVE_SECONDS_INTERVAL : false) as
       | number
       | false,
@@ -125,6 +87,7 @@
   stakingProgramId: Nullable<StakingProgramId>,
   agentConfig: AgentConfig,
 ) => {
+  const refetchInterval = useDynamicRefetchInterval(FIVE_SECONDS_INTERVAL);
   const { isOnline } = useContext(OnlineStatusContext);
   const { services, selectedAgentConfig } = useServices();
   const service = services?.find(
@@ -150,11 +113,7 @@
       serviceNftTokenId,
       agentConfig,
       isOnline,
+      refetchInterval,
     }),
   );
-=======
-    refetchInterval: isOnline ? refetchInterval : false,
-    refetchIntervalInBackground: true,
-  });
->>>>>>> edd05aac
 };