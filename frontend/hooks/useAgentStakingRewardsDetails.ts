--- conflicted
+++ resolved
@@ -2,18 +2,6 @@
 import { isNil } from 'lodash';
 import { useContext } from 'react';
 
-<<<<<<< HEAD
-import {
-  EvmChainId,
-  FIVE_SECONDS_INTERVAL,
-  REACT_QUERY_KEYS,
-  StakingProgramId,
-} from '@/constants';
-import { OnlineStatusContext } from '@/context/OnlineStatusProvider';
-import { useServices } from '@/hooks';
-import { AgentConfig, Nullable, StakingRewardsInfoSchema } from '@/types';
-import { asMiddlewareChain, isValidServiceId } from '@/utils';
-=======
 import { EvmChainId, REACT_QUERY_KEYS, StakingProgramId } from '@/constants';
 import { FIVE_SECONDS_INTERVAL } from '@/constants/intervals';
 import { OnlineStatusContext } from '@/context/OnlineStatusProvider';
@@ -24,7 +12,6 @@
 import { Maybe, Nullable } from '@/types/Util';
 import { asMiddlewareChain } from '@/utils/middlewareHelpers';
 import { isValidServiceId } from '@/utils/service';
->>>>>>> fb8de26a
 
 import { useDynamicRefetchInterval } from './useDynamicRefetchInterval';
 
