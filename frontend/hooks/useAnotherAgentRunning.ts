import { useQuery } from '@tanstack/react-query';
import { useMemo } from 'react';

<<<<<<< HEAD
import { FIVE_SECONDS_INTERVAL } from '@/constants';
import { MiddlewareDeploymentStatusMap } from '@/constants/deployment';
import { REACT_QUERY_KEYS } from '@/constants/react-query-keys';
=======
import { MiddlewareDeploymentStatusMap, REACT_QUERY_KEYS } from '@/constants';
>>>>>>> 87498acc
import { ServicesService } from '@/service/Services';

import { useServices } from './useServices';

export const useAnotherAgentRunning = () => {
  const { services, selectedService } = useServices();

  const { data: allDeployments } = useQuery({
    queryKey: REACT_QUERY_KEYS.ALL_SERVICE_DEPLOYMENTS_KEY,
    queryFn: ({ signal }) => ServicesService.getAllServiceDeployments(signal),
    refetchInterval: FIVE_SECONDS_INTERVAL,
  });

  const isAnotherAgentRunning = useMemo(() => {
    if (!services || !selectedService || !allDeployments) return false;

    // Get all other services (excluding the currently selected one)
    const otherServices = services.filter(
      (service) =>
        service.service_config_id !== selectedService.service_config_id,
    );

    return otherServices.some((service) => {
      const deployment = allDeployments[service.service_config_id];
      return (
        deployment?.status === MiddlewareDeploymentStatusMap.DEPLOYING ||
        deployment?.status === MiddlewareDeploymentStatusMap.STOPPING
      );
    });
  }, [services, selectedService, allDeployments]);

  return isAnotherAgentRunning;
};<|MERGE_RESOLUTION|>--- conflicted
+++ resolved
@@ -1,13 +1,7 @@
 import { useQuery } from '@tanstack/react-query';
 import { useMemo } from 'react';
 
-<<<<<<< HEAD
-import { FIVE_SECONDS_INTERVAL } from '@/constants';
-import { MiddlewareDeploymentStatusMap } from '@/constants/deployment';
-import { REACT_QUERY_KEYS } from '@/constants/react-query-keys';
-=======
 import { MiddlewareDeploymentStatusMap, REACT_QUERY_KEYS } from '@/constants';
->>>>>>> 87498acc
 import { ServicesService } from '@/service/Services';
 
 import { useServices } from './useServices';
