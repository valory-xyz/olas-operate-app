import { useQuery } from '@tanstack/react-query';
import { useMemo } from 'react';

import { FIVE_SECONDS_INTERVAL } from '@/constants/intervals';
import { REACT_QUERY_KEYS } from '@/constants/react-query-keys';
import { TokenSymbol } from '@/constants/token';
import { useOnlineStatusContext } from '@/hooks/useOnlineStatus';
import { BridgeService } from '@/service/Bridge';
import { BridgeStatusResponse, BridgingStepStatus } from '@/types/Bridge';
import { Nullable } from '@/types/Util';

const isBridgingFailedFn = (
  requests: BridgeStatusResponse['bridge_request_status'] = [],
) =>
  requests
    ? requests.some((step) => step.status === 'EXECUTION_FAILED')
    : false;

const isBridgingCompletedFn = (
  requests: BridgeStatusResponse['bridge_request_status'] = [],
) => requests.every((step) => step.status === 'EXECUTION_DONE');

const getBridgeStats = ({
  stats,
  tokenSymbols,
}: {
  hasAnyBridgeFailed?: boolean;
  tokenSymbols: TokenSymbol[];
  stats: BridgeStatusResponse['bridge_request_status'];
}) =>
  stats.map((step, index) => {
    const stepStatus: BridgingStepStatus = (() => {
      if (step.status === 'EXECUTION_DONE') return 'finish';
      if (step.status === 'EXECUTION_FAILED') return 'error';
      if (step.status === 'EXECUTION_PENDING') return 'process';
      return 'process';
    })();

    return {
      symbol: tokenSymbols[index],
      status: stepStatus,
      txnLink: step.explorer_link,
    };
  });

/**
 * Hook to fetch bridging steps
 */
export const useBridgingSteps = (
  tokenSymbols: TokenSymbol[],
  quoteId?: Nullable<string>,
) => {
  const { isOnline } = useOnlineStatusContext();

  // `/execute` bridge API should be called first before fetching the status.
  const {
    isLoading: isBridgeExecuteLoading,
    isFetching: isBridgeExecuteFetching,
    isError: isBridgeExecuteError,
    data: bridgeExecuteData,
    error: bridgeExecuteError,
  } = useQuery({
    queryKey: REACT_QUERY_KEYS.BRIDGE_EXECUTE_KEY(quoteId!),
    queryFn: async ({ signal }) => {
      try {
        return await BridgeService.executeBridge(quoteId!, signal);
      } catch (error) {
        console.error('Error executing bridge', error);
        throw error;
      }
    },
    enabled: !!quoteId && isOnline,
    retry: false,
    refetchOnWindowFocus: false,
    refetchInterval: false,
  });

  window.console.log('%cBridgeInProgress', 'color: blue;', {
    quoteId,
    bridgeExecuteError,
<<<<<<< HEAD
  });

  const isBridgingExecuteFailed = isBridgingFailedFn(
    bridgeExecuteData?.bridge_request_status,
  );
=======
    bridgeExecuteData,
  });

  const isBridgingExecuteFailed = useMemo(() => {
    if (isBridgeExecuteError) return true;
    return isBridgingFailedFn(bridgeExecuteData?.bridge_request_status);
  }, [isBridgeExecuteError, bridgeExecuteData]);
>>>>>>> 9cbfb8bd

  /** Check if the bridging execution is completed for all status */
  const isBridgingExecuteCompleted = useMemo(() => {
    if (!bridgeExecuteData) return false;
    return isBridgingCompletedFn(bridgeExecuteData.bridge_request_status);
  }, [bridgeExecuteData]);

  const {
    isLoading: isBridgeStatusLoading,
    isError: isBridgeStatusError,
    data: bridgeStatusData,
  } = useQuery({
    queryKey: REACT_QUERY_KEYS.BRIDGE_STATUS_BY_QUOTE_ID_KEY(quoteId!),
    queryFn: async ({ signal }) => {
      try {
        return await BridgeService.getBridgeStatus(quoteId!, signal);
      } catch (error) {
        console.error('Error fetching bridge status', error);
        throw error;
      }
    },
    // fetch by interval until the status is FINISHED
    refetchInterval:
      isBridgingExecuteFailed || isBridgingExecuteCompleted
        ? false
        : FIVE_SECONDS_INTERVAL,
    enabled: !!quoteId && isOnline && !!bridgeExecuteData,
    retry: false,
    refetchOnWindowFocus: false,
  });

  const isBridging = useMemo(() => {
    if (isBridgeExecuteLoading) return true;
    if (isBridgeStatusLoading) return true;
    return false;
  }, [isBridgeExecuteLoading, isBridgeStatusLoading]);

  const isBridgingCompleted = useMemo(() => {
    // If the bridge execute itself has EXECUTION_DONE, we can consider the bridging as completed.
    // and we don't need to check the status.
    if (isBridgingExecuteCompleted) return true;

    if (!bridgeStatusData) return false;

    return isBridgingCompletedFn(bridgeStatusData?.bridge_request_status);
  }, [isBridgingExecuteCompleted, bridgeStatusData]);

  const hasAnyBridgeFailed = useMemo(
    () =>
      isBridgingExecuteFailed ||
      isBridgingFailedFn(bridgeStatusData?.bridge_request_status),
    [isBridgingExecuteFailed, bridgeStatusData],
  );

  // if the bridge status is 'EXECUTION_FAILED' or 'EXECUTION_PENDING'
  // and the API has error, we can consider the bridging as failed.
  const isBridgingFailed = useMemo(() => {
    if (isBridgeExecuteError) return true;
    if (isBridgeStatusError) return true;
    if (hasAnyBridgeFailed) return true;
    return false;
  }, [isBridgeExecuteError, isBridgeStatusError, hasAnyBridgeFailed]);

  const executeBridgeSteps = useMemo(() => {
    if (isBridgeExecuteLoading) return;
    if (isBridgeExecuteFetching) return;
    if (isBridgeExecuteError) return;
    if (!bridgeExecuteData) return;

    return getBridgeStats({
      stats: bridgeExecuteData.bridge_request_status,
      tokenSymbols,
    });
  }, [
    isBridgeExecuteLoading,
    isBridgeExecuteFetching,
    isBridgeExecuteError,
    bridgeExecuteData,
    tokenSymbols,
  ]);

  const statusBridgeSteps = useMemo(() => {
    if (isBridgeStatusLoading) return;
    if (isBridgeStatusError) return;
    if (!bridgeStatusData) return;

    return getBridgeStats({
      stats: bridgeStatusData.bridge_request_status,
      tokenSymbols,
    });
  }, [
    isBridgeStatusLoading,
    isBridgeStatusError,
    bridgeStatusData,
    tokenSymbols,
  ]);

  const bridgeStatus = useMemo(() => {
    if (isBridgingExecuteCompleted) return executeBridgeSteps;
    return statusBridgeSteps;
  }, [isBridgingExecuteCompleted, executeBridgeSteps, statusBridgeSteps]);

  return {
    isBridging,
    isBridgingFailed,
    isBridgingCompleted,
    bridgeStatus,
  };
};<|MERGE_RESOLUTION|>--- conflicted
+++ resolved
@@ -78,13 +78,6 @@
   window.console.log('%cBridgeInProgress', 'color: blue;', {
     quoteId,
     bridgeExecuteError,
-<<<<<<< HEAD
-  });
-
-  const isBridgingExecuteFailed = isBridgingFailedFn(
-    bridgeExecuteData?.bridge_request_status,
-  );
-=======
     bridgeExecuteData,
   });
 
@@ -92,7 +85,6 @@
     if (isBridgeExecuteError) return true;
     return isBridgingFailedFn(bridgeExecuteData?.bridge_request_status);
   }, [isBridgeExecuteError, bridgeExecuteData]);
->>>>>>> 9cbfb8bd
 
   /** Check if the bridging execution is completed for all status */
   const isBridgingExecuteCompleted = useMemo(() => {
