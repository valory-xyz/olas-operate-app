import { useCallback, useMemo } from 'react';

import { ACTIVE_AGENTS } from '@/config/agents';
import {
  AgentType,
  EvmChainId,
  type MiddlewareDeploymentStatus,
  MiddlewareDeploymentStatusMap,
} from '@/constants';
import {
  AgentEoa,
  AgentSafe,
  AgentWallet,
  WALLET_OWNER,
  WALLET_TYPE,
} from '@/constants';
import { Address } from '@/types/Address';
import { Service } from '@/types/Service';
import { Nullable, Optional } from '@/types/Util';
import { asEvmChainId, asMiddlewareChain } from '@/utils/middlewareHelpers';

import { useServices } from './useServices';

type ServiceChainIdAddressRecord = {
  [evmChainId in EvmChainId]?: {
    agentSafe?: Address;
    agentEoas?: Address[];
  };
};

const getAgentEoas = (addresses?: Address[]) => {
  if (!addresses || addresses.length === 0) return [];

  return addresses.map(
    (address) =>
      ({
        address,
        owner: WALLET_OWNER.Agent,
        type: WALLET_TYPE.EOA,
      }) satisfies AgentEoa,
  );
};

/**
 * Hook for interacting with a single service.
 */
export const useService = (serviceConfigId?: string) => {
  const { services, isFetched: isLoaded, selectedService } = useServices();

  const service = useMemo<Optional<Service>>(() => {
    if (serviceConfigId === selectedService?.service_config_id) {
      return selectedService;
    }

    return services?.find(
      (service) => service.service_config_id === serviceConfigId,
    );
  }, [selectedService, serviceConfigId, services]);

  const deploymentStatus = useMemo<Optional<MiddlewareDeploymentStatus>>(() => {
    if (!service) return undefined;
    if (service.deploymentStatus) return service.deploymentStatus;
  }, [service]);

  const serviceNftTokenId = useMemo<Optional<number>>(() => {
    return service?.chain_configs?.[service?.home_chain]?.chain_data.token;
  }, [service?.chain_configs, service?.home_chain]);

  const getServiceWalletsOf = useCallback(
    (chainId: EvmChainId, configId?: string): AgentWallet[] => {
      if (!configId) return [];

      const chainName = asMiddlewareChain(chainId);
      const service = services?.find(
        (s) => s.home_chain === chainName && s.service_config_id === configId,
      );

      if (!service) return [];
      if (!service.chain_configs?.[chainName]) return [];

      const chainConfig = service.chain_configs[chainName];
      if (!chainConfig) return [];

      const agentSafe = {
        address: chainConfig.chain_data.multisig as Address,
        owner: WALLET_OWNER.Agent,
        type: WALLET_TYPE.Safe,
        evmChainId: chainId,
      } satisfies AgentSafe;

      return [
        ...getAgentEoas(chainConfig.chain_data.instances),
        ...(chainConfig.chain_data.multisig ? [agentSafe] : []),
      ];
    },
    [services],
  );

  const serviceWallets: AgentWallet[] = useMemo(() => {
    if (!selectedService?.home_chain) return [];
    return getServiceWalletsOf(
      asEvmChainId(selectedService.home_chain),
      selectedService.service_config_id,
    );
  }, [selectedService, getServiceWalletsOf]);

  const getAddressesOf = useCallback(
    (
      chainId: EvmChainId,
      configId?: string,
    ): Nullable<ServiceChainIdAddressRecord> => {
      if (!configId) return null;

      const chainName = asMiddlewareChain(chainId);
      const service = services?.find(
        (s) => s.home_chain === chainName && s.service_config_id === configId,
      );
      const chainData = service?.chain_configs;

      if (!chainData) return null;

      // group multisigs by chainId
      return Object.keys(chainData).reduce((acc, middlewareChain) => {
        const { multisig, instances } =
          chainData[middlewareChain as keyof typeof chainData].chain_data;
        const evmChainId = asEvmChainId(middlewareChain);
        return {
          ...acc,
          [evmChainId]: { agentSafe: multisig, agentEoas: instances },
        };
      }, {}) satisfies ServiceChainIdAddressRecord;
    },
    [services],
  );

  /**
   * Flat list of all addresses associated with the service.
   * ie, all agentSafe and agentEoas
   */
  const getAgentAddressesOf = useCallback(
    (chainId: EvmChainId, configId?: string): Address[] => {
      if (!configId) return [];

      if (!service) return [];
      const chainAddresses = getAddressesOf(chainId, configId);

      if (!chainAddresses) return [];

      return Object.values(chainAddresses).reduce(
        (acc, { agentSafe, agentEoas }) => {
          if (agentSafe) acc.push(agentSafe);
          if (agentEoas) acc.push(...agentEoas);
          return acc;
        },
        [] as Address[],
      );
    },
    [service, getAddressesOf],
  );

  const agentAddresses = useMemo(() => {
    if (!service?.home_chain) return [];
    return getAgentAddressesOf(
      asEvmChainId(service.home_chain),
      service.service_config_id,
    );
  }, [getAgentAddressesOf, service]);

  const getServicesSafesOf = useCallback(
    (chainId: EvmChainId, configId?: string) =>
      getServiceWalletsOf(chainId, configId).filter(
        (wallet): wallet is AgentSafe =>
<<<<<<< HEAD
          getAgentAddressesOf(chainId, configId).includes(wallet.address) &&
          wallet.owner === WalletOwnerType.Agent &&
          wallet.type === WalletType.Safe,
=======
          getAgentAddressesOf(chainId).includes(wallet.address) &&
          wallet.owner === WALLET_OWNER.Agent &&
          wallet.type === WALLET_TYPE.Safe,
>>>>>>> edd05aac
      ),
    [getServiceWalletsOf, getAgentAddressesOf],
  );

  const serviceSafes = useMemo(() => {
    if (!serviceWallets) return [];
    return serviceWallets.filter(
      (wallet): wallet is AgentSafe =>
        agentAddresses.includes(wallet.address) &&
        wallet.owner === WALLET_OWNER.Agent &&
        wallet.type === WALLET_TYPE.Safe,
    );
  }, [agentAddresses, serviceWallets]);

  const serviceEoa = useMemo(() => {
    if (!serviceWallets) return null;
    return serviceWallets.find(
      (wallet): wallet is AgentEoa =>
        agentAddresses.includes(wallet.address) &&
        wallet.owner === WALLET_OWNER.Agent &&
        wallet.type === WALLET_TYPE.EOA,
    );
  }, [agentAddresses, serviceWallets]);

  // agent safe
  const getServiceSafeOf = useCallback(
    (chainId: EvmChainId, configId?: string) =>
      getServicesSafesOf(chainId, configId)?.find(
        (safe) => safe.evmChainId === chainId,
      ),
    [getServicesSafesOf],
  );

  const getAgentTypeOf = useCallback(
    (chainId: EvmChainId, configId: string) => {
      const service = services?.find(
        (service) =>
          service.service_config_id === configId &&
          service.home_chain === asMiddlewareChain(chainId),
      );
      if (!service) return null;
      const agent = ACTIVE_AGENTS.find(
        ([, agentConfig]) =>
          agentConfig.servicePublicId === service.service_public_id &&
          agentConfig.middlewareHomeChainId === service.home_chain,
      );
      return agent ? (agent[0] as AgentType) : null;
    },
    [services],
  );

  /**
   * @note statuses where middleware deployment is moving from stopped to
   * deployed, or vice versa, used for loading fallbacks
   */
  const isServiceTransitioning =
    deploymentStatus === MiddlewareDeploymentStatusMap.DEPLOYING ||
    deploymentStatus === MiddlewareDeploymentStatusMap.STOPPING;

  /** @note deployment is running, or transitioning, both assume the deployment is active */
  const isServiceRunning =
    deploymentStatus === MiddlewareDeploymentStatusMap.DEPLOYING ||
    deploymentStatus === MiddlewareDeploymentStatusMap.STOPPING ||
    deploymentStatus === MiddlewareDeploymentStatusMap.DEPLOYED;

  /** @note deployment is running and agent is active */
  const isServiceActive =
    deploymentStatus === MiddlewareDeploymentStatusMap.DEPLOYED;

  /** @note statuses where middleware is in the process of building/creating a new deployment */
  const isServiceBuilding =
    deploymentStatus === MiddlewareDeploymentStatusMap.BUILT ||
    deploymentStatus === MiddlewareDeploymentStatusMap.CREATED;

  return {
    isLoaded,
    isServiceTransitioning,

    agentAddresses,
    deploymentStatus,
    serviceWallets,
    serviceSafes,
    serviceEoa,
    service,
    getServiceSafeOf,
    getAgentTypeOf,

    // service status
    isServiceRunning,
    isServiceActive,
    isServiceBuilding,
    serviceNftTokenId,
  };
};<|MERGE_RESOLUTION|>--- conflicted
+++ resolved
@@ -170,15 +170,9 @@
     (chainId: EvmChainId, configId?: string) =>
       getServiceWalletsOf(chainId, configId).filter(
         (wallet): wallet is AgentSafe =>
-<<<<<<< HEAD
           getAgentAddressesOf(chainId, configId).includes(wallet.address) &&
-          wallet.owner === WalletOwnerType.Agent &&
-          wallet.type === WalletType.Safe,
-=======
-          getAgentAddressesOf(chainId).includes(wallet.address) &&
           wallet.owner === WALLET_OWNER.Agent &&
           wallet.type === WALLET_TYPE.Safe,
->>>>>>> edd05aac
       ),
     [getServiceWalletsOf, getAgentAddressesOf],
   );
