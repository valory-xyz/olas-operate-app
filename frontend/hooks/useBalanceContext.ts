--- conflicted
+++ resolved
@@ -328,15 +328,9 @@
       return masterWalletBalances
         .filter(
           ({ walletAddress, isNative, evmChainId }) =>
-<<<<<<< HEAD
-            walletAddress === masterEoa.address &&
-            isNative &&
-            chainId === evmChainId,
-=======
             isNative &&
             chainId === evmChainId &&
             areAddressesEqual(walletAddress, masterEoa.address),
->>>>>>> 2d8afbc5
         )
         .reduce((acc, { balance }) => acc + balance, 0);
     },
