import { useContext, useMemo } from 'react';

import { MiddlewareChain } from '@/client';
import { SERVICE_STAKING_TOKEN_MECH_USAGE_CONTRACT_ADDRESSES } from '@/config/olasContracts';
import { STAKING_PROGRAM_META } from '@/constants/stakingProgramMeta';
import {
  DEFAULT_STAKING_PROGRAM_ID,
  StakingProgramContext,
} from '@/context/StakingProgramProvider';

/**
 * Hook to get the active staking program and its metadata, and the default staking program.
 * @returns {Object} The active staking program and its metadata.
 */
export const useStakingProgram = () => {
<<<<<<< HEAD
  const { activeStakingProgramId, updateActiveStakingProgramId } = useContext(
    StakingProgramContext,
  );
=======
  const {
    activeStakingProgramId,
    defaultStakingProgramId,
    updateActiveStakingProgramId,
    setDefaultStakingProgramId,
  } = useContext(StakingProgramContext);
>>>>>>> 24190fd8

  const isActiveStakingProgramLoaded = activeStakingProgramId !== undefined;

  /**
   * TODO: implement enums
   * returns `StakingProgramMeta` if defined
   * returns `undefined` if not loaded
   * returns `null` if not actively staked
   */
  const activeStakingProgramMeta = useMemo(() => {
    if (activeStakingProgramId === undefined) return;
    if (activeStakingProgramId === null) return null;
    return STAKING_PROGRAM_META[activeStakingProgramId];
  }, [activeStakingProgramId]);

  const defaultStakingProgramMeta =
    STAKING_PROGRAM_META[DEFAULT_STAKING_PROGRAM_ID];

  const activeStakingProgramAddress = useMemo(() => {
    if (!activeStakingProgramId) return;
    return SERVICE_STAKING_TOKEN_MECH_USAGE_CONTRACT_ADDRESSES[
      MiddlewareChain.OPTIMISM
    ][activeStakingProgramId];
  }, [activeStakingProgramId]);

  const defaultStakingProgramAddress =
    SERVICE_STAKING_TOKEN_MECH_USAGE_CONTRACT_ADDRESSES[
      MiddlewareChain.OPTIMISM
    ][DEFAULT_STAKING_PROGRAM_ID];

  return {
    activeStakingProgramAddress,
    activeStakingProgramId,
    activeStakingProgramMeta,
    defaultStakingProgramAddress,
    defaultStakingProgramMeta,
    isActiveStakingProgramLoaded,
    updateActiveStakingProgramId,
    setDefaultStakingProgramId,
  };
};<|MERGE_RESOLUTION|>--- conflicted
+++ resolved
@@ -13,18 +13,12 @@
  * @returns {Object} The active staking program and its metadata.
  */
 export const useStakingProgram = () => {
-<<<<<<< HEAD
-  const { activeStakingProgramId, updateActiveStakingProgramId } = useContext(
-    StakingProgramContext,
-  );
-=======
   const {
     activeStakingProgramId,
     defaultStakingProgramId,
     updateActiveStakingProgramId,
     setDefaultStakingProgramId,
   } = useContext(StakingProgramContext);
->>>>>>> 24190fd8
 
   const isActiveStakingProgramLoaded = activeStakingProgramId !== undefined;
 
