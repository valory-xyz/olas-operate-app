--- conflicted
+++ resolved
@@ -54,22 +54,18 @@
   mode: MiddlewareChainMap.MODE,
   celo: MiddlewareChainMap.CELO,
 } as const;
-<<<<<<< HEAD
-export type SupportedMiddlewareChain = ValueOf<typeof MiddlewareChainsMap>;
+export type SupportedMiddlewareChain = ValueOf<
+  typeof SupportedMiddlewareChainMap
+>;
 
 /**
  * Map of middleware chains to EVM chain IDs for on-ramp purposes.
  * For example, If the agent is on Gnosis, the on-ramp will be done on Optimism.
  */
 export const onRampChainMap: Record<SupportedMiddlewareChain, EvmChainId> = {
-  [MiddlewareChain.GNOSIS]: EvmChainIdMap.Optimism,
-  [MiddlewareChain.OPTIMISM]: EvmChainIdMap.Optimism,
-  [MiddlewareChain.BASE]: EvmChainIdMap.Base,
-  [MiddlewareChain.MODE]: EvmChainIdMap.Optimism,
-  [MiddlewareChain.CELO]: EvmChainIdMap.Celo,
-};
-=======
-export type SupportedMiddlewareChain = ValueOf<
-  typeof SupportedMiddlewareChainMap
->;
->>>>>>> b8dc0ce9
+  [MiddlewareChainMap.GNOSIS]: EvmChainIdMap.Optimism,
+  [MiddlewareChainMap.OPTIMISM]: EvmChainIdMap.Optimism,
+  [MiddlewareChainMap.BASE]: EvmChainIdMap.Base,
+  [MiddlewareChainMap.MODE]: EvmChainIdMap.Optimism,
+  [MiddlewareChainMap.CELO]: EvmChainIdMap.Celo,
+};