--- conflicted
+++ resolved
@@ -17,11 +17,7 @@
   agentType: AgentType.PredictTrader, // TODO: remove if causes errors on middleware
   name: 'Trader Agent', // should be unique across all services and not be updated
   hash: 'bafybeihe7r2a2vnbbqrzczlzjhhmzypxbre3gobupc65w4ea266hmk5efu',
-<<<<<<< HEAD
-  description: 'Trader agent for omen prediction markets',
-=======
   description: `${KPI_DESC_PREFIX} Trader agent for omen prediction markets`,
->>>>>>> c2171c93
   image:
     'https://operate.olas.network/_next/image?url=%2Fimages%2Fprediction-agent.png&w=3840&q=75',
   service_version: 'v0.25.5',
@@ -109,17 +105,10 @@
   ServiceTemplate,
   'env_variables' | 'hash' | 'image' | 'description' | 'service_version'
 > = {
-<<<<<<< HEAD
-  hash: 'bafybeiajnpysvflxlbsynl4ybsdhgbbrx5hdjvzzdsxnbb6ejia4mrdmdi',
-  image:
-    'https://gateway.autonolas.tech/ipfs/QmQYDGMg8m91QQkTWSSmANs5tZwKrmvUCawXZfXVVWQPcu',
-  description: 'Memeooorr @twitter_handle', // should be overwritten with twitter username
-=======
   hash: 'bafybeiaymgtbsxf6zyoedpgocdjqd5qfnyr3ugybwo7u3iqyiseti4bzke',
   image:
     'https://gateway.autonolas.tech/ipfs/QmQYDGMg8m91QQkTWSSmANs5tZwKrmvUCawXZfXVVWQPcu',
   description: `${KPI_DESC_PREFIX} Memeooorr @twitter_handle`, // NOTE: @twitter_handle to be replaced with twitter username
->>>>>>> c2171c93
   service_version: 'v0.5.0-alpha3',
   env_variables: {
     BASE_LEDGER_RPC: {
@@ -136,50 +125,28 @@
     },
     TWEEPY_CONSUMER_API_KEY: {
       name: 'Twitter consumer API key',
-<<<<<<< HEAD
-=======
       description: '',
       value: '',
       provision_type: EnvProvisionType.USER,
     },
     TWEEPY_CONSUMER_API_KEY_SECRET: {
       name: 'Twitter consumer API key secret',
->>>>>>> c2171c93
-      description: '',
-      value: '',
-      provision_type: EnvProvisionType.USER,
-    },
-<<<<<<< HEAD
-    TWEEPY_CONSUMER_API_KEY_SECRET: {
-      name: 'Twitter consumer API key secret',
-=======
+      description: '',
+      value: '',
+      provision_type: EnvProvisionType.USER,
+    },
     TWEEPY_BEARER_TOKEN: {
       name: 'Twitter bearer token',
->>>>>>> c2171c93
-      description: '',
-      value: '',
-      provision_type: EnvProvisionType.USER,
-    },
-<<<<<<< HEAD
-    TWEEPY_BEARER_TOKEN: {
-      name: 'Twitter bearer token',
-=======
+      description: '',
+      value: '',
+      provision_type: EnvProvisionType.USER,
+    },
     TWEEPY_ACCESS_TOKEN: {
       name: 'Twitter access token',
->>>>>>> c2171c93
-      description: '',
-      value: '',
-      provision_type: EnvProvisionType.USER,
-    },
-<<<<<<< HEAD
-    TWEEPY_ACCESS_TOKEN: {
-      name: 'Twitter access token',
-      description: '',
-      value: '',
-      provision_type: EnvProvisionType.USER,
-    },
-=======
->>>>>>> c2171c93
+      description: '',
+      value: '',
+      provision_type: EnvProvisionType.USER,
+    },
     TWEEPY_ACCESS_TOKEN_SECRET: {
       name: 'Twitter access token secret',
       description: '',
@@ -303,15 +270,9 @@
 
 export const MODIUS_SERVICE_TEMPLATE: ServiceTemplate = {
   agentType: AgentType.Modius,
-<<<<<<< HEAD
-  name: 'Optimus', // Should be unique across all services and not be updated
-  hash: 'bafybeicxflz5lzklgc522zytvwi4rgycghdqdmzgkxojnjatommr7qvqfm',
-  description: 'Optimus',
-=======
   name: 'Optimus',
   hash: 'bafybeidjtlrave3ck3usj3cr3wd6vjjipa7dhcoxv6manoqo6mayiyjuu4',
   description: `${KPI_DESC_PREFIX} Optimus`,
->>>>>>> c2171c93
   image:
     'https://gateway.autonolas.tech/ipfs/bafybeiaakdeconw7j5z76fgghfdjmsr6tzejotxcwnvmp3nroaw3glgyve',
   service_version: 'v0.3.15',
