import { ethers } from 'ethers';

import { EnvProvisionType, MiddlewareChain, ServiceTemplate } from '@/client';
import { MODE_TOKEN_CONFIG } from '@/config/tokens';
import { AgentType } from '@/enums/Agent';
import { StakingProgramId } from '@/enums/StakingProgram';
import { TokenSymbol } from '@/enums/Token';
import { parseEther, parseUnits } from '@/utils/numberFormatters';

export const PREDICT_SERVICE_TEMPLATE: ServiceTemplate = {
  agentType: AgentType.PredictTrader, // TODO: remove if causes errors on middleware
  name: 'Trader Agent', // Should be unique across all services and not be updated
  hash: 'bafybeihgmbbjtkrlu62bkm3e4j2ehqipv5huqpifjiyttvjrk4sikwsfzu',
  description: 'Trader agent for omen prediction markets',
  image:
    'https://operate.olas.network/_next/image?url=%2Fimages%2Fprediction-agent.png&w=3840&q=75',
  service_version: 'v0.25.0',
  home_chain: MiddlewareChain.GNOSIS,
  configurations: {
    [MiddlewareChain.GNOSIS]: {
      staking_program_id: StakingProgramId.PearlBeta, // default, may be overwritten
      nft: 'bafybeig64atqaladigoc3ds4arltdu63wkdrk3gesjfvnfdmz35amv7faq',
      rpc: 'http://localhost:8545', // overwritten
      agent_id: 14,
      threshold: 1,
      use_staking: true,
      use_mech_marketplace: false,
      // TODO: pull fund requirements from staking program config
      cost_of_bond: +parseEther(0.001),
      monthly_gas_estimate: +parseEther(10),
      fund_requirements: {
        [ethers.constants.AddressZero]: {
          agent: +parseEther(2),
          safe: +parseEther(5),
        },
      },
    },
  },
  env_variables: {
    GNOSIS_LEDGER_RPC: {
      name: 'Gnosis ledger RPC',
      description: '',
      value: '',
      provision_type: EnvProvisionType.COMPUTED,
    },
    STAKING_CONTRACT_ADDRESS: {
      name: 'Staking contract address',
      description: '',
      value: '',
      provision_type: EnvProvisionType.COMPUTED,
    },
    MECH_MARKETPLACE_CONFIG: {
      name: 'Mech marketplace configuration',
      description: '',
      value: '',
      provision_type: EnvProvisionType.COMPUTED,
    },
    MECH_ACTIVITY_CHECKER_CONTRACT: {
      name: 'Mech activity checker contract',
      description: '',
      value: '',
      provision_type: EnvProvisionType.COMPUTED,
    },
    MECH_CONTRACT_ADDRESS: {
      name: 'Mech contract address',
      description: '',
      value: '',
      provision_type: EnvProvisionType.COMPUTED,
    },
    MECH_REQUEST_PRICE: {
      name: 'Mech request price',
      description: '',
      value: '',
      provision_type: EnvProvisionType.COMPUTED,
    },
    USE_MECH_MARKETPLACE: {
      name: 'Use Mech marketplace',
      description: '',
      value: '',
      provision_type: EnvProvisionType.COMPUTED,
    },
    TOOLS_ACCURACY_HASH: {
      name: 'Tools accuracy hash',
      description: '',
      // Use the latest value from https://github.com/valory-xyz/quickstart/blob/main/configs/config_predict_trader.json#L74
      value: 'QmXbpSiocGi4qy4gjMKAw1iHSqmf6jhuWrxBCVwtHBPw9f',
      provision_type: EnvProvisionType.FIXED,
    },
  },
} as const;

const AGENTS_FUN_COMMON_TEMPLATE: Pick<
  ServiceTemplate,
  'env_variables' | 'hash' | 'image' | 'description' | 'service_version'
> = {
  hash: 'bafybeiexs3bkq6om7z5djknrfddm3wka5is4mdqkd33rr6qspwlannmnqy',
  image:
    'https://gateway.autonolas.tech/ipfs/QmQYDGMg8m91QQkTWSSmANs5tZwKrmvUCawXZfXVVWQPcu',
  description: 'Memeooorr @twitter_handle', // should be overwritten with twitter username
  service_version: 'v0.4.1-alpha2',
  env_variables: {
    BASE_LEDGER_RPC: {
      name: 'Base ledger RPC',
      description: '',
      value: '',
      provision_type: EnvProvisionType.COMPUTED,
    },
    CELO_LEDGER_RPC: {
      name: 'Celo ledger RPC',
      description: '',
      value: '',
      provision_type: EnvProvisionType.COMPUTED,
    },
    TWIKIT_USERNAME: {
      name: 'Twitter username',
      description: '',
      value: '',
      provision_type: EnvProvisionType.USER,
    },
    TWIKIT_EMAIL: {
      name: 'Twitter email',
      description: '',
      value: '',
      provision_type: EnvProvisionType.USER,
    },
    TWIKIT_PASSWORD: {
      name: 'Twitter password',
      description: '',
      value: '',
      provision_type: EnvProvisionType.USER,
    },
    TWIKIT_COOKIES: {
      name: 'Twitter cookies',
      description: '',
      value: '',
      provision_type: EnvProvisionType.USER,
    },
    GENAI_API_KEY: {
      name: 'Gemini api key',
      description: '',
      value: '',
      provision_type: EnvProvisionType.USER,
    },
    FIREWORKS_API_KEY: {
      name: 'Fireworks AI api key',
      description: '',
      value: '',
      provision_type: EnvProvisionType.USER,
    },
    PERSONA: {
      name: 'Persona description',
      description: '',
      value: '',
      provision_type: EnvProvisionType.USER,
    },
    // These are fixed, but may become user provided in the future
    FEEDBACK_PERIOD_HOURS: {
      name: 'Feedback period',
      description: '',
      value: '1',
      provision_type: EnvProvisionType.FIXED,
    },
    MIN_FEEDBACK_REPLIES: {
      name: 'Minimum feedback replies',
      description: '',
      value: '10',
      provision_type: EnvProvisionType.FIXED,
    },
    RESET_PAUSE_DURATION: {
      name: 'Reset pause duration',
      description: '',
      value: '1800',
      provision_type: EnvProvisionType.FIXED,
    },
    STORE_PATH: {
      name: 'Store path',
      description: '',
      value: 'persistent_data/',
      provision_type: EnvProvisionType.COMPUTED,
    },
    STAKING_TOKEN_CONTRACT_ADDRESS: {
      name: 'Staking token contract address',
      description: '',
      value: '',
      provision_type: EnvProvisionType.COMPUTED,
    },
    ACTIVITY_CHECKER_CONTRACT_ADDRESS: {
      name: 'Staking activity checker contract address',
      description: '',
      value: '',
      provision_type: EnvProvisionType.COMPUTED,
    },
  },
} as const;

/**
 * Agents.fun Base template
 */
export const AGENTS_FUN_BASE_TEMPLATE: ServiceTemplate = {
  agentType: AgentType.Memeooorr,
  name: 'Memeooorr', // Should be unique across all services and not be updated
  home_chain: MiddlewareChain.BASE,
  configurations: {
    [MiddlewareChain.BASE]: {
      staking_program_id: StakingProgramId.MemeBaseAlpha2, // default, may be overwritten
      nft: 'bafybeiaakdeconw7j5z76fgghfdjmsr6tzejotxcwnvmp3nroaw3glgyve',
      rpc: 'http://localhost:8545', // overwritten
      agent_id: 43,
      threshold: 1,
      use_staking: true,
      cost_of_bond: +parseEther(50),
      monthly_gas_estimate: +parseEther(0.03),
      fund_requirements: {
        [ethers.constants.AddressZero]: {
          agent: +parseEther(0.00625),
          safe: +parseEther(0.0125),
        },
      },
    },
  },
  ...AGENTS_FUN_COMMON_TEMPLATE,
} as const;

// TODO: celo template (check each key)
/**
 * Agents.fun Celo template
 */
export const AGENTS_FUN_CELO_TEMPLATE: ServiceTemplate = {
  agentType: AgentType.AgentsFunCelo,
  name: 'Memeooorr - Celo', // Should be unique across all services and not be updated
  home_chain: MiddlewareChain.CELO,
  configurations: {
    [MiddlewareChain.CELO]: {
      staking_program_id: StakingProgramId.MemeCeloAlpha2, // default, may be overwritten
      nft: 'bafybeiaakdeconw7j5z76fgghfdjmsr6tzejotxcwnvmp3nroaw3glgyve',
      rpc: 'http://localhost:8545', // overwritten
      agent_id: 43,
      threshold: 1,
      use_staking: true,
      cost_of_bond: +parseEther(50), // TODO: celo
      monthly_gas_estimate: +parseEther(0.03), // TODO: celo
      fund_requirements: {
        [ethers.constants.AddressZero]: {
          agent: +parseEther(0.00625), // TODO: celo
          safe: +parseEther(0.0125), // TODO: celo
        },
      },
    },
  },
  ...AGENTS_FUN_COMMON_TEMPLATE,
} as const;

export const MODIUS_SERVICE_TEMPLATE: ServiceTemplate = {
  agentType: AgentType.Modius,
  name: 'Optimus', // Should be unique across all services and not be updated
<<<<<<< HEAD
  hash: 'bafybeiatse5fmm4otveb2g43ggt7evzpenftowkikmwmwc3ms5h7u4kiqu',
=======
  hash: 'bafybeifgkbbm2gv6zccuzoajwttvlpmppxy6jx2ziy7qyvqo5ibmc7rtyi',
>>>>>>> 44dd1500
  description: 'Optimus',
  image:
    'https://gateway.autonolas.tech/ipfs/bafybeiaakdeconw7j5z76fgghfdjmsr6tzejotxcwnvmp3nroaw3glgyve',
  service_version: 'v0.3.1',
  home_chain: MiddlewareChain.MODE,
  configurations: {
    [MiddlewareChain.MODE]: {
      staking_program_id: StakingProgramId.ModiusAlpha, // default, may be overwritten
      nft: 'bafybeiafjcy63arqkfqbtjqpzxyeia2tscpbyradb4zlpzhgc3xymwmmtu',
      rpc: 'http://localhost:8545', // overwritten
      agent_id: 40,
      threshold: 1,
      use_staking: true,
      cost_of_bond: +parseEther(20),
      monthly_gas_estimate: +parseEther(0.011), // TODO: should be 0.0055, temp fix to avoid low balance alerts until the refund is fixed in the middleware
      fund_requirements: {
        [ethers.constants.AddressZero]: {
          agent: +parseEther(0.0005),
          safe: +parseEther(0.005),
        },
        [MODE_TOKEN_CONFIG[TokenSymbol.USDC].address as string]: {
          agent: 0,
          safe: +parseUnits(16, MODE_TOKEN_CONFIG[TokenSymbol.USDC].decimals),
        },
      },
    },
  },
  env_variables: {
    MODE_LEDGER_RPC: {
      name: 'Mode ledger RPC',
      description: '',
      value: '',
      provision_type: EnvProvisionType.COMPUTED,
    },
    SAFE_CONTRACT_ADDRESSES: {
      name: 'Safe contract address',
      description: '',
      value: '',
      provision_type: EnvProvisionType.COMPUTED,
    },
    TENDERLY_ACCESS_KEY: {
      name: 'Tenderly access key',
      description: '',
      value: '',
      provision_type: EnvProvisionType.USER,
    },
    TENDERLY_ACCOUNT_SLUG: {
      name: 'Tenderly account slug',
      description: '',
      value: '',
      provision_type: EnvProvisionType.USER,
    },
    TENDERLY_PROJECT_SLUG: {
      name: 'Tenderly project slug',
      description: '',
      value: '',
      provision_type: EnvProvisionType.USER,
    },
    STAKING_TOKEN_CONTRACT_ADDRESS: {
      name: 'Staking token contract address',
      description: '',
      value: '',
      provision_type: EnvProvisionType.COMPUTED,
    },
    COINGECKO_API_KEY: {
      name: 'Coingecko API key',
      description: '',
      value: '',
      provision_type: EnvProvisionType.USER,
    },
    GENAI_API_KEY: {
      name: 'Gemini api key',
      description: '',
      value: '',
      provision_type: EnvProvisionType.USER,
    },
    STAKING_CHAIN: {
      name: 'Staking chain',
      description: '',
      value: 'mode',
      provision_type: EnvProvisionType.FIXED,
    },
    ACTIVITY_CHECKER_CONTRACT_ADDRESS: {
      name: 'Staking activity checker contract address',
      description: '',
      value: '',
      provision_type: EnvProvisionType.COMPUTED,
    },
    STAKING_ACTIVITY_CHECKER_CONTRACT_ADDRESS: {
      // Unused, refactored - remove
      name: 'Staking activity checker contract address',
      description: '',
      value: 'Unused',
      provision_type: EnvProvisionType.FIXED,
    },
    MIN_SWAP_AMOUNT_THRESHOLD: {
      name: 'Minimum swap amount threshold',
      description: '',
      value: '15',
      provision_type: EnvProvisionType.FIXED,
    },
    ALLOWED_CHAINS: {
      name: 'Allowed chains',
      description: '',
      value: '["mode"]',
      provision_type: EnvProvisionType.FIXED,
    },
    TARGET_INVESTMENT_CHAINS: {
      name: 'Target investment chains',
      description: '',
      value: '["mode"]',
      provision_type: EnvProvisionType.FIXED,
    },
    INITIAL_ASSETS: {
      name: 'Initial assets',
      description: '',
      value:
        '{"mode":{"0x0000000000000000000000000000000000000000":"ETH","0xd988097fb8612cc24eeC14542bC03424c656005f":"USDC"}}',
      provision_type: EnvProvisionType.FIXED,
    },
    SELECTED_STRATEGIES: {
      name: 'Selected strategies',
      description: '',
      value: '["balancer_pools_search", "asset_lending"]',
      provision_type: EnvProvisionType.FIXED,
    },
    INIT_FALLBACK_GAS: {
      name: 'Init fallback gas',
      description: '',
      value: '250000',
      provision_type: EnvProvisionType.FIXED,
    },
    STORE_PATH: {
      name: 'Store path',
      description: '',
      value: '',
      provision_type: EnvProvisionType.COMPUTED,
    },
    RESET_PAUSE_DURATION: {
      name: 'Reset pause duration',
      description: '',
      value: '300',
      provision_type: EnvProvisionType.FIXED,
    },
  },
} as const;

export const SERVICE_TEMPLATES: ServiceTemplate[] = [
  PREDICT_SERVICE_TEMPLATE,
  AGENTS_FUN_BASE_TEMPLATE,
  MODIUS_SERVICE_TEMPLATE,
  AGENTS_FUN_CELO_TEMPLATE,
] as const;

export const getServiceTemplates = (): ServiceTemplate[] => SERVICE_TEMPLATES;

export const getServiceTemplate = (
  templateHash: string,
): ServiceTemplate | undefined =>
  SERVICE_TEMPLATES.find((template) => template.hash === templateHash);<|MERGE_RESOLUTION|>--- conflicted
+++ resolved
@@ -253,11 +253,7 @@
 export const MODIUS_SERVICE_TEMPLATE: ServiceTemplate = {
   agentType: AgentType.Modius,
   name: 'Optimus', // Should be unique across all services and not be updated
-<<<<<<< HEAD
   hash: 'bafybeiatse5fmm4otveb2g43ggt7evzpenftowkikmwmwc3ms5h7u4kiqu',
-=======
-  hash: 'bafybeifgkbbm2gv6zccuzoajwttvlpmppxy6jx2ziy7qyvqo5ibmc7rtyi',
->>>>>>> 44dd1500
   description: 'Optimus',
   image:
     'https://gateway.autonolas.tech/ipfs/bafybeiaakdeconw7j5z76fgghfdjmsr6tzejotxcwnvmp3nroaw3glgyve',
@@ -415,6 +411,6 @@
 export const getServiceTemplates = (): ServiceTemplate[] => SERVICE_TEMPLATES;
 
 export const getServiceTemplate = (
-  templateHash: string,
+  templateHash: string
 ): ServiceTemplate | undefined =>
   SERVICE_TEMPLATES.find((template) => template.hash === templateHash);