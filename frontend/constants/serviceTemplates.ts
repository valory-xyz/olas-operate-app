--- conflicted
+++ resolved
@@ -272,11 +272,7 @@
   ServiceTemplate,
   'hash' | 'service_version'
 > = {
-<<<<<<< HEAD
-  hash: 'bafybeidtehicxxpvgj6tecbk5yyvod6emlvzdopjuieafzs6x66otj6cjy',
-=======
   hash: 'bafybeibmqrkxfnzzmqqbaiwrpdkjm4khbleguvyfi4jxpjkadhankiltcq',
->>>>>>> 0d30ea10
   service_version: 'v0.3.15',
 };
 
