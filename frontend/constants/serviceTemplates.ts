--- conflicted
+++ resolved
@@ -18,11 +18,7 @@
 export const PREDICT_SERVICE_TEMPLATE: ServiceTemplate = {
   agentType: AgentType.PredictTrader, // TODO: remove if causes errors on middleware
   name: 'Trader Agent', // should be unique across all services and not be updated
-<<<<<<< HEAD
   hash: 'bafybeiemvi77itu5ut7ybtrf7pwuzqemj4xfw2amgy4ipmvky52jmzrg54',
-=======
-  hash: 'bafybeibircx4otwdeekavmixih52m54hbq3lrq6dnmoynhbdwfhccmztve',
->>>>>>> 31bc0062
   description: `${KPI_DESC_PREFIX} Trader agent for omen prediction markets`,
   image:
     'https://operate.olas.network/_next/image?url=%2Fimages%2Fprediction-agent.png&w=3840&q=75',
@@ -320,11 +316,7 @@
   ServiceTemplate,
   'hash' | 'service_version' | 'agent_release'
 > = {
-<<<<<<< HEAD
   hash: 'bafybeifxjquzjqi3olagrdq2juy22q5qvjdllsufdysphh4jvcm2lzk4eq',
-=======
-  hash: 'bafybeiavpgsglmkmadriqm577bycodbbhcfcpy57lwf2oqzlzdfyagunyu',
->>>>>>> 31bc0062
   service_version: 'v0.6.0-rc.1',
   agent_release: {
     is_aea: true,
