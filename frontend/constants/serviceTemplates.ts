--- conflicted
+++ resolved
@@ -282,10 +282,6 @@
       rpc: 'http://localhost:8545', // overwritten
       agent_id: 43,
       cost_of_bond: +parseEther(50),
-<<<<<<< HEAD
-=======
-      monthly_gas_estimate: +parseEther(0.0035),
->>>>>>> 822f6d99
       fund_requirements: {
         [ethers.constants.AddressZero]: {
           agent: +parseEther(0.0003257),
