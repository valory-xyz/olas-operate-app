import { ethers } from 'ethers';

import { MODE_TOKEN_CONFIG, OPTIMISM_TOKEN_CONFIG } from '@/config/tokens';
import {
  AgentMap,
  EnvProvisionMap as EnvProvisionType,
  STAKING_PROGRAM_IDS,
  TokenSymbolMap,
} from '@/constants';
import { ServiceTemplate } from '@/types';
import { parseEther, parseUnits } from '@/utils';

import { MiddlewareChainMap } from './chains';
import { X402_ENABLED_FLAGS } from './x402';

/**
 * Prefix for KPI description in service templates.
 * This is used track services that are part of the Pearl service suite.
 */
export const KPI_DESC_PREFIX = '[Pearl service]';

export const PREDICT_SERVICE_TEMPLATE: ServiceTemplate = {
<<<<<<< HEAD
  agentType: AgentType.PredictTrader,
=======
  agentType: AgentMap.PredictTrader, // TODO: remove if causes errors on middleware
>>>>>>> edd05aac
  name: 'Trader Agent', // should be unique across all services and not be updated
  hash: 'bafybeiemvi77itu5ut7ybtrf7pwuzqemj4xfw2amgy4ipmvky52jmzrg54',
  description: `${KPI_DESC_PREFIX} Trader agent for omen prediction markets`,
  image:
    'https://operate.olas.network/_next/image?url=%2Fimages%2Fprediction-agent.png&w=3840&q=75',
  service_version: 'v0.27.5-rc.2',
  agent_release: {
    is_aea: true,
    repository: {
      owner: 'valory-xyz',
      name: 'trader',
      version: 'v0.27.5-rc.2',
    },
  },
  home_chain: MiddlewareChainMap.GNOSIS,
  configurations: {
    [MiddlewareChainMap.GNOSIS]: {
      staking_program_id: STAKING_PROGRAM_IDS.PearlBetaMechMarketplace1, // default, may be overwritten
      nft: 'bafybeig64atqaladigoc3ds4arltdu63wkdrk3gesjfvnfdmz35amv7faq',
      rpc: 'http://localhost:8545', // overwritten
      agent_id: 14,
      // TODO: pull fund requirements from staking program config
      cost_of_bond: +parseEther(0.001),
      fund_requirements: {
        [ethers.constants.AddressZero]: {
          agent: +parseEther(2),
          safe: +parseEther(8),
        },
      },
    },
  },
  env_variables: {
    SAFE_CONTRACT_ADDRESSES: {
      name: 'Safe contract addresses',
      description: '',
      value: '',
      provision_type: EnvProvisionType.COMPUTED,
    },
    GNOSIS_LEDGER_RPC: {
      name: 'Gnosis ledger RPC',
      description: '',
      value: '',
      provision_type: EnvProvisionType.COMPUTED,
    },
    STAKING_CONTRACT_ADDRESS: {
      name: 'Staking contract address',
      description: '',
      value: '',
      provision_type: EnvProvisionType.COMPUTED,
    },
    MECH_MARKETPLACE_CONFIG: {
      name: 'Mech marketplace configuration',
      description: '',
      value: '',
      provision_type: EnvProvisionType.COMPUTED,
    },
    MECH_ACTIVITY_CHECKER_CONTRACT: {
      name: 'Mech activity checker contract',
      description: '',
      value: '',
      provision_type: EnvProvisionType.COMPUTED,
    },
    MECH_CONTRACT_ADDRESS: {
      name: 'Mech contract address',
      description: '',
      value: '',
      provision_type: EnvProvisionType.COMPUTED,
    },
    MECH_REQUEST_PRICE: {
      name: 'Mech request price',
      description: '',
      value: '',
      provision_type: EnvProvisionType.COMPUTED,
    },
    USE_MECH_MARKETPLACE: {
      name: 'Use Mech marketplace',
      description: '',
      value: '',
      provision_type: EnvProvisionType.COMPUTED,
    },
    TOOLS_ACCURACY_HASH: {
      name: 'Tools accuracy hash',
      description: '',
      value: 'QmWgsqncF22hPLNTyWtDzVoKPJ9gmgR1jcuLL5t31xyzzr',
      provision_type: EnvProvisionType.FIXED,
    },
    ACC_INFO_FIELDS_REQUESTS: {
      name: 'Acc info fields requests',
      description: '',
      value: 'nr_responses',
      provision_type: EnvProvisionType.FIXED,
    },
    MECH_INTERACT_ROUND_TIMEOUT_SECONDS: {
      name: 'Mech interact round timeout',
      description: '',
      value: '900', // 15 min
      provision_type: EnvProvisionType.FIXED,
    },
    STORE_PATH: {
      name: 'Store path',
      description: '',
      value: 'persistent_data/',
      provision_type: EnvProvisionType.COMPUTED,
    },
    LOG_DIR: {
      name: 'Log directory',
      description: '',
      value: 'benchmarks/',
      provision_type: EnvProvisionType.COMPUTED,
    },
    IRRELEVANT_TOOLS: {
      name: 'Irrelevant tools',
      description: '',
      value:
        '["native-transfer","prediction-online-lite","claude-prediction-online-lite","prediction-online-sme-lite","prediction-request-reasoning-lite","prediction-request-reasoning-claude-lite","prediction-offline-sme","deepmind-optimization","deepmind-optimization-strong","openai-gpt-3.5-turbo","openai-gpt-3.5-turbo-instruct","openai-gpt-4","openai-text-davinci-002","openai-text-davinci-003","prediction-online-sum-url-content","prediction-online-summarized-info","stabilityai-stable-diffusion-512-v2-1","stabilityai-stable-diffusion-768-v2-1","stabilityai-stable-diffusion-v1-5","stabilityai-stable-diffusion-xl-beta-v2-2-2","prediction-url-cot-claude","prediction-url-cot","resolve-market-reasoning-gpt-4.1"]',
      provision_type: EnvProvisionType.FIXED,
    },
    GENAI_API_KEY: {
      name: 'Gemini API Key',
      description: 'Gemini api key to allow the agent to use Gemini',
      value: '',
      provision_type: EnvProvisionType.USER,
    },
    USE_X402: {
      name: 'Use x402',
      description:
        'Enables feature of agents paying for api keys usage instead of asking users to manually provide them',
      value: X402_ENABLED_FLAGS[AgentMap.PredictTrader].toString(),
      provision_type: EnvProvisionType.FIXED,
    },
  },
} as const;

const AGENTS_FUN_COMMON_TEMPLATE: Pick<
  ServiceTemplate,
  | 'env_variables'
  | 'hash'
  | 'image'
  | 'description'
  | 'service_version'
  | 'agent_release'
> = {
  hash: 'bafybeihdy6s4qtyhm245ystr5o3srhgjviiczr4pcj57avbwnv4nmy6phy',
  image:
    'https://gateway.autonolas.tech/ipfs/QmQYDGMg8m91QQkTWSSmANs5tZwKrmvUCawXZfXVVWQPcu',
  description: `${KPI_DESC_PREFIX} Agents.Fun @twitter_handle`, // NOTE: @twitter_handle to be replaced with twitter username
  service_version: 'v2.0.0',
  agent_release: {
    is_aea: true,
    repository: {
      owner: 'valory-xyz',
      name: 'meme-ooorr',
      version: 'v2.0.0',
    },
  },
  env_variables: {
    SAFE_CONTRACT_ADDRESSES: {
      name: 'Safe contract addresses',
      description: '',
      value: '',
      provision_type: EnvProvisionType.COMPUTED,
    },
    BASE_LEDGER_RPC: {
      name: 'Base ledger RPC',
      description: '',
      value: '',
      provision_type: EnvProvisionType.COMPUTED,
    },
    CELO_LEDGER_RPC: {
      name: 'Celo ledger RPC',
      description: '',
      value: '',
      provision_type: EnvProvisionType.COMPUTED,
    },
    TWEEPY_CONSUMER_API_KEY: {
      name: 'Twitter consumer API key',
      description: '',
      value: '',
      provision_type: EnvProvisionType.USER,
    },
    TWEEPY_CONSUMER_API_KEY_SECRET: {
      name: 'Twitter consumer API key secret',
      description: '',
      value: '',
      provision_type: EnvProvisionType.USER,
    },
    TWEEPY_BEARER_TOKEN: {
      name: 'Twitter bearer token',
      description: '',
      value: '',
      provision_type: EnvProvisionType.USER,
    },
    TWEEPY_ACCESS_TOKEN: {
      name: 'Twitter access token',
      description: '',
      value: '',
      provision_type: EnvProvisionType.USER,
    },
    TWEEPY_ACCESS_TOKEN_SECRET: {
      name: 'Twitter access token secret',
      description: '',
      value: '',
      provision_type: EnvProvisionType.USER,
    },
    PERSONA: {
      name: 'Persona description',
      description: '',
      value: '',
      provision_type: EnvProvisionType.USER,
    },
    RESET_PAUSE_DURATION: {
      name: 'Reset pause duration',
      description: '',
      value: '300',
      provision_type: EnvProvisionType.FIXED,
    },
    STORE_PATH: {
      name: 'Store path',
      description: '',
      value: 'persistent_data/',
      provision_type: EnvProvisionType.COMPUTED,
    },
    LOG_DIR: {
      name: 'Log directory',
      description: '',
      value: 'benchmarks/',
      provision_type: EnvProvisionType.COMPUTED,
    },
    STAKING_TOKEN_CONTRACT_ADDRESS: {
      name: 'Staking token contract address',
      description: '',
      value: '',
      provision_type: EnvProvisionType.COMPUTED,
    },
    ACTIVITY_CHECKER_CONTRACT_ADDRESS: {
      name: 'Staking activity checker contract address',
      description: '',
      value: '',
      provision_type: EnvProvisionType.COMPUTED,
    },
    USE_X402: {
      name: 'Use x402',
      description:
        'Enables feature of agents paying for api keys usage instead of asking users to manually provide them',
      // x402 is always enabled for this agent, the agent wouldn't work without it.
      value: 'true',
      provision_type: EnvProvisionType.FIXED,
    },
  },
} as const;

/**
 * Agents.fun Base template
 */
const AGENTS_FUN_BASE_TEMPLATE: ServiceTemplate = {
  agentType: AgentMap.AgentsFun,
  name: 'Agents.Fun',
  home_chain: MiddlewareChainMap.BASE,
  configurations: {
    [MiddlewareChainMap.BASE]: {
      staking_program_id: STAKING_PROGRAM_IDS.AgentsFun1, // default, may be overwritten
      nft: 'bafybeiaakdeconw7j5z76fgghfdjmsr6tzejotxcwnvmp3nroaw3glgyve',
      rpc: 'http://localhost:8545', // overwritten
      agent_id: 43,
      cost_of_bond: +parseEther(50),
      fund_requirements: {
        [ethers.constants.AddressZero]: {
          agent: +parseEther(0.0003257),
          safe: +parseEther(0.0016285),
        },
      },
    },
  },
  ...AGENTS_FUN_COMMON_TEMPLATE,
} as const;

const BABYDEGEN_COMMON_TEMPLATE: Pick<
  ServiceTemplate,
  'hash' | 'service_version' | 'agent_release'
> = {
  hash: 'bafybeif6dqiqvdrzeqooja5v6nj7meuwpfygakr3jda3n7w6atovcgogvm',
  service_version: 'v0.6.0-rc.1',
  agent_release: {
    is_aea: true,
    repository: {
      owner: 'valory-xyz',
      name: 'optimus',
      version: 'v0.6.0-rc.1',
    },
  },
};

export const MODIUS_SERVICE_TEMPLATE: ServiceTemplate = {
  agentType: AgentMap.Modius,
  name: 'Optimus',
  description: `${KPI_DESC_PREFIX} Optimus`,
  image:
    'https://gateway.autonolas.tech/ipfs/bafybeiaakdeconw7j5z76fgghfdjmsr6tzejotxcwnvmp3nroaw3glgyve',
  home_chain: MiddlewareChainMap.MODE,
  configurations: {
    [MiddlewareChainMap.MODE]: {
      staking_program_id: STAKING_PROGRAM_IDS.ModiusAlpha, // default, may be overwritten
      nft: 'bafybeiafjcy63arqkfqbtjqpzxyeia2tscpbyradb4zlpzhgc3xymwmmtu',
      rpc: 'http://localhost:8545', // overwritten
      agent_id: 40,
      cost_of_bond: +parseEther(20),
      fund_requirements: {
        [ethers.constants.AddressZero]: {
          agent: +parseEther(0.0002),
          safe: 0,
        },
        [MODE_TOKEN_CONFIG[TokenSymbolMap.USDC]?.address as string]: {
          agent: 0,
          safe: +parseUnits(
            16,
            MODE_TOKEN_CONFIG[TokenSymbolMap.USDC]?.decimals,
          ),
        },
      },
    },
  },
  env_variables: {
    MODE_LEDGER_RPC: {
      name: 'Mode ledger RPC',
      description: '',
      value: '',
      provision_type: EnvProvisionType.COMPUTED,
    },
    SAFE_CONTRACT_ADDRESSES: {
      name: 'Safe contract address',
      description: '',
      value: '',
      provision_type: EnvProvisionType.COMPUTED,
    },
    STAKING_TOKEN_CONTRACT_ADDRESS: {
      name: 'Staking token contract address',
      description: '',
      value: '',
      provision_type: EnvProvisionType.COMPUTED,
    },
    COINGECKO_API_KEY: {
      name: 'Coingecko API key',
      description: '',
      value: '',
      provision_type: EnvProvisionType.USER,
    },
    GENAI_API_KEY: {
      name: 'Gemini api key',
      description: '',
      value: '',
      provision_type: EnvProvisionType.USER,
    },
    STAKING_CHAIN: {
      name: 'Staking chain',
      description: '',
      value: 'mode',
      provision_type: EnvProvisionType.FIXED,
    },
    ACTIVITY_CHECKER_CONTRACT_ADDRESS: {
      name: 'Staking activity checker contract address',
      description: '',
      value: '',
      provision_type: EnvProvisionType.COMPUTED,
    },
    STAKING_ACTIVITY_CHECKER_CONTRACT_ADDRESS: {
      // Unused, refactored - remove
      name: 'Staking activity checker contract address',
      description: '',
      value: 'Unused',
      provision_type: EnvProvisionType.FIXED,
    },
    MIN_SWAP_AMOUNT_THRESHOLD: {
      name: 'Minimum swap amount threshold',
      description: '',
      value: '15',
      provision_type: EnvProvisionType.FIXED,
    },
    ALLOWED_CHAINS: {
      name: 'Allowed chains',
      description: '',
      value: '["mode"]',
      provision_type: EnvProvisionType.FIXED,
    },
    TARGET_INVESTMENT_CHAINS: {
      name: 'Target investment chains',
      description: '',
      value: '["mode"]',
      provision_type: EnvProvisionType.FIXED,
    },
    INITIAL_ASSETS: {
      name: 'Initial assets',
      description: '',
      value:
        '{"mode":{"0x0000000000000000000000000000000000000000":"ETH","0xd988097fb8612cc24eeC14542bC03424c656005f":"USDC"}}',
      provision_type: EnvProvisionType.FIXED,
    },
    SELECTED_STRATEGIES: {
      name: 'Selected strategies',
      description: '',
      value: '["balancer_pools_search", "asset_lending"]',
      provision_type: EnvProvisionType.FIXED,
    },
    INIT_FALLBACK_GAS: {
      name: 'Init fallback gas',
      description: '',
      value: '250000',
      provision_type: EnvProvisionType.FIXED,
    },
    STORE_PATH: {
      name: 'Store path',
      description: '',
      value: '',
      provision_type: EnvProvisionType.COMPUTED,
    },
    LOG_DIR: {
      name: 'Log directory',
      description: '',
      value: 'benchmarks/',
      provision_type: EnvProvisionType.COMPUTED,
    },
    RESET_PAUSE_DURATION: {
      name: 'Reset pause duration',
      description: '',
      value: '300',
      provision_type: EnvProvisionType.FIXED,
    },
    SSL_CERT_PATH: {
      name: 'SSL certificate path',
      description: '',
      value: '',
      provision_type: EnvProvisionType.COMPUTED,
    },
    SSL_KEY_PATH: {
      name: 'SSL key path',
      description: '',
      value: '',
      provision_type: EnvProvisionType.COMPUTED,
    },
    AIRDROP_STARTED: {
      name: 'Airdrop started',
      description: '',
      value: 'true',
      provision_type: EnvProvisionType.FIXED,
    },
    AIRDROP_CONTRACT_ADDRESS: {
      name: 'Airdrop contact address',
      description: '',
      value: '0x5b5F79BB667A25400a8f91F0c18D080abCfD430f',
      provision_type: EnvProvisionType.FIXED,
    },
    USE_X402: {
      name: 'Use x402',
      description:
        'Enables feature of agents paying for api keys usage instead of asking users to manually provide them',
      value: X402_ENABLED_FLAGS[AgentMap.Modius].toString(),
      provision_type: EnvProvisionType.FIXED,
    },
  },
  ...BABYDEGEN_COMMON_TEMPLATE,
} as const;

export const OPTIMUS_SERVICE_TEMPLATE: ServiceTemplate = {
  agentType: AgentMap.Optimus,
  name: 'Optimus - Optimism',
  description: `${KPI_DESC_PREFIX} Optimus service deployment on Optimism network`,
  image:
    'https://gateway.autonolas.tech/ipfs/bafybeiaakdeconw7j5z76fgghfdjmsr6tzejotxcwnvmp3nroaw3glgyve',
  home_chain: MiddlewareChainMap.OPTIMISM,
  configurations: {
    [MiddlewareChainMap.OPTIMISM]: {
      staking_program_id: STAKING_PROGRAM_IDS.OptimusAlpha, // default, may be overwritten
      nft: 'bafybeiafjcy63arqkfqbtjqpzxyeia2tscpbyradb4zlpzhgc3xymwmmtu',
      rpc: 'http://localhost:8545', // overwritten
      agent_id: 40,
      cost_of_bond: +parseEther(20),
      fund_requirements: {
        [ethers.constants.AddressZero]: {
          agent: +parseEther(0.0002),
          safe: 0,
        },
        [OPTIMISM_TOKEN_CONFIG[TokenSymbolMap.USDC]?.address as string]: {
          agent: 0,
          safe: +parseUnits(
            16,
            OPTIMISM_TOKEN_CONFIG[TokenSymbolMap.USDC]?.decimals,
          ),
        },
      },
    },
  },
  env_variables: {
    OPTIMISM_LEDGER_RPC: {
      name: 'Optimism ledger RPC',
      description: '',
      value: '',
      provision_type: EnvProvisionType.COMPUTED,
    },
    SAFE_CONTRACT_ADDRESSES: {
      name: 'Safe contract address',
      description: '',
      value: '',
      provision_type: EnvProvisionType.COMPUTED,
    },
    STAKING_TOKEN_CONTRACT_ADDRESS: {
      name: 'Staking token contract address',
      description: '',
      value: '',
      provision_type: EnvProvisionType.COMPUTED,
    },
    COINGECKO_API_KEY: {
      name: 'Coingecko API key',
      description: '',
      value: '',
      provision_type: EnvProvisionType.USER,
    },
    GENAI_API_KEY: {
      name: 'Gemini API key',
      description: '',
      value: '',
      provision_type: EnvProvisionType.USER,
    },
    STAKING_CHAIN: {
      name: 'Staking chain',
      description: '',
      value: 'optimism',
      provision_type: EnvProvisionType.FIXED,
    },
    ACTIVITY_CHECKER_CONTRACT_ADDRESS: {
      name: 'Staking activity checker contract address',
      description: '',
      value: '',
      provision_type: EnvProvisionType.COMPUTED,
    },
    TARGET_INVESTMENT_CHAINS: {
      name: 'Target investment chains',
      description: '',
      value: '["optimism"]',
      provision_type: EnvProvisionType.FIXED,
    },
    INITIAL_ASSETS: {
      name: 'Initial assets',
      description: '',
      value:
        '{"optimism":{"0x0000000000000000000000000000000000000000":"ETH","0x0b2C639c533813f4Aa9D7837CAf62653d097Ff85":"USDC"}}',
      provision_type: EnvProvisionType.FIXED,
    },
    INIT_FALLBACK_GAS: {
      name: 'Init fallback gas',
      description: '',
      value: '250000',
      provision_type: EnvProvisionType.FIXED,
    },
    STORE_PATH: {
      name: 'Store path',
      description: '',
      value: '',
      provision_type: EnvProvisionType.COMPUTED,
    },
    LOG_DIR: {
      name: 'Log directory',
      description: '',
      value: 'benchmarks/',
      provision_type: EnvProvisionType.COMPUTED,
    },
    RESET_PAUSE_DURATION: {
      name: 'Reset pause duration',
      description: '',
      value: '300',
      provision_type: EnvProvisionType.FIXED,
    },
    SSL_CERT_PATH: {
      name: 'SSL certificate path',
      description: '',
      value: '',
      provision_type: EnvProvisionType.COMPUTED,
    },
    SSL_KEY_PATH: {
      name: 'SSL key path',
      description: '',
      value: '',
      provision_type: EnvProvisionType.COMPUTED,
    },
    USE_X402: {
      name: 'Use x402',
      description:
        'Enables feature of agents paying for api keys usage instead of asking users to manually provide them',
      value: X402_ENABLED_FLAGS[AgentMap.Optimus].toString(),
      provision_type: EnvProvisionType.FIXED,
    },
  },
  ...BABYDEGEN_COMMON_TEMPLATE,
} as const;

export const PETT_AI_SERVICE_TEMPLATE: ServiceTemplate = {
  agentType: AgentType.PettAi,
  name: 'pett_agent',
  hash: 'bafybeiabumpvdgnqecm4prum2njeslcf2ibcvc2y6m7ldv2evgmef6opam',
  description: 'Pett.ai autonomous agent service for virtual pet management.',
  image:
    'https://gateway.autonolas.tech/ipfs/QmQYDGMg8m91QQkTWSSmANs5tZwKrmvUCawXZfXVVWQPcu',
  service_version: 'v0.1.0',
  agent_release: {
    is_aea: false,
    repository: {
      owner: 'valory-xyz',
      name: 'pettai-agent',
      version: 'v0.0.20',
    },
  },
  home_chain: MiddlewareChainMap.BASE,
  configurations: {
    [MiddlewareChainMap.BASE]: {
      staking_program_id: STAKING_PROGRAM_IDS.PettAiAgent,
      nft: 'bafybeiaakdeconw7j5z76fgghfdjmsr6tzejotxcwnvmp3nroaw3glgyve',
      rpc: 'http://localhost:8545', // overwritten
      agent_id: 80,
      cost_of_bond: +parseEther(0.00008),
      fund_requirements: {
        [ethers.constants.AddressZero]: {
          agent: +parseEther(0.00008),
          safe: 0,
        },
      },
    },
  },
  env_variables: {
    BASE_LEDGER_RPC: {
      name: 'Base ledger RPC',
      description: '',
      value: '',
      provision_type: EnvProvisionType.COMPUTED,
    },
    WEBSOCKET_URL: {
      name: 'Websocket URL',
      description: 'Endpoint for Pett.ai websocket communication',
      value: 'wss://ws.pett.ai',
      provision_type: EnvProvisionType.FIXED,
    },
    STORE_PATH: {
      name: 'Store path',
      description: '',
      value: '',
      provision_type: EnvProvisionType.COMPUTED,
    },
    STAKING_CONTRACT_ADDRESS: {
      name: 'Staking contract address',
      description: '',
      value: '',
      provision_type: EnvProvisionType.COMPUTED,
    },
    ACTIVITY_CHECKER_CONTRACT_ADDRESS: {
      name: 'Staking activity checker contract address',
      description: '',
      value: '',
      provision_type: EnvProvisionType.COMPUTED,
    },
    SAFE_CONTRACT_ADDRESSES: {
      name: 'Config safe contract addresses',
      description: '',
      value: '',
      provision_type: EnvProvisionType.COMPUTED,
    },
  },
} as const;

export const SERVICE_TEMPLATES: ServiceTemplate[] = [
  PREDICT_SERVICE_TEMPLATE,
  AGENTS_FUN_BASE_TEMPLATE,
  MODIUS_SERVICE_TEMPLATE,
  OPTIMUS_SERVICE_TEMPLATE,
  PETT_AI_SERVICE_TEMPLATE,
] as const;

export const getServiceTemplates = (): ServiceTemplate[] => SERVICE_TEMPLATES;

export const getServiceTemplate = (
  templateHash: string,
): ServiceTemplate | undefined =>
  SERVICE_TEMPLATES.find((template) => template.hash === templateHash);<|MERGE_RESOLUTION|>--- conflicted
+++ resolved
@@ -1,16 +1,17 @@
 import { ethers } from 'ethers';
 
-import { MODE_TOKEN_CONFIG, OPTIMISM_TOKEN_CONFIG } from '@/config/tokens';
-import {
-  AgentMap,
-  EnvProvisionMap as EnvProvisionType,
-  STAKING_PROGRAM_IDS,
-  TokenSymbolMap,
-} from '@/constants';
 import { ServiceTemplate } from '@/types';
 import { parseEther, parseUnits } from '@/utils';
 
+import {
+  MODE_TOKEN_CONFIG,
+  OPTIMISM_TOKEN_CONFIG,
+  TokenSymbolMap,
+} from '../config/tokens';
+import { AgentMap } from './agent';
 import { MiddlewareChainMap } from './chains';
+import { EnvProvisionMap as EnvProvisionType } from './envVariables';
+import { STAKING_PROGRAM_IDS } from './stakingProgram';
 import { X402_ENABLED_FLAGS } from './x402';
 
 /**
@@ -20,11 +21,7 @@
 export const KPI_DESC_PREFIX = '[Pearl service]';
 
 export const PREDICT_SERVICE_TEMPLATE: ServiceTemplate = {
-<<<<<<< HEAD
-  agentType: AgentType.PredictTrader,
-=======
-  agentType: AgentMap.PredictTrader, // TODO: remove if causes errors on middleware
->>>>>>> edd05aac
+  agentType: AgentMap.PredictTrader,
   name: 'Trader Agent', // should be unique across all services and not be updated
   hash: 'bafybeiemvi77itu5ut7ybtrf7pwuzqemj4xfw2amgy4ipmvky52jmzrg54',
   description: `${KPI_DESC_PREFIX} Trader agent for omen prediction markets`,
@@ -619,7 +616,7 @@
 } as const;
 
 export const PETT_AI_SERVICE_TEMPLATE: ServiceTemplate = {
-  agentType: AgentType.PettAi,
+  agentType: AgentMap.PettAi,
   name: 'pett_agent',
   hash: 'bafybeiabumpvdgnqecm4prum2njeslcf2ibcvc2y6m7ldv2evgmef6opam',
   description: 'Pett.ai autonomous agent service for virtual pet management.',
