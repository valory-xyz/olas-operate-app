import { ethers } from 'ethers';

import { MiddlewareChain, ServiceTemplate } from '@/client';
import { MODE_TOKEN_CONFIG, OPTIMISM_TOKEN_CONFIG } from '@/config/tokens';
import { EnvProvisionMap as EnvProvisionType } from '@/constants/envVariables';
import { AgentType } from '@/enums/Agent';
import { STAKING_PROGRAM_IDS } from '@/enums/StakingProgram';
import { TokenSymbol } from '@/enums/Token';
import { parseEther, parseUnits } from '@/utils/numberFormatters';

/**
 * Prefix for KPI description in service templates.
 * This is used track services that are part of the Pearl service suite.
 */
export const KPI_DESC_PREFIX = '[Pearl service]';

export const PREDICT_SERVICE_TEMPLATE: ServiceTemplate = {
  agentType: AgentType.PredictTrader, // TODO: remove if causes errors on middleware
<<<<<<< HEAD
  binary_path: null,
  name: 'Trader Agent', // Should be unique across all services and not be updated
  hash: 'bafybeid542wylhtfoir3ybeijdx43ppqfdvkjamw2ctoh7zkbwybyasnxi',
  description: 'Trader agent for omen prediction markets',
=======
  name: 'Trader Agent', // should be unique across all services and not be updated
  hash: 'bafybeifhxeoar5hdwilmnzhy6jf664zqp5lgrzi6lpbkc4qmoqrr24ow4q',
  description: `${KPI_DESC_PREFIX} Trader agent for omen prediction markets`,
>>>>>>> 11c44eb5
  image:
    'https://operate.olas.network/_next/image?url=%2Fimages%2Fprediction-agent.png&w=3840&q=75',
  service_version: 'v0.26.1',
  agent_release: {
    is_aea: true,
    repository: {
      owner: 'valory-xyz',
      name: 'trader',
      version: 'v0.0.1001',
    },
  },
  home_chain: MiddlewareChain.GNOSIS,
  configurations: {
    [MiddlewareChain.GNOSIS]: {
      staking_program_id: STAKING_PROGRAM_IDS.PearlBeta, // default, may be overwritten
      nft: 'bafybeig64atqaladigoc3ds4arltdu63wkdrk3gesjfvnfdmz35amv7faq',
      rpc: 'http://localhost:8545', // overwritten
      agent_id: 14,
      // TODO: pull fund requirements from staking program config
      cost_of_bond: +parseEther(0.001),
      monthly_gas_estimate: +parseEther(10),
      fund_requirements: {
        [ethers.constants.AddressZero]: {
          agent: +parseEther(2),
          safe: +parseEther(5),
        },
      },
    },
  },
  env_variables: {
    GNOSIS_LEDGER_RPC: {
      name: 'Gnosis ledger RPC',
      description: '',
      value: '',
      provision_type: EnvProvisionType.COMPUTED,
    },
    STAKING_CONTRACT_ADDRESS: {
      name: 'Staking contract address',
      description: '',
      value: '',
      provision_type: EnvProvisionType.COMPUTED,
    },
    MECH_MARKETPLACE_CONFIG: {
      name: 'Mech marketplace configuration',
      description: '',
      value: '',
      provision_type: EnvProvisionType.COMPUTED,
    },
    MECH_ACTIVITY_CHECKER_CONTRACT: {
      name: 'Mech activity checker contract',
      description: '',
      value: '',
      provision_type: EnvProvisionType.COMPUTED,
    },
    MECH_CONTRACT_ADDRESS: {
      name: 'Mech contract address',
      description: '',
      value: '',
      provision_type: EnvProvisionType.COMPUTED,
    },
    MECH_REQUEST_PRICE: {
      name: 'Mech request price',
      description: '',
      value: '',
      provision_type: EnvProvisionType.COMPUTED,
    },
    USE_MECH_MARKETPLACE: {
      name: 'Use Mech marketplace',
      description: '',
      value: '',
      provision_type: EnvProvisionType.COMPUTED,
    },
    TOOLS_ACCURACY_HASH: {
      name: 'Tools accuracy hash',
      description: '',
      value: 'QmWgsqncF22hPLNTyWtDzVoKPJ9gmgR1jcuLL5t31xyzzr',
      provision_type: EnvProvisionType.FIXED,
    },
    ACC_INFO_FIELDS_REQUESTS: {
      name: 'Acc info fields requests',
      description: '',
      value: 'nr_responses',
      provision_type: EnvProvisionType.FIXED,
    },
    MECH_INTERACT_ROUND_TIMEOUT_SECONDS: {
      name: 'Mech interact round timeout',
      description: '',
      value: '900', // 15 min
      provision_type: EnvProvisionType.FIXED,
    },
    STORE_PATH: {
      name: 'Store path',
      description: '',
      value: 'persistent_data/',
      provision_type: EnvProvisionType.COMPUTED,
    },
    LOG_DIR: {
      name: 'Log directory',
      description: '',
      value: 'benchmarks/',
      provision_type: EnvProvisionType.COMPUTED,
    },
    IRRELEVANT_TOOLS: {
      name: 'Irrelevant tools',
      description: '',
      value:
        '["native-transfer","prediction-online-lite","claude-prediction-online-lite","prediction-online-sme-lite","prediction-request-reasoning-lite","prediction-request-reasoning-claude-lite","prediction-offline-sme","deepmind-optimization","deepmind-optimization-strong","openai-gpt-3.5-turbo","openai-gpt-3.5-turbo-instruct","openai-gpt-4","openai-text-davinci-002","openai-text-davinci-003","prediction-online-sum-url-content","prediction-online-summarized-info","stabilityai-stable-diffusion-512-v2-1","stabilityai-stable-diffusion-768-v2-1","stabilityai-stable-diffusion-v1-5","stabilityai-stable-diffusion-xl-beta-v2-2-2","prediction-url-cot-claude","prediction-url-cot"]',
      provision_type: EnvProvisionType.FIXED,
    },
  },
} as const;

const AGENTS_FUN_COMMON_TEMPLATE: Pick<
  ServiceTemplate,
  | 'env_variables'
  | 'hash'
  | 'image'
  | 'description'
  | 'service_version'
<<<<<<< HEAD
  | 'binary_path'
> = {
  hash: 'bafybeieqcjtgrn33q3mjevwp6ituytmudlq656ux6ofplzc7omtd5osdqy',
  binary_path: null,
=======
  | 'agent_release'
> = {
  hash: 'bafybeiardecju3sygh7hwuywka2bgjinbr7vrzob4mpdrookyfsbdmoq2m',
>>>>>>> 11c44eb5
  image:
    'https://gateway.autonolas.tech/ipfs/QmQYDGMg8m91QQkTWSSmANs5tZwKrmvUCawXZfXVVWQPcu',
  description: `${KPI_DESC_PREFIX} Agents.Fun @twitter_handle`, // NOTE: @twitter_handle to be replaced with twitter username
  service_version: 'v0.8.0-alpha3',
  agent_release: {
    is_aea: true,
    repository: {
      owner: 'valory-xyz',
      name: 'meme-ooorr',
      version: 'v0.0.1001',
    },
  },
  env_variables: {
    BASE_LEDGER_RPC: {
      name: 'Base ledger RPC',
      description: '',
      value: '',
      provision_type: EnvProvisionType.COMPUTED,
    },
    CELO_LEDGER_RPC: {
      name: 'Celo ledger RPC',
      description: '',
      value: '',
      provision_type: EnvProvisionType.COMPUTED,
    },
    TWEEPY_CONSUMER_API_KEY: {
      name: 'Twitter consumer API key',
      description: '',
      value: '',
      provision_type: EnvProvisionType.USER,
    },
    TWEEPY_CONSUMER_API_KEY_SECRET: {
      name: 'Twitter consumer API key secret',
      description: '',
      value: '',
      provision_type: EnvProvisionType.USER,
    },
    TWEEPY_BEARER_TOKEN: {
      name: 'Twitter bearer token',
      description: '',
      value: '',
      provision_type: EnvProvisionType.USER,
    },
    TWEEPY_ACCESS_TOKEN: {
      name: 'Twitter access token',
      description: '',
      value: '',
      provision_type: EnvProvisionType.USER,
    },
    TWEEPY_ACCESS_TOKEN_SECRET: {
      name: 'Twitter access token secret',
      description: '',
      value: '',
      provision_type: EnvProvisionType.USER,
    },
    GENAI_API_KEY: {
      name: 'Gemini api key',
      description: '',
      value: '',
      provision_type: EnvProvisionType.USER,
    },
    FIREWORKS_API_KEY: {
      name: 'Fireworks AI api key',
      description: '',
      value: '',
      provision_type: EnvProvisionType.USER,
    },
    PERSONA: {
      name: 'Persona description',
      description: '',
      value: '',
      provision_type: EnvProvisionType.USER,
    },
    // These are fixed, but may become user provided in the future
    FEEDBACK_PERIOD_HOURS: {
      name: 'Feedback period',
      description: '',
      value: '1',
      provision_type: EnvProvisionType.FIXED,
    },
    MIN_FEEDBACK_REPLIES: {
      name: 'Minimum feedback replies',
      description: '',
      value: '10',
      provision_type: EnvProvisionType.FIXED,
    },
    RESET_PAUSE_DURATION: {
      name: 'Reset pause duration',
      description: '',
      value: '300',
      provision_type: EnvProvisionType.FIXED,
    },
    STORE_PATH: {
      name: 'Store path',
      description: '',
      value: 'persistent_data/',
      provision_type: EnvProvisionType.COMPUTED,
    },
    LOG_DIR: {
      name: 'Log directory',
      description: '',
      value: 'benchmarks/',
      provision_type: EnvProvisionType.COMPUTED,
    },
    STAKING_TOKEN_CONTRACT_ADDRESS: {
      name: 'Staking token contract address',
      description: '',
      value: '',
      provision_type: EnvProvisionType.COMPUTED,
    },
    ACTIVITY_CHECKER_CONTRACT_ADDRESS: {
      name: 'Staking activity checker contract address',
      description: '',
      value: '',
      provision_type: EnvProvisionType.COMPUTED,
    },
  },
} as const;

/**
 * Agents.fun Base template
 */
const AGENTS_FUN_BASE_TEMPLATE: ServiceTemplate = {
  agentType: AgentType.AgentsFun,
  name: 'Agents.Fun',
  home_chain: MiddlewareChain.BASE,
  configurations: {
    [MiddlewareChain.BASE]: {
      staking_program_id: STAKING_PROGRAM_IDS.AgentsFun1, // default, may be overwritten
      nft: 'bafybeiaakdeconw7j5z76fgghfdjmsr6tzejotxcwnvmp3nroaw3glgyve',
      rpc: 'http://localhost:8545', // overwritten
      agent_id: 43,
      cost_of_bond: +parseEther(50),
      monthly_gas_estimate: +parseEther(0.03),
      fund_requirements: {
        [ethers.constants.AddressZero]: {
          agent: +parseEther(0.00625),
          safe: +parseEther(0.0125),
        },
      },
    },
  },
  ...AGENTS_FUN_COMMON_TEMPLATE,
} as const;

const BABYDEGEN_COMMON_TEMPLATE: Pick<
  ServiceTemplate,
  'hash' | 'service_version' | 'agent_release'
> = {
  hash: 'bafybeif43dhf2s4vzulscbxu5jbt5uv3chotrj7hqkhqixvvjwbx2ijyhi',
  service_version: 'v0.5.3',
  agent_release: {
    is_aea: true,
    repository: {
      owner: 'valory-xyz',
      name: 'optimus',
      version: 'v0.0.1001',
    },
  },
};

export const MODIUS_SERVICE_TEMPLATE: ServiceTemplate = {
  agentType: AgentType.Modius,
<<<<<<< HEAD
  binary_path: null,
  name: 'Optimus', // Should be unique across all services and not be updated
  hash: 'bafybeih3auhlvrg7lfw5yhcxnoucruxh5w2oibexabyw73q5qwhupn5oke',
  description: 'Optimus',
=======
  name: 'Optimus',
  description: `${KPI_DESC_PREFIX} Optimus`,
>>>>>>> 11c44eb5
  image:
    'https://gateway.autonolas.tech/ipfs/bafybeiaakdeconw7j5z76fgghfdjmsr6tzejotxcwnvmp3nroaw3glgyve',
  home_chain: MiddlewareChain.MODE,
  configurations: {
    [MiddlewareChain.MODE]: {
      staking_program_id: STAKING_PROGRAM_IDS.ModiusAlpha, // default, may be overwritten
      nft: 'bafybeiafjcy63arqkfqbtjqpzxyeia2tscpbyradb4zlpzhgc3xymwmmtu',
      rpc: 'http://localhost:8545', // overwritten
      agent_id: 40,
      cost_of_bond: +parseEther(20),
      monthly_gas_estimate: +parseEther(0.011), // TODO: should be 0.0055, temp fix to avoid low balance alerts until the refund is fixed in the middleware
      fund_requirements: {
        [ethers.constants.AddressZero]: {
          agent: +parseEther(0.0005),
          safe: 0,
        },
        [MODE_TOKEN_CONFIG[TokenSymbol.USDC].address as string]: {
          agent: 0,
          safe: +parseUnits(16, MODE_TOKEN_CONFIG[TokenSymbol.USDC].decimals),
        },
      },
    },
  },
  env_variables: {
    MODE_LEDGER_RPC: {
      name: 'Mode ledger RPC',
      description: '',
      value: '',
      provision_type: EnvProvisionType.COMPUTED,
    },
    SAFE_CONTRACT_ADDRESSES: {
      name: 'Safe contract address',
      description: '',
      value: '',
      provision_type: EnvProvisionType.COMPUTED,
    },
    TENDERLY_ACCESS_KEY: {
      name: 'Tenderly access key',
      description: '',
      value: '',
      provision_type: EnvProvisionType.USER,
    },
    TENDERLY_ACCOUNT_SLUG: {
      name: 'Tenderly account slug',
      description: '',
      value: '',
      provision_type: EnvProvisionType.USER,
    },
    TENDERLY_PROJECT_SLUG: {
      name: 'Tenderly project slug',
      description: '',
      value: '',
      provision_type: EnvProvisionType.USER,
    },
    STAKING_TOKEN_CONTRACT_ADDRESS: {
      name: 'Staking token contract address',
      description: '',
      value: '',
      provision_type: EnvProvisionType.COMPUTED,
    },
    COINGECKO_API_KEY: {
      name: 'Coingecko API key',
      description: '',
      value: '',
      provision_type: EnvProvisionType.USER,
    },
    GENAI_API_KEY: {
      name: 'Gemini api key',
      description: '',
      value: '',
      provision_type: EnvProvisionType.USER,
    },
    STAKING_CHAIN: {
      name: 'Staking chain',
      description: '',
      value: 'mode',
      provision_type: EnvProvisionType.FIXED,
    },
    ACTIVITY_CHECKER_CONTRACT_ADDRESS: {
      name: 'Staking activity checker contract address',
      description: '',
      value: '',
      provision_type: EnvProvisionType.COMPUTED,
    },
    STAKING_ACTIVITY_CHECKER_CONTRACT_ADDRESS: {
      // Unused, refactored - remove
      name: 'Staking activity checker contract address',
      description: '',
      value: 'Unused',
      provision_type: EnvProvisionType.FIXED,
    },
    MIN_SWAP_AMOUNT_THRESHOLD: {
      name: 'Minimum swap amount threshold',
      description: '',
      value: '15',
      provision_type: EnvProvisionType.FIXED,
    },
    ALLOWED_CHAINS: {
      name: 'Allowed chains',
      description: '',
      value: '["mode"]',
      provision_type: EnvProvisionType.FIXED,
    },
    TARGET_INVESTMENT_CHAINS: {
      name: 'Target investment chains',
      description: '',
      value: '["mode"]',
      provision_type: EnvProvisionType.FIXED,
    },
    INITIAL_ASSETS: {
      name: 'Initial assets',
      description: '',
      value:
        '{"mode":{"0x0000000000000000000000000000000000000000":"ETH","0xd988097fb8612cc24eeC14542bC03424c656005f":"USDC"}}',
      provision_type: EnvProvisionType.FIXED,
    },
    SELECTED_STRATEGIES: {
      name: 'Selected strategies',
      description: '',
      value: '["balancer_pools_search", "asset_lending"]',
      provision_type: EnvProvisionType.FIXED,
    },
    INIT_FALLBACK_GAS: {
      name: 'Init fallback gas',
      description: '',
      value: '250000',
      provision_type: EnvProvisionType.FIXED,
    },
    STORE_PATH: {
      name: 'Store path',
      description: '',
      value: '',
      provision_type: EnvProvisionType.COMPUTED,
    },
    LOG_DIR: {
      name: 'Log directory',
      description: '',
      value: 'benchmarks/',
      provision_type: EnvProvisionType.COMPUTED,
    },
    RESET_PAUSE_DURATION: {
      name: 'Reset pause duration',
      description: '',
      value: '300',
      provision_type: EnvProvisionType.FIXED,
    },
    SSL_CERT_PATH: {
      name: 'SSL certificate path',
      description: '',
      value: '',
      provision_type: EnvProvisionType.COMPUTED,
    },
    SSL_KEY_PATH: {
      name: 'SSL key path',
      description: '',
      value: '',
      provision_type: EnvProvisionType.COMPUTED,
    },
  },
  ...BABYDEGEN_COMMON_TEMPLATE,
} as const;

export const OPTIMUS_SERVICE_TEMPLATE: ServiceTemplate = {
  agentType: AgentType.Optimus,
  name: 'Optimus - Optimism',
  description: `${KPI_DESC_PREFIX} Optimus service deployment on Optimism network`,
  image:
    'https://gateway.autonolas.tech/ipfs/bafybeiaakdeconw7j5z76fgghfdjmsr6tzejotxcwnvmp3nroaw3glgyve',
  home_chain: MiddlewareChain.OPTIMISM,
  configurations: {
    [MiddlewareChain.OPTIMISM]: {
      staking_program_id: STAKING_PROGRAM_IDS.OptimusAlpha, // default, may be overwritten
      nft: 'bafybeiafjcy63arqkfqbtjqpzxyeia2tscpbyradb4zlpzhgc3xymwmmtu',
      rpc: 'http://localhost:8545', // overwritten
      agent_id: 40,
      cost_of_bond: +parseEther(20),
      monthly_gas_estimate: +parseEther(0.011),
      fund_requirements: {
        [ethers.constants.AddressZero]: {
          agent: +parseEther(0.0007),
          safe: 0,
        },
        [OPTIMISM_TOKEN_CONFIG[TokenSymbol.USDC].address as string]: {
          agent: 0,
          safe: +parseUnits(
            16,
            OPTIMISM_TOKEN_CONFIG[TokenSymbol.USDC].decimals,
          ),
        },
      },
    },
  },
  env_variables: {
    OPTIMISM_LEDGER_RPC: {
      name: 'Optimism ledger RPC',
      description: '',
      value: '',
      provision_type: EnvProvisionType.COMPUTED,
    },
    SAFE_CONTRACT_ADDRESSES: {
      name: 'Safe contract address',
      description: '',
      value: '',
      provision_type: EnvProvisionType.COMPUTED,
    },
    TENDERLY_ACCESS_KEY: {
      name: 'Tenderly access key',
      description: '',
      value: '',
      provision_type: EnvProvisionType.USER,
    },
    TENDERLY_ACCOUNT_SLUG: {
      name: 'Tenderly account slug',
      description: '',
      value: '',
      provision_type: EnvProvisionType.USER,
    },
    TENDERLY_PROJECT_SLUG: {
      name: 'Tenderly project slug',
      description: '',
      value: '',
      provision_type: EnvProvisionType.USER,
    },
    STAKING_TOKEN_CONTRACT_ADDRESS: {
      name: 'Staking token contract address',
      description: '',
      value: '',
      provision_type: EnvProvisionType.COMPUTED,
    },
    COINGECKO_API_KEY: {
      name: 'Coingecko API key',
      description: '',
      value: '',
      provision_type: EnvProvisionType.USER,
    },
    GENAI_API_KEY: {
      name: 'Gemini API key',
      description: '',
      value: '',
      provision_type: EnvProvisionType.USER,
    },
    STAKING_CHAIN: {
      name: 'Staking chain',
      description: '',
      value: 'optimism',
      provision_type: EnvProvisionType.FIXED,
    },
    ACTIVITY_CHECKER_CONTRACT_ADDRESS: {
      name: 'Staking activity checker contract address',
      description: '',
      value: '',
      provision_type: EnvProvisionType.COMPUTED,
    },
    TARGET_INVESTMENT_CHAINS: {
      name: 'Target investment chains',
      description: '',
      value: '["optimism"]',
      provision_type: EnvProvisionType.FIXED,
    },
    INITIAL_ASSETS: {
      name: 'Initial assets',
      description: '',
      value:
        '{"optimism":{"0x0000000000000000000000000000000000000000":"ETH","0x0b2C639c533813f4Aa9D7837CAf62653d097Ff85":"USDC"}}',
      provision_type: EnvProvisionType.FIXED,
    },
    INIT_FALLBACK_GAS: {
      name: 'Init fallback gas',
      description: '',
      value: '250000',
      provision_type: EnvProvisionType.FIXED,
    },
    STORE_PATH: {
      name: 'Store path',
      description: '',
      value: '',
      provision_type: EnvProvisionType.COMPUTED,
    },
    LOG_DIR: {
      name: 'Log directory',
      description: '',
      value: 'benchmarks/',
      provision_type: EnvProvisionType.COMPUTED,
    },
    RESET_PAUSE_DURATION: {
      name: 'Reset pause duration',
      description: '',
      value: '300',
      provision_type: EnvProvisionType.FIXED,
    },
    SSL_CERT_PATH: {
      name: 'SSL certificate path',
      description: '',
      value: '',
      provision_type: EnvProvisionType.COMPUTED,
    },
    SSL_KEY_PATH: {
      name: 'SSL key path',
      description: '',
      value: '',
      provision_type: EnvProvisionType.COMPUTED,
    },
  },
  ...BABYDEGEN_COMMON_TEMPLATE,
} as const;

const ELIZA_AGENTS_FUN_TEMPLATE: ServiceTemplate = {
  agentType: AgentType.AgentsFunEliza,
  name: 'Memeooorr Eliza',
  hash: 'bafybeiee7ctm33ctjgnnzv5nbwwczqq335kx5rmhiufpuyiba6rukxwekm',
  binary_path: 'agentsFunEliza',
  description: 'Memeooorr @twitter_handle',
  image:
    'https://gateway.autonolas.tech/ipfs/QmQYDGMg8m91QQkTWSSmANs5tZwKrmvUCawXZfXVVWQPcu',
  service_version: 'v0.4.0-alpha7',
  home_chain: MiddlewareChain.BASE,
  configurations: {
    [MiddlewareChain.BASE]: {
      staking_program_id: 'no_staking',
      agent_id: 51,
      nft: 'bafybeiaakdeconw7j5z76fgghfdjmsr6tzejotxcwnvmp3nroaw3glgyve',
      threshold: 1,
      use_staking: false,
      cost_of_bond: 1,
      monthly_gas_estimate: 1000000000000000 + 12500000000000000,
      fund_requirements: {
        '0x0000000000000000000000000000000000000000': {
          agent: 1000000000000000,
          safe: 12500000000000000,
        },
      },
    },
  },
  env_variables: {
    SAFE_CONTRACT_ADDRESSES: {
      name: 'Safe contract addresses',
      description: '',
      value: '',
      provision_type: EnvProvisionType.COMPUTED,
    },
    STAKING_CONTRACT_ADDRESS: {
      name: 'Staking contract address',
      description: '',
      value: '',
      provision_type: EnvProvisionType.COMPUTED,
    },
    BASE_LEDGER_RPC: {
      name: 'Base Ledger RPC',
      description: '',
      value: '',
      provision_type: EnvProvisionType.COMPUTED,
    },
    TWIKIT_USERNAME: {
      name: 'Twitter Username',
      description: 'Twitter Username of the user',
      value: 'Keshav_Mis',
      provision_type: EnvProvisionType.USER,
    },
    TWIKIT_PASSWORD: {
      name: 'Twitter Password',
      description: 'Password of your twitter account',
      value: '',
      provision_type: EnvProvisionType.USER,
    },
    TWIKIT_EMAIL: {
      name: 'Twitter Email',
      description: 'Email attached to your twitter account',
      value: '',
      provision_type: EnvProvisionType.USER,
    },
    OPENAI_API_KEY: {
      name: 'OpenAI API Key',
      description: '',
      value: '',
      provision_type: EnvProvisionType.USER,
    },
    STORE_PATH: {
      name: 'Store Path',
      description: '',
      value: '',
      provision_type: EnvProvisionType.COMPUTED,
    },
  },
};

export const SERVICE_TEMPLATES: ServiceTemplate[] = [
  PREDICT_SERVICE_TEMPLATE,
  AGENTS_FUN_BASE_TEMPLATE,
  MODIUS_SERVICE_TEMPLATE,
<<<<<<< HEAD
  AGENTS_FUN_CELO_TEMPLATE,
  ELIZA_AGENTS_FUN_TEMPLATE,
=======
  OPTIMUS_SERVICE_TEMPLATE,
>>>>>>> 11c44eb5
] as const;

export const getServiceTemplates = (): ServiceTemplate[] => SERVICE_TEMPLATES;

export const getServiceTemplate = (
  templateHash: string,
): ServiceTemplate | undefined =>
  SERVICE_TEMPLATES.find((template) => template.hash === templateHash);<|MERGE_RESOLUTION|>--- conflicted
+++ resolved
@@ -16,16 +16,9 @@
 
 export const PREDICT_SERVICE_TEMPLATE: ServiceTemplate = {
   agentType: AgentType.PredictTrader, // TODO: remove if causes errors on middleware
-<<<<<<< HEAD
-  binary_path: null,
-  name: 'Trader Agent', // Should be unique across all services and not be updated
-  hash: 'bafybeid542wylhtfoir3ybeijdx43ppqfdvkjamw2ctoh7zkbwybyasnxi',
-  description: 'Trader agent for omen prediction markets',
-=======
   name: 'Trader Agent', // should be unique across all services and not be updated
   hash: 'bafybeifhxeoar5hdwilmnzhy6jf664zqp5lgrzi6lpbkc4qmoqrr24ow4q',
   description: `${KPI_DESC_PREFIX} Trader agent for omen prediction markets`,
->>>>>>> 11c44eb5
   image:
     'https://operate.olas.network/_next/image?url=%2Fimages%2Fprediction-agent.png&w=3840&q=75',
   service_version: 'v0.26.1',
@@ -145,16 +138,9 @@
   | 'image'
   | 'description'
   | 'service_version'
-<<<<<<< HEAD
-  | 'binary_path'
-> = {
-  hash: 'bafybeieqcjtgrn33q3mjevwp6ituytmudlq656ux6ofplzc7omtd5osdqy',
-  binary_path: null,
-=======
   | 'agent_release'
 > = {
   hash: 'bafybeiardecju3sygh7hwuywka2bgjinbr7vrzob4mpdrookyfsbdmoq2m',
->>>>>>> 11c44eb5
   image:
     'https://gateway.autonolas.tech/ipfs/QmQYDGMg8m91QQkTWSSmANs5tZwKrmvUCawXZfXVVWQPcu',
   description: `${KPI_DESC_PREFIX} Agents.Fun @twitter_handle`, // NOTE: @twitter_handle to be replaced with twitter username
@@ -318,15 +304,8 @@
 
 export const MODIUS_SERVICE_TEMPLATE: ServiceTemplate = {
   agentType: AgentType.Modius,
-<<<<<<< HEAD
-  binary_path: null,
-  name: 'Optimus', // Should be unique across all services and not be updated
-  hash: 'bafybeih3auhlvrg7lfw5yhcxnoucruxh5w2oibexabyw73q5qwhupn5oke',
-  description: 'Optimus',
-=======
   name: 'Optimus',
   description: `${KPI_DESC_PREFIX} Optimus`,
->>>>>>> 11c44eb5
   image:
     'https://gateway.autonolas.tech/ipfs/bafybeiaakdeconw7j5z76fgghfdjmsr6tzejotxcwnvmp3nroaw3glgyve',
   home_chain: MiddlewareChain.MODE,
@@ -637,19 +616,24 @@
   agentType: AgentType.AgentsFunEliza,
   name: 'Memeooorr Eliza',
   hash: 'bafybeiee7ctm33ctjgnnzv5nbwwczqq335kx5rmhiufpuyiba6rukxwekm',
-  binary_path: 'agentsFunEliza',
   description: 'Memeooorr @twitter_handle',
   image:
     'https://gateway.autonolas.tech/ipfs/QmQYDGMg8m91QQkTWSSmANs5tZwKrmvUCawXZfXVVWQPcu',
   service_version: 'v0.4.0-alpha7',
+  agent_release: {
+    is_aea: false,
+    repository: {
+      owner: 'valory-xyz',
+      name: 'agents-fun-eliza',
+      version: 'v0.1.5'
+    }
+  },
   home_chain: MiddlewareChain.BASE,
   configurations: {
     [MiddlewareChain.BASE]: {
       staking_program_id: 'no_staking',
       agent_id: 51,
       nft: 'bafybeiaakdeconw7j5z76fgghfdjmsr6tzejotxcwnvmp3nroaw3glgyve',
-      threshold: 1,
-      use_staking: false,
       cost_of_bond: 1,
       monthly_gas_estimate: 1000000000000000 + 12500000000000000,
       fund_requirements: {
@@ -716,12 +700,7 @@
   PREDICT_SERVICE_TEMPLATE,
   AGENTS_FUN_BASE_TEMPLATE,
   MODIUS_SERVICE_TEMPLATE,
-<<<<<<< HEAD
-  AGENTS_FUN_CELO_TEMPLATE,
   ELIZA_AGENTS_FUN_TEMPLATE,
-=======
-  OPTIMUS_SERVICE_TEMPLATE,
->>>>>>> 11c44eb5
 ] as const;
 
 export const getServiceTemplates = (): ServiceTemplate[] => SERVICE_TEMPLATES;
