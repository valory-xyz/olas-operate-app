import { ethers } from 'ethers';

import { MODE_TOKEN_CONFIG, OPTIMISM_TOKEN_CONFIG } from '@/config/tokens';
import {
  AgentMap,
  EnvProvisionMap as EnvProvisionType,
  STAKING_PROGRAM_IDS,
  TokenSymbolMap,
} from '@/constants';
import { ServiceTemplate } from '@/types';
import { parseEther, parseUnits } from '@/utils';

import { MiddlewareChainMap } from './chains';
import { X402_ENABLED_FLAGS } from './x402';

/**
 * Prefix for KPI description in service templates.
 * This is used track services that are part of the Pearl service suite.
 */
export const KPI_DESC_PREFIX = '[Pearl service]';

export const PREDICT_SERVICE_TEMPLATE: ServiceTemplate = {
  agentType: AgentMap.PredictTrader, // TODO: remove if causes errors on middleware
  name: 'Trader Agent', // should be unique across all services and not be updated
  hash: 'bafybeieisqmvuomqxr6dkcicxnht3befgrqfhuxwweuotyw4ldvmrcffre',
  description: `${KPI_DESC_PREFIX} Trader agent for omen prediction markets`,
  image:
    'https://operate.olas.network/_next/image?url=%2Fimages%2Fprediction-agent.png&w=3840&q=75',
  service_version: 'v0.27.5-rc.2',
  agent_release: {
    is_aea: true,
    repository: {
      owner: 'valory-xyz',
      name: 'trader',
      version: 'v0.27.5-rc.2',
    },
  },
  home_chain: MiddlewareChainMap.GNOSIS,
  configurations: {
    [MiddlewareChainMap.GNOSIS]: {
      staking_program_id: STAKING_PROGRAM_IDS.PearlBetaMechMarketplace1, // default, may be overwritten
      nft: 'bafybeig64atqaladigoc3ds4arltdu63wkdrk3gesjfvnfdmz35amv7faq',
      rpc: 'http://localhost:8545', // overwritten
      agent_id: 14,
      // TODO: pull fund requirements from staking program config
      cost_of_bond: +parseEther(0.001),
      monthly_gas_estimate: +parseEther(10),
      fund_requirements: {
        [ethers.constants.AddressZero]: {
          agent: +parseEther(2),
          safe: +parseEther(5),
        },
      },
    },
  },
  env_variables: {
    SAFE_CONTRACT_ADDRESSES: {
      name: 'Safe contract addresses',
      description: '',
      value: '',
      provision_type: EnvProvisionType.COMPUTED,
    },
    GNOSIS_LEDGER_RPC: {
      name: 'Gnosis ledger RPC',
      description: '',
      value: '',
      provision_type: EnvProvisionType.COMPUTED,
    },
    STAKING_CONTRACT_ADDRESS: {
      name: 'Staking contract address',
      description: '',
      value: '',
      provision_type: EnvProvisionType.COMPUTED,
    },
    MECH_MARKETPLACE_CONFIG: {
      name: 'Mech marketplace configuration',
      description: '',
      value: '',
      provision_type: EnvProvisionType.COMPUTED,
    },
    MECH_ACTIVITY_CHECKER_CONTRACT: {
      name: 'Mech activity checker contract',
      description: '',
      value: '',
      provision_type: EnvProvisionType.COMPUTED,
    },
    MECH_CONTRACT_ADDRESS: {
      name: 'Mech contract address',
      description: '',
      value: '',
      provision_type: EnvProvisionType.COMPUTED,
    },
    MECH_REQUEST_PRICE: {
      name: 'Mech request price',
      description: '',
      value: '',
      provision_type: EnvProvisionType.COMPUTED,
    },
    USE_MECH_MARKETPLACE: {
      name: 'Use Mech marketplace',
      description: '',
      value: '',
      provision_type: EnvProvisionType.COMPUTED,
    },
    TOOLS_ACCURACY_HASH: {
      name: 'Tools accuracy hash',
      description: '',
      value: 'QmWgsqncF22hPLNTyWtDzVoKPJ9gmgR1jcuLL5t31xyzzr',
      provision_type: EnvProvisionType.FIXED,
    },
    ACC_INFO_FIELDS_REQUESTS: {
      name: 'Acc info fields requests',
      description: '',
      value: 'nr_responses',
      provision_type: EnvProvisionType.FIXED,
    },
    MECH_INTERACT_ROUND_TIMEOUT_SECONDS: {
      name: 'Mech interact round timeout',
      description: '',
      value: '900', // 15 min
      provision_type: EnvProvisionType.FIXED,
    },
    STORE_PATH: {
      name: 'Store path',
      description: '',
      value: 'persistent_data/',
      provision_type: EnvProvisionType.COMPUTED,
    },
    LOG_DIR: {
      name: 'Log directory',
      description: '',
      value: 'benchmarks/',
      provision_type: EnvProvisionType.COMPUTED,
    },
    IRRELEVANT_TOOLS: {
      name: 'Irrelevant tools',
      description: '',
      value:
        '["native-transfer","prediction-online-lite","claude-prediction-online-lite","prediction-online-sme-lite","prediction-request-reasoning-lite","prediction-request-reasoning-claude-lite","prediction-offline-sme","deepmind-optimization","deepmind-optimization-strong","openai-gpt-3.5-turbo","openai-gpt-3.5-turbo-instruct","openai-gpt-4","openai-text-davinci-002","openai-text-davinci-003","prediction-online-sum-url-content","prediction-online-summarized-info","stabilityai-stable-diffusion-512-v2-1","stabilityai-stable-diffusion-768-v2-1","stabilityai-stable-diffusion-v1-5","stabilityai-stable-diffusion-xl-beta-v2-2-2","prediction-url-cot-claude","prediction-url-cot","resolve-market-reasoning-gpt-4.1"]',
      provision_type: EnvProvisionType.FIXED,
    },
    GENAI_API_KEY: {
      name: 'Gemini API Key',
      description: 'Gemini api key to allow the agent to use Gemini',
      value: '',
      provision_type: EnvProvisionType.USER,
    },
    USE_X402: {
      name: 'Use x402',
      description:
        'Enables feature of agents paying for api keys usage instead of asking users to manually provide them',
      value: X402_ENABLED_FLAGS[AgentMap.PredictTrader].toString(),
      provision_type: EnvProvisionType.FIXED,
    },
  },
} as const;

const AGENTS_FUN_COMMON_TEMPLATE: Pick<
  ServiceTemplate,
  | 'env_variables'
  | 'hash'
  | 'image'
  | 'description'
  | 'service_version'
  | 'agent_release'
> = {
  hash: 'bafybeien6f3yzrn4e4vqoqsrddfwvr3i7ys7rft3h4ysp3il6qlhwm4hgq',
  image:
    'https://gateway.autonolas.tech/ipfs/QmQYDGMg8m91QQkTWSSmANs5tZwKrmvUCawXZfXVVWQPcu',
  description: `${KPI_DESC_PREFIX} Agents.Fun @twitter_handle`, // NOTE: @twitter_handle to be replaced with twitter username
  service_version: 'v2.0.1',
  agent_release: {
    is_aea: true,
    repository: {
      owner: 'valory-xyz',
      name: 'meme-ooorr',
      version: 'v2.0.1',
    },
  },
  env_variables: {
    SAFE_CONTRACT_ADDRESSES: {
      name: 'Safe contract addresses',
      description: '',
      value: '',
      provision_type: EnvProvisionType.COMPUTED,
    },
    BASE_LEDGER_RPC: {
      name: 'Base ledger RPC',
      description: '',
      value: '',
      provision_type: EnvProvisionType.COMPUTED,
    },
    CELO_LEDGER_RPC: {
      name: 'Celo ledger RPC',
      description: '',
      value: '',
      provision_type: EnvProvisionType.COMPUTED,
    },
    TWEEPY_CONSUMER_API_KEY: {
      name: 'Twitter consumer API key',
      description: '',
      value: '',
      provision_type: EnvProvisionType.USER,
    },
    TWEEPY_CONSUMER_API_KEY_SECRET: {
      name: 'Twitter consumer API key secret',
      description: '',
      value: '',
      provision_type: EnvProvisionType.USER,
    },
    TWEEPY_BEARER_TOKEN: {
      name: 'Twitter bearer token',
      description: '',
      value: '',
      provision_type: EnvProvisionType.USER,
    },
    TWEEPY_ACCESS_TOKEN: {
      name: 'Twitter access token',
      description: '',
      value: '',
      provision_type: EnvProvisionType.USER,
    },
    TWEEPY_ACCESS_TOKEN_SECRET: {
      name: 'Twitter access token secret',
      description: '',
      value: '',
      provision_type: EnvProvisionType.USER,
    },
    PERSONA: {
      name: 'Persona description',
      description: '',
      value: '',
      provision_type: EnvProvisionType.USER,
    },
    RESET_PAUSE_DURATION: {
      name: 'Reset pause duration',
      description: '',
      value: '300',
      provision_type: EnvProvisionType.FIXED,
    },
    STORE_PATH: {
      name: 'Store path',
      description: '',
      value: 'persistent_data/',
      provision_type: EnvProvisionType.COMPUTED,
    },
    LOG_DIR: {
      name: 'Log directory',
      description: '',
      value: 'benchmarks/',
      provision_type: EnvProvisionType.COMPUTED,
    },
    STAKING_TOKEN_CONTRACT_ADDRESS: {
      name: 'Staking token contract address',
      description: '',
      value: '',
      provision_type: EnvProvisionType.COMPUTED,
    },
    ACTIVITY_CHECKER_CONTRACT_ADDRESS: {
      name: 'Staking activity checker contract address',
      description: '',
      value: '',
      provision_type: EnvProvisionType.COMPUTED,
    },
    USE_X402: {
      name: 'Use x402',
      description:
        'Enables feature of agents paying for api keys usage instead of asking users to manually provide them',
      // x402 is always enabled for this agent, the agent wouldn't work without it.
      value: 'true',
      provision_type: EnvProvisionType.FIXED,
    },
  },
} as const;

/**
 * Agents.fun Base template
 */
const AGENTS_FUN_BASE_TEMPLATE: ServiceTemplate = {
  agentType: AgentMap.AgentsFun,
  name: 'Agents.Fun',
  home_chain: MiddlewareChainMap.BASE,
  configurations: {
    [MiddlewareChainMap.BASE]: {
      staking_program_id: STAKING_PROGRAM_IDS.AgentsFun1, // default, may be overwritten
      nft: 'bafybeiaakdeconw7j5z76fgghfdjmsr6tzejotxcwnvmp3nroaw3glgyve',
      rpc: 'http://localhost:8545', // overwritten
      agent_id: 43,
      cost_of_bond: +parseEther(50),
      monthly_gas_estimate: +parseEther(0.0035),
      fund_requirements: {
        [ethers.constants.AddressZero]: {
          agent: +parseEther(0.0003257),
          safe: +parseEther(0.0016285),
        },
      },
    },
  },
  ...AGENTS_FUN_COMMON_TEMPLATE,
} as const;

const BABYDEGEN_COMMON_TEMPLATE: Pick<
  ServiceTemplate,
  'hash' | 'service_version' | 'agent_release'
> = {
<<<<<<< HEAD
  hash: 'bafybeidrbt56g6lflu5n6tqwyt6vyydprlj4bqqducepijcpnwivfm6y64',
=======
  hash: 'bafybeidkdnfrueiivrdzrqo67np3w4gsubu5vb6lqxabsx3ulozvj7jtmq',
>>>>>>> 40c6f487
  service_version: 'v0.6.0-rc.1',
  agent_release: {
    is_aea: true,
    repository: {
      owner: 'valory-xyz',
      name: 'optimus',
      version: 'v0.6.0-rc.1',
    },
  },
};

export const MODIUS_SERVICE_TEMPLATE: ServiceTemplate = {
  agentType: AgentMap.Modius,
  name: 'Optimus',
  description: `${KPI_DESC_PREFIX} Optimus`,
  image:
    'https://gateway.autonolas.tech/ipfs/bafybeiaakdeconw7j5z76fgghfdjmsr6tzejotxcwnvmp3nroaw3glgyve',
  home_chain: MiddlewareChainMap.MODE,
  configurations: {
    [MiddlewareChainMap.MODE]: {
      staking_program_id: STAKING_PROGRAM_IDS.ModiusAlpha, // default, may be overwritten
      nft: 'bafybeiafjcy63arqkfqbtjqpzxyeia2tscpbyradb4zlpzhgc3xymwmmtu',
      rpc: 'http://localhost:8545', // overwritten
      agent_id: 40,
      cost_of_bond: +parseEther(20),
      monthly_gas_estimate: +parseEther(0.011), // TODO: should be 0.0055, temp fix to avoid low balance alerts until the refund is fixed in the middleware
      fund_requirements: {
        [ethers.constants.AddressZero]: {
          agent: +parseEther(0.0005),
          safe: 0,
        },
        [MODE_TOKEN_CONFIG[TokenSymbolMap.USDC]?.address as string]: {
          agent: 0,
          safe: +parseUnits(
            16,
            MODE_TOKEN_CONFIG[TokenSymbolMap.USDC]?.decimals,
          ),
        },
      },
    },
  },
  env_variables: {
    MODE_LEDGER_RPC: {
      name: 'Mode ledger RPC',
      description: '',
      value: '',
      provision_type: EnvProvisionType.COMPUTED,
    },
    SAFE_CONTRACT_ADDRESSES: {
      name: 'Safe contract address',
      description: '',
      value: '',
      provision_type: EnvProvisionType.COMPUTED,
    },
    STAKING_TOKEN_CONTRACT_ADDRESS: {
      name: 'Staking token contract address',
      description: '',
      value: '',
      provision_type: EnvProvisionType.COMPUTED,
    },
    COINGECKO_API_KEY: {
      name: 'Coingecko API key',
      description: '',
      value: '',
      provision_type: EnvProvisionType.USER,
    },
    GENAI_API_KEY: {
      name: 'Gemini api key',
      description: '',
      value: '',
      provision_type: EnvProvisionType.USER,
    },
    STAKING_CHAIN: {
      name: 'Staking chain',
      description: '',
      value: 'mode',
      provision_type: EnvProvisionType.FIXED,
    },
    ACTIVITY_CHECKER_CONTRACT_ADDRESS: {
      name: 'Staking activity checker contract address',
      description: '',
      value: '',
      provision_type: EnvProvisionType.COMPUTED,
    },
    STAKING_ACTIVITY_CHECKER_CONTRACT_ADDRESS: {
      // Unused, refactored - remove
      name: 'Staking activity checker contract address',
      description: '',
      value: 'Unused',
      provision_type: EnvProvisionType.FIXED,
    },
    MIN_SWAP_AMOUNT_THRESHOLD: {
      name: 'Minimum swap amount threshold',
      description: '',
      value: '15',
      provision_type: EnvProvisionType.FIXED,
    },
    ALLOWED_CHAINS: {
      name: 'Allowed chains',
      description: '',
      value: '["mode"]',
      provision_type: EnvProvisionType.FIXED,
    },
    TARGET_INVESTMENT_CHAINS: {
      name: 'Target investment chains',
      description: '',
      value: '["mode"]',
      provision_type: EnvProvisionType.FIXED,
    },
    INITIAL_ASSETS: {
      name: 'Initial assets',
      description: '',
      value:
        '{"mode":{"0x0000000000000000000000000000000000000000":"ETH","0xd988097fb8612cc24eeC14542bC03424c656005f":"USDC"}}',
      provision_type: EnvProvisionType.FIXED,
    },
    SELECTED_STRATEGIES: {
      name: 'Selected strategies',
      description: '',
      value: '["balancer_pools_search", "asset_lending"]',
      provision_type: EnvProvisionType.FIXED,
    },
    INIT_FALLBACK_GAS: {
      name: 'Init fallback gas',
      description: '',
      value: '250000',
      provision_type: EnvProvisionType.FIXED,
    },
    STORE_PATH: {
      name: 'Store path',
      description: '',
      value: '',
      provision_type: EnvProvisionType.COMPUTED,
    },
    LOG_DIR: {
      name: 'Log directory',
      description: '',
      value: 'benchmarks/',
      provision_type: EnvProvisionType.COMPUTED,
    },
    RESET_PAUSE_DURATION: {
      name: 'Reset pause duration',
      description: '',
      value: '300',
      provision_type: EnvProvisionType.FIXED,
    },
    SSL_CERT_PATH: {
      name: 'SSL certificate path',
      description: '',
      value: '',
      provision_type: EnvProvisionType.COMPUTED,
    },
    SSL_KEY_PATH: {
      name: 'SSL key path',
      description: '',
      value: '',
      provision_type: EnvProvisionType.COMPUTED,
    },
    AIRDROP_STARTED: {
      name: 'Airdrop started',
      description: '',
      value: 'true',
      provision_type: EnvProvisionType.FIXED,
    },
    AIRDROP_CONTRACT_ADDRESS: {
      name: 'Airdrop contact address',
      description: '',
      value: '0x5b5F79BB667A25400a8f91F0c18D080abCfD430f',
      provision_type: EnvProvisionType.FIXED,
    },
    USE_X402: {
      name: 'Use x402',
      description:
        'Enables feature of agents paying for api keys usage instead of asking users to manually provide them',
      value: X402_ENABLED_FLAGS[AgentMap.Modius].toString(),
      provision_type: EnvProvisionType.FIXED,
    },
  },
  ...BABYDEGEN_COMMON_TEMPLATE,
} as const;

export const OPTIMUS_SERVICE_TEMPLATE: ServiceTemplate = {
  agentType: AgentMap.Optimus,
  name: 'Optimus - Optimism',
  description: `${KPI_DESC_PREFIX} Optimus service deployment on Optimism network`,
  image:
    'https://gateway.autonolas.tech/ipfs/bafybeiaakdeconw7j5z76fgghfdjmsr6tzejotxcwnvmp3nroaw3glgyve',
  home_chain: MiddlewareChainMap.OPTIMISM,
  configurations: {
    [MiddlewareChainMap.OPTIMISM]: {
      staking_program_id: STAKING_PROGRAM_IDS.OptimusAlpha, // default, may be overwritten
      nft: 'bafybeiafjcy63arqkfqbtjqpzxyeia2tscpbyradb4zlpzhgc3xymwmmtu',
      rpc: 'http://localhost:8545', // overwritten
      agent_id: 40,
      cost_of_bond: +parseEther(20),
      monthly_gas_estimate: +parseEther(0.011),
      fund_requirements: {
        [ethers.constants.AddressZero]: {
          agent: +parseEther(0.0007),
          safe: 0,
        },
        [OPTIMISM_TOKEN_CONFIG[TokenSymbolMap.USDC]?.address as string]: {
          agent: 0,
          safe: +parseUnits(
            16,
            OPTIMISM_TOKEN_CONFIG[TokenSymbolMap.USDC]?.decimals,
          ),
        },
      },
    },
  },
  env_variables: {
    OPTIMISM_LEDGER_RPC: {
      name: 'Optimism ledger RPC',
      description: '',
      value: '',
      provision_type: EnvProvisionType.COMPUTED,
    },
    SAFE_CONTRACT_ADDRESSES: {
      name: 'Safe contract address',
      description: '',
      value: '',
      provision_type: EnvProvisionType.COMPUTED,
    },
    STAKING_TOKEN_CONTRACT_ADDRESS: {
      name: 'Staking token contract address',
      description: '',
      value: '',
      provision_type: EnvProvisionType.COMPUTED,
    },
    COINGECKO_API_KEY: {
      name: 'Coingecko API key',
      description: '',
      value: '',
      provision_type: EnvProvisionType.USER,
    },
    GENAI_API_KEY: {
      name: 'Gemini API key',
      description: '',
      value: '',
      provision_type: EnvProvisionType.USER,
    },
    STAKING_CHAIN: {
      name: 'Staking chain',
      description: '',
      value: 'optimism',
      provision_type: EnvProvisionType.FIXED,
    },
    ACTIVITY_CHECKER_CONTRACT_ADDRESS: {
      name: 'Staking activity checker contract address',
      description: '',
      value: '',
      provision_type: EnvProvisionType.COMPUTED,
    },
    TARGET_INVESTMENT_CHAINS: {
      name: 'Target investment chains',
      description: '',
      value: '["optimism"]',
      provision_type: EnvProvisionType.FIXED,
    },
    INITIAL_ASSETS: {
      name: 'Initial assets',
      description: '',
      value:
        '{"optimism":{"0x0000000000000000000000000000000000000000":"ETH","0x0b2C639c533813f4Aa9D7837CAf62653d097Ff85":"USDC"}}',
      provision_type: EnvProvisionType.FIXED,
    },
    INIT_FALLBACK_GAS: {
      name: 'Init fallback gas',
      description: '',
      value: '250000',
      provision_type: EnvProvisionType.FIXED,
    },
    STORE_PATH: {
      name: 'Store path',
      description: '',
      value: '',
      provision_type: EnvProvisionType.COMPUTED,
    },
    LOG_DIR: {
      name: 'Log directory',
      description: '',
      value: 'benchmarks/',
      provision_type: EnvProvisionType.COMPUTED,
    },
    RESET_PAUSE_DURATION: {
      name: 'Reset pause duration',
      description: '',
      value: '300',
      provision_type: EnvProvisionType.FIXED,
    },
    SSL_CERT_PATH: {
      name: 'SSL certificate path',
      description: '',
      value: '',
      provision_type: EnvProvisionType.COMPUTED,
    },
    SSL_KEY_PATH: {
      name: 'SSL key path',
      description: '',
      value: '',
      provision_type: EnvProvisionType.COMPUTED,
    },
    USE_X402: {
      name: 'Use x402',
      description:
        'Enables feature of agents paying for api keys usage instead of asking users to manually provide them',
      value: X402_ENABLED_FLAGS[AgentMap.Optimus].toString(),
      provision_type: EnvProvisionType.FIXED,
    },
  },
  ...BABYDEGEN_COMMON_TEMPLATE,
} as const;

export const SERVICE_TEMPLATES: ServiceTemplate[] = [
  PREDICT_SERVICE_TEMPLATE,
  AGENTS_FUN_BASE_TEMPLATE,
  MODIUS_SERVICE_TEMPLATE,
  OPTIMUS_SERVICE_TEMPLATE,
] as const;

export const getServiceTemplates = (): ServiceTemplate[] => SERVICE_TEMPLATES;

export const getServiceTemplate = (
  templateHash: string,
): ServiceTemplate | undefined =>
  SERVICE_TEMPLATES.find((template) => template.hash === templateHash);<|MERGE_RESOLUTION|>--- conflicted
+++ resolved
@@ -303,11 +303,7 @@
   ServiceTemplate,
   'hash' | 'service_version' | 'agent_release'
 > = {
-<<<<<<< HEAD
-  hash: 'bafybeidrbt56g6lflu5n6tqwyt6vyydprlj4bqqducepijcpnwivfm6y64',
-=======
-  hash: 'bafybeidkdnfrueiivrdzrqo67np3w4gsubu5vb6lqxabsx3ulozvj7jtmq',
->>>>>>> 40c6f487
+  hash: 'bafybeieisqmvuomqxr6dkcicxnht3befgrqfhuxwweuotyw4ldvmrcffre',
   service_version: 'v0.6.0-rc.1',
   agent_release: {
     is_aea: true,
