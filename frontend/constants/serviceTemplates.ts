import { ethers } from 'ethers';

import { MiddlewareChain, ServiceTemplate } from '@/client';
import { MODE_TOKEN_CONFIG, OPTIMISM_TOKEN_CONFIG } from '@/config/tokens';
import { EnvProvisionMap as EnvProvisionType } from '@/constants/envVariables';
import { AgentType } from '@/enums/Agent';
import { STAKING_PROGRAM_IDS } from '@/enums/StakingProgram';
import { TokenSymbol } from '@/enums/Token';
import { parseEther, parseUnits } from '@/utils/numberFormatters';

/**
 * Prefix for KPI description in service templates.
 * This is used track services that are part of the Pearl service suite.
 */
export const KPI_DESC_PREFIX = '[Pearl service]';

export const PREDICT_SERVICE_TEMPLATE: ServiceTemplate = {
  agentType: AgentType.PredictTrader, // TODO: remove if causes errors on middleware
  name: 'Trader Agent', // should be unique across all services and not be updated
  hash: 'bafybeihnzvqexxegm6auq7vcpb6prybd2xcz5glbvhos2lmmuazqt75nuq',
  description: `${KPI_DESC_PREFIX} Trader agent for omen prediction markets`,
  image:
    'https://operate.olas.network/_next/image?url=%2Fimages%2Fprediction-agent.png&w=3840&q=75',
  service_version: 'v0.26.3',
  agent_release: {
    is_aea: true,
    repository: {
      owner: 'valory-xyz',
      name: 'trader',
      version: 'v27.0.1',
    },
  },
  home_chain: MiddlewareChain.GNOSIS,
  configurations: {
    [MiddlewareChain.GNOSIS]: {
      staking_program_id: STAKING_PROGRAM_IDS.PearlBeta, // default, may be overwritten
      nft: 'bafybeig64atqaladigoc3ds4arltdu63wkdrk3gesjfvnfdmz35amv7faq',
      rpc: 'http://localhost:8545', // overwritten
      agent_id: 14,
      // TODO: pull fund requirements from staking program config
      cost_of_bond: +parseEther(0.001),
      monthly_gas_estimate: +parseEther(10),
      fund_requirements: {
        [ethers.constants.AddressZero]: {
          agent: +parseEther(2),
          safe: +parseEther(5),
        },
      },
    },
  },
  env_variables: {
    GNOSIS_LEDGER_RPC: {
      name: 'Gnosis ledger RPC',
      description: '',
      value: '',
      provision_type: EnvProvisionType.COMPUTED,
    },
    STAKING_CONTRACT_ADDRESS: {
      name: 'Staking contract address',
      description: '',
      value: '',
      provision_type: EnvProvisionType.COMPUTED,
    },
    MECH_MARKETPLACE_CONFIG: {
      name: 'Mech marketplace configuration',
      description: '',
      value: '',
      provision_type: EnvProvisionType.COMPUTED,
    },
    MECH_ACTIVITY_CHECKER_CONTRACT: {
      name: 'Mech activity checker contract',
      description: '',
      value: '',
      provision_type: EnvProvisionType.COMPUTED,
    },
    MECH_CONTRACT_ADDRESS: {
      name: 'Mech contract address',
      description: '',
      value: '',
      provision_type: EnvProvisionType.COMPUTED,
    },
    MECH_REQUEST_PRICE: {
      name: 'Mech request price',
      description: '',
      value: '',
      provision_type: EnvProvisionType.COMPUTED,
    },
    USE_MECH_MARKETPLACE: {
      name: 'Use Mech marketplace',
      description: '',
      value: '',
      provision_type: EnvProvisionType.COMPUTED,
    },
    TOOLS_ACCURACY_HASH: {
      name: 'Tools accuracy hash',
      description: '',
      value: 'QmWgsqncF22hPLNTyWtDzVoKPJ9gmgR1jcuLL5t31xyzzr',
      provision_type: EnvProvisionType.FIXED,
    },
    ACC_INFO_FIELDS_REQUESTS: {
      name: 'Acc info fields requests',
      description: '',
      value: 'nr_responses',
      provision_type: EnvProvisionType.FIXED,
    },
    MECH_INTERACT_ROUND_TIMEOUT_SECONDS: {
      name: 'Mech interact round timeout',
      description: '',
      value: '900', // 15 min
      provision_type: EnvProvisionType.FIXED,
    },
    STORE_PATH: {
      name: 'Store path',
      description: '',
      value: 'persistent_data/',
      provision_type: EnvProvisionType.COMPUTED,
    },
    LOG_DIR: {
      name: 'Log directory',
      description: '',
      value: 'benchmarks/',
      provision_type: EnvProvisionType.COMPUTED,
    },
    IRRELEVANT_TOOLS: {
      name: 'Irrelevant tools',
      description: '',
      value:
        '["native-transfer","prediction-online-lite","claude-prediction-online-lite","prediction-online-sme-lite","prediction-request-reasoning-lite","prediction-request-reasoning-claude-lite","prediction-offline-sme","deepmind-optimization","deepmind-optimization-strong","openai-gpt-3.5-turbo","openai-gpt-3.5-turbo-instruct","openai-gpt-4","openai-text-davinci-002","openai-text-davinci-003","prediction-online-sum-url-content","prediction-online-summarized-info","stabilityai-stable-diffusion-512-v2-1","stabilityai-stable-diffusion-768-v2-1","stabilityai-stable-diffusion-v1-5","stabilityai-stable-diffusion-xl-beta-v2-2-2","prediction-url-cot-claude","prediction-url-cot"]',
      provision_type: EnvProvisionType.FIXED,
    },
    GENAI_API_KEY: {
      name: 'Gemini API Key',
      description: 'Gemini api key to allow the agent to use Gemini',
      value: '',
      provision_type: EnvProvisionType.USER,
    },
<<<<<<< HEAD
    GNOSIS_STAKING_SUBGRAPH_URL: {
      name: 'Gnosis staking subgraph URL',
      description: '',
      value:
        'https://gateway-arbitrum.network.thegraph.com/api/{SUBGRAPH_API_KEY}/subgraphs/id/F3iqL2iw5UTrP1qbb4S694pGEkBwzoxXp1TRikB2K4e',
      provision_type: EnvProvisionType.COMPUTED,
    },
=======
>>>>>>> 4a20ee4b
  },
} as const;

const AGENTS_FUN_COMMON_TEMPLATE: Pick<
  ServiceTemplate,
  | 'env_variables'
  | 'hash'
  | 'image'
  | 'description'
  | 'service_version'
  | 'agent_release'
> = {
  hash: 'bafybeiardecju3sygh7hwuywka2bgjinbr7vrzob4mpdrookyfsbdmoq2m',
  image:
    'https://gateway.autonolas.tech/ipfs/QmQYDGMg8m91QQkTWSSmANs5tZwKrmvUCawXZfXVVWQPcu',
  description: `${KPI_DESC_PREFIX} Agents.Fun @twitter_handle`, // NOTE: @twitter_handle to be replaced with twitter username
  service_version: 'v0.8.0-alpha3',
  agent_release: {
    is_aea: true,
    repository: {
      owner: 'valory-xyz',
      name: 'meme-ooorr',
      version: 'v0.0.1001',
    },
  },
  env_variables: {
    BASE_LEDGER_RPC: {
      name: 'Base ledger RPC',
      description: '',
      value: '',
      provision_type: EnvProvisionType.COMPUTED,
    },
    CELO_LEDGER_RPC: {
      name: 'Celo ledger RPC',
      description: '',
      value: '',
      provision_type: EnvProvisionType.COMPUTED,
    },
    TWEEPY_CONSUMER_API_KEY: {
      name: 'Twitter consumer API key',
      description: '',
      value: '',
      provision_type: EnvProvisionType.USER,
    },
    TWEEPY_CONSUMER_API_KEY_SECRET: {
      name: 'Twitter consumer API key secret',
      description: '',
      value: '',
      provision_type: EnvProvisionType.USER,
    },
    TWEEPY_BEARER_TOKEN: {
      name: 'Twitter bearer token',
      description: '',
      value: '',
      provision_type: EnvProvisionType.USER,
    },
    TWEEPY_ACCESS_TOKEN: {
      name: 'Twitter access token',
      description: '',
      value: '',
      provision_type: EnvProvisionType.USER,
    },
    TWEEPY_ACCESS_TOKEN_SECRET: {
      name: 'Twitter access token secret',
      description: '',
      value: '',
      provision_type: EnvProvisionType.USER,
    },
    GENAI_API_KEY: {
      name: 'Gemini api key',
      description: '',
      value: '',
      provision_type: EnvProvisionType.USER,
    },
    FIREWORKS_API_KEY: {
      name: 'Fireworks AI api key',
      description: '',
      value: '',
      provision_type: EnvProvisionType.USER,
    },
    PERSONA: {
      name: 'Persona description',
      description: '',
      value: '',
      provision_type: EnvProvisionType.USER,
    },
    FEEDBACK_PERIOD_HOURS: {
      name: 'Feedback period',
      description: '',
      value: '1',
      provision_type: EnvProvisionType.FIXED,
    },
    MIN_FEEDBACK_REPLIES: {
      name: 'Minimum feedback replies',
      description: '',
      value: '10',
      provision_type: EnvProvisionType.FIXED,
    },
    RESET_PAUSE_DURATION: {
      name: 'Reset pause duration',
      description: '',
      value: '300',
      provision_type: EnvProvisionType.FIXED,
    },
    STORE_PATH: {
      name: 'Store path',
      description: '',
      value: 'persistent_data/',
      provision_type: EnvProvisionType.COMPUTED,
    },
    LOG_DIR: {
      name: 'Log directory',
      description: '',
      value: 'benchmarks/',
      provision_type: EnvProvisionType.COMPUTED,
    },
    STAKING_TOKEN_CONTRACT_ADDRESS: {
      name: 'Staking token contract address',
      description: '',
      value: '',
      provision_type: EnvProvisionType.COMPUTED,
    },
    ACTIVITY_CHECKER_CONTRACT_ADDRESS: {
      name: 'Staking activity checker contract address',
      description: '',
      value: '',
      provision_type: EnvProvisionType.COMPUTED,
    },
  },
} as const;

/**
 * Agents.fun Base template
 */
const AGENTS_FUN_BASE_TEMPLATE: ServiceTemplate = {
  agentType: AgentType.AgentsFun,
  name: 'Agents.Fun',
  home_chain: MiddlewareChain.BASE,
  configurations: {
    [MiddlewareChain.BASE]: {
      staking_program_id: STAKING_PROGRAM_IDS.AgentsFun1, // default, may be overwritten
      nft: 'bafybeiaakdeconw7j5z76fgghfdjmsr6tzejotxcwnvmp3nroaw3glgyve',
      rpc: 'http://localhost:8545', // overwritten
      agent_id: 43,
      cost_of_bond: +parseEther(50),
      monthly_gas_estimate: +parseEther(0.03),
      fund_requirements: {
        [ethers.constants.AddressZero]: {
          agent: +parseEther(0.00625),
          safe: +parseEther(0.0125),
        },
      },
    },
  },
  ...AGENTS_FUN_COMMON_TEMPLATE,
} as const;

const BABYDEGEN_COMMON_TEMPLATE: Pick<
  ServiceTemplate,
  'hash' | 'service_version' | 'agent_release'
> = {
  hash: 'bafybeidhr2w4reoqvbkfa2vyzrme3l6gfoeyng4borgh3prveji2tjsyi4',
  service_version: 'v0.5.4',
  agent_release: {
    is_aea: true,
    repository: {
      owner: 'valory-xyz',
      name: 'optimus',
      version: 'v0.0.1051',
    },
  },
};

export const MODIUS_SERVICE_TEMPLATE: ServiceTemplate = {
  agentType: AgentType.Modius,
  name: 'Optimus',
  description: `${KPI_DESC_PREFIX} Optimus`,
  image:
    'https://gateway.autonolas.tech/ipfs/bafybeiaakdeconw7j5z76fgghfdjmsr6tzejotxcwnvmp3nroaw3glgyve',
  home_chain: MiddlewareChain.MODE,
  configurations: {
    [MiddlewareChain.MODE]: {
      staking_program_id: STAKING_PROGRAM_IDS.ModiusAlpha, // default, may be overwritten
      nft: 'bafybeiafjcy63arqkfqbtjqpzxyeia2tscpbyradb4zlpzhgc3xymwmmtu',
      rpc: 'http://localhost:8545', // overwritten
      agent_id: 40,
      cost_of_bond: +parseEther(20),
      monthly_gas_estimate: +parseEther(0.011), // TODO: should be 0.0055, temp fix to avoid low balance alerts until the refund is fixed in the middleware
      fund_requirements: {
        [ethers.constants.AddressZero]: {
          agent: +parseEther(0.0005),
          safe: 0,
        },
        [MODE_TOKEN_CONFIG[TokenSymbol.USDC].address as string]: {
          agent: 0,
          safe: +parseUnits(16, MODE_TOKEN_CONFIG[TokenSymbol.USDC].decimals),
        },
      },
    },
  },
  env_variables: {
    MODE_LEDGER_RPC: {
      name: 'Mode ledger RPC',
      description: '',
      value: '',
      provision_type: EnvProvisionType.COMPUTED,
    },
    SAFE_CONTRACT_ADDRESSES: {
      name: 'Safe contract address',
      description: '',
      value: '',
      provision_type: EnvProvisionType.COMPUTED,
    },
    TENDERLY_ACCESS_KEY: {
      name: 'Tenderly access key',
      description: '',
      value: '',
      provision_type: EnvProvisionType.USER,
    },
    TENDERLY_ACCOUNT_SLUG: {
      name: 'Tenderly account slug',
      description: '',
      value: '',
      provision_type: EnvProvisionType.USER,
    },
    TENDERLY_PROJECT_SLUG: {
      name: 'Tenderly project slug',
      description: '',
      value: '',
      provision_type: EnvProvisionType.USER,
    },
    STAKING_TOKEN_CONTRACT_ADDRESS: {
      name: 'Staking token contract address',
      description: '',
      value: '',
      provision_type: EnvProvisionType.COMPUTED,
    },
    COINGECKO_API_KEY: {
      name: 'Coingecko API key',
      description: '',
      value: '',
      provision_type: EnvProvisionType.USER,
    },
    GENAI_API_KEY: {
      name: 'Gemini api key',
      description: '',
      value: '',
      provision_type: EnvProvisionType.USER,
    },
    STAKING_CHAIN: {
      name: 'Staking chain',
      description: '',
      value: 'mode',
      provision_type: EnvProvisionType.FIXED,
    },
    ACTIVITY_CHECKER_CONTRACT_ADDRESS: {
      name: 'Staking activity checker contract address',
      description: '',
      value: '',
      provision_type: EnvProvisionType.COMPUTED,
    },
    STAKING_ACTIVITY_CHECKER_CONTRACT_ADDRESS: {
      // Unused, refactored - remove
      name: 'Staking activity checker contract address',
      description: '',
      value: 'Unused',
      provision_type: EnvProvisionType.FIXED,
    },
    MIN_SWAP_AMOUNT_THRESHOLD: {
      name: 'Minimum swap amount threshold',
      description: '',
      value: '15',
      provision_type: EnvProvisionType.FIXED,
    },
    ALLOWED_CHAINS: {
      name: 'Allowed chains',
      description: '',
      value: '["mode"]',
      provision_type: EnvProvisionType.FIXED,
    },
    TARGET_INVESTMENT_CHAINS: {
      name: 'Target investment chains',
      description: '',
      value: '["mode"]',
      provision_type: EnvProvisionType.FIXED,
    },
    INITIAL_ASSETS: {
      name: 'Initial assets',
      description: '',
      value:
        '{"mode":{"0x0000000000000000000000000000000000000000":"ETH","0xd988097fb8612cc24eeC14542bC03424c656005f":"USDC"}}',
      provision_type: EnvProvisionType.FIXED,
    },
    SELECTED_STRATEGIES: {
      name: 'Selected strategies',
      description: '',
      value: '["balancer_pools_search", "asset_lending"]',
      provision_type: EnvProvisionType.FIXED,
    },
    INIT_FALLBACK_GAS: {
      name: 'Init fallback gas',
      description: '',
      value: '250000',
      provision_type: EnvProvisionType.FIXED,
    },
    STORE_PATH: {
      name: 'Store path',
      description: '',
      value: '',
      provision_type: EnvProvisionType.COMPUTED,
    },
    LOG_DIR: {
      name: 'Log directory',
      description: '',
      value: 'benchmarks/',
      provision_type: EnvProvisionType.COMPUTED,
    },
    RESET_PAUSE_DURATION: {
      name: 'Reset pause duration',
      description: '',
      value: '300',
      provision_type: EnvProvisionType.FIXED,
    },
    SSL_CERT_PATH: {
      name: 'SSL certificate path',
      description: '',
      value: '',
      provision_type: EnvProvisionType.COMPUTED,
    },
    SSL_KEY_PATH: {
      name: 'SSL key path',
      description: '',
      value: '',
      provision_type: EnvProvisionType.COMPUTED,
    },
    AIRDROP_STARTED: {
      name: 'Airdrop started',
      description: '',
      value: 'true',
      provision_type: EnvProvisionType.FIXED,
    },
    AIRDROP_CONTRACT_ADDRESS: {
      name: 'Airdrop contact address',
      description: '',
      value: '0x5b5F79BB667A25400a8f91F0c18D080abCfD430f',
      provision_type: EnvProvisionType.FIXED,
    },
  },
  ...BABYDEGEN_COMMON_TEMPLATE,
} as const;

export const OPTIMUS_SERVICE_TEMPLATE: ServiceTemplate = {
  agentType: AgentType.Optimus,
  name: 'Optimus - Optimism',
  description: `${KPI_DESC_PREFIX} Optimus service deployment on Optimism network`,
  image:
    'https://gateway.autonolas.tech/ipfs/bafybeiaakdeconw7j5z76fgghfdjmsr6tzejotxcwnvmp3nroaw3glgyve',
  home_chain: MiddlewareChain.OPTIMISM,
  configurations: {
    [MiddlewareChain.OPTIMISM]: {
      staking_program_id: STAKING_PROGRAM_IDS.OptimusAlpha, // default, may be overwritten
      nft: 'bafybeiafjcy63arqkfqbtjqpzxyeia2tscpbyradb4zlpzhgc3xymwmmtu',
      rpc: 'http://localhost:8545', // overwritten
      agent_id: 40,
      cost_of_bond: +parseEther(20),
      monthly_gas_estimate: +parseEther(0.011),
      fund_requirements: {
        [ethers.constants.AddressZero]: {
          agent: +parseEther(0.0007),
          safe: 0,
        },
        [OPTIMISM_TOKEN_CONFIG[TokenSymbol.USDC].address as string]: {
          agent: 0,
          safe: +parseUnits(
            16,
            OPTIMISM_TOKEN_CONFIG[TokenSymbol.USDC].decimals,
          ),
        },
      },
    },
  },
  env_variables: {
    OPTIMISM_LEDGER_RPC: {
      name: 'Optimism ledger RPC',
      description: '',
      value: '',
      provision_type: EnvProvisionType.COMPUTED,
    },
    SAFE_CONTRACT_ADDRESSES: {
      name: 'Safe contract address',
      description: '',
      value: '',
      provision_type: EnvProvisionType.COMPUTED,
    },
    TENDERLY_ACCESS_KEY: {
      name: 'Tenderly access key',
      description: '',
      value: '',
      provision_type: EnvProvisionType.USER,
    },
    TENDERLY_ACCOUNT_SLUG: {
      name: 'Tenderly account slug',
      description: '',
      value: '',
      provision_type: EnvProvisionType.USER,
    },
    TENDERLY_PROJECT_SLUG: {
      name: 'Tenderly project slug',
      description: '',
      value: '',
      provision_type: EnvProvisionType.USER,
    },
    STAKING_TOKEN_CONTRACT_ADDRESS: {
      name: 'Staking token contract address',
      description: '',
      value: '',
      provision_type: EnvProvisionType.COMPUTED,
    },
    COINGECKO_API_KEY: {
      name: 'Coingecko API key',
      description: '',
      value: '',
      provision_type: EnvProvisionType.USER,
    },
    GENAI_API_KEY: {
      name: 'Gemini API key',
      description: '',
      value: '',
      provision_type: EnvProvisionType.USER,
    },
    STAKING_CHAIN: {
      name: 'Staking chain',
      description: '',
      value: 'optimism',
      provision_type: EnvProvisionType.FIXED,
    },
    ACTIVITY_CHECKER_CONTRACT_ADDRESS: {
      name: 'Staking activity checker contract address',
      description: '',
      value: '',
      provision_type: EnvProvisionType.COMPUTED,
    },
    TARGET_INVESTMENT_CHAINS: {
      name: 'Target investment chains',
      description: '',
      value: '["optimism"]',
      provision_type: EnvProvisionType.FIXED,
    },
    INITIAL_ASSETS: {
      name: 'Initial assets',
      description: '',
      value:
        '{"optimism":{"0x0000000000000000000000000000000000000000":"ETH","0x0b2C639c533813f4Aa9D7837CAf62653d097Ff85":"USDC"}}',
      provision_type: EnvProvisionType.FIXED,
    },
    INIT_FALLBACK_GAS: {
      name: 'Init fallback gas',
      description: '',
      value: '250000',
      provision_type: EnvProvisionType.FIXED,
    },
    STORE_PATH: {
      name: 'Store path',
      description: '',
      value: '',
      provision_type: EnvProvisionType.COMPUTED,
    },
    LOG_DIR: {
      name: 'Log directory',
      description: '',
      value: 'benchmarks/',
      provision_type: EnvProvisionType.COMPUTED,
    },
    RESET_PAUSE_DURATION: {
      name: 'Reset pause duration',
      description: '',
      value: '300',
      provision_type: EnvProvisionType.FIXED,
    },
    SSL_CERT_PATH: {
      name: 'SSL certificate path',
      description: '',
      value: '',
      provision_type: EnvProvisionType.COMPUTED,
    },
    SSL_KEY_PATH: {
      name: 'SSL key path',
      description: '',
      value: '',
      provision_type: EnvProvisionType.COMPUTED,
    },
  },
  ...BABYDEGEN_COMMON_TEMPLATE,
} as const;

export const SERVICE_TEMPLATES: ServiceTemplate[] = [
  PREDICT_SERVICE_TEMPLATE,
  AGENTS_FUN_BASE_TEMPLATE,
  MODIUS_SERVICE_TEMPLATE,
  OPTIMUS_SERVICE_TEMPLATE,
] as const;

export const getServiceTemplates = (): ServiceTemplate[] => SERVICE_TEMPLATES;

export const getServiceTemplate = (
  templateHash: string,
): ServiceTemplate | undefined =>
  SERVICE_TEMPLATES.find((template) => template.hash === templateHash);<|MERGE_RESOLUTION|>--- conflicted
+++ resolved
@@ -134,16 +134,6 @@
       value: '',
       provision_type: EnvProvisionType.USER,
     },
-<<<<<<< HEAD
-    GNOSIS_STAKING_SUBGRAPH_URL: {
-      name: 'Gnosis staking subgraph URL',
-      description: '',
-      value:
-        'https://gateway-arbitrum.network.thegraph.com/api/{SUBGRAPH_API_KEY}/subgraphs/id/F3iqL2iw5UTrP1qbb4S694pGEkBwzoxXp1TRikB2K4e',
-      provision_type: EnvProvisionType.COMPUTED,
-    },
-=======
->>>>>>> 4a20ee4b
   },
 } as const;
 
