--- conflicted
+++ resolved
@@ -1,7 +1,9 @@
 import { EnvProvisionType, MiddlewareChain, ServiceTemplate } from '@/client';
+import { MODE_TOKEN_CONFIG } from '@/config/tokens';
 import { AgentType } from '@/enums/Agent';
 import { StakingProgramId } from '@/enums/StakingProgram';
-import { parseEther } from '@/utils/numberFormatters';
+import { TokenSymbol } from '@/enums/Token';
+import { parseEther, parseUnits } from '@/utils/numberFormatters';
 
 const ZERO_ADDRESS = '0x0000000000000000000000000000000000000000';
 
@@ -28,15 +30,11 @@
         cost_of_bond: +parseEther(0.001),
         monthly_gas_estimate: +parseEther(10),
         fund_requirements: {
-<<<<<<< HEAD
-          [ZERO_ADDRESS]: {  // zero address means native currency
-            agent: 100000000000000000,
-            safe: 5000000000000000000,
-          }
-=======
-          agent: +parseEther(0.1),
-          safe: +parseEther(5),
->>>>>>> a4efd6bf
+          // zero address means native currency
+          [ZERO_ADDRESS]: {
+            agent: +parseEther(0.1),
+            safe: +parseEther(5),
+          },
         },
       },
     },
@@ -185,15 +183,11 @@
         cost_of_bond: +parseEther(50),
         monthly_gas_estimate: +parseEther(0.045),
         fund_requirements: {
-<<<<<<< HEAD
-          [ZERO_ADDRESS]: {  // zero address means native currency
+          // zero address means native currency
+          [ZERO_ADDRESS]: {
             agent: +parseEther(0.001),
-            safe: +parseEther(0.001),
-          }
-=======
-          agent: +parseEther(0.001),
-          safe: +parseEther(0.0125),
->>>>>>> a4efd6bf
+            safe: +parseEther(0.0125),
+          },
         },
       },
     },
@@ -299,14 +293,16 @@
         cost_of_bond: +parseEther(20),
         monthly_gas_estimate: +parseEther(0.00516),
         fund_requirements: {
-          [ZERO_ADDRESS]: {  // zero address means native currency
+          [ZERO_ADDRESS]: {
+            // zero address means native currency
             agent: +parseEther(0.0005),
             safe: +parseEther(0.005),
           },
-          "0xd988097fb8612cc24eec14542bc03424c656005f": {  // USDC
+          [MODE_TOKEN_CONFIG[TokenSymbol.USDC].address as string]: {
+            // USDC
             agent: 0,
-            safe: 16000000, // 16 USDC
-          }
+            safe: +parseUnits(16, MODE_TOKEN_CONFIG[TokenSymbol.USDC].decimals),
+          },
         },
       },
     },
