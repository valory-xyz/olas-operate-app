--- conflicted
+++ resolved
@@ -253,11 +253,7 @@
 export const MODIUS_SERVICE_TEMPLATE: ServiceTemplate = {
   agentType: AgentType.Modius,
   name: 'Optimus', // Should be unique across all services and not be updated
-<<<<<<< HEAD
-  hash: 'bafybeidsmy2rmftexz5ofbsu64vatakgraaxvxys7m5a5wkt7k3ipo46la',
-=======
   hash: 'bafybeigbxddoe5hcvm3mlve77wjvaem5k6jd5vbtq575aj273uqqjj7zgq',
->>>>>>> 3bd5f9eb
   description: 'Optimus',
   image:
     'https://gateway.autonolas.tech/ipfs/bafybeiaakdeconw7j5z76fgghfdjmsr6tzejotxcwnvmp3nroaw3glgyve',
