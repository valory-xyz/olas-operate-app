import { ethers } from 'ethers';

<<<<<<< HEAD
import { MODE_TOKEN_CONFIG, OPTIMISM_TOKEN_CONFIG } from '@/config/tokens';
import {
  AgentMap,
  EnvProvisionMap as EnvProvisionType,
  STAKING_PROGRAM_IDS,
} from '@/constants';
import { AgentType, TokenSymbol } from '@/enums';
=======
import {
  MODE_TOKEN_CONFIG,
  OPTIMISM_TOKEN_CONFIG,
  TokenSymbolMap,
} from '@/config/tokens';
import { AgentMap, EnvProvisionMap as EnvProvisionType } from '@/constants';
>>>>>>> fb8de26a
import { ServiceTemplate } from '@/types';
import { parseEther, parseUnits } from '@/utils';

import { MiddlewareChainMap } from './chains';
import { STAKING_PROGRAM_IDS } from './stakingProgram';
import { X402_ENABLED_FLAGS } from './x402';

/**
 * Prefix for KPI description in service templates.
 * This is used track services that are part of the Pearl service suite.
 */
export const KPI_DESC_PREFIX = '[Pearl service]';

export const PREDICT_SERVICE_TEMPLATE: ServiceTemplate = {
  agentType: AgentMap.PredictTrader,
  name: 'Trader Agent', // should be unique across all services and not be updated
  hash: 'bafybeibw46xqqqpzfiw5if7aoknstlxc4bmraiqyj7v3w7a3kzcybpsbou',
  description: `${KPI_DESC_PREFIX} Trader agent for omen prediction markets`,
  image:
    'https://operate.olas.network/_next/image?url=%2Fimages%2Fprediction-agent.png&w=3840&q=75',
  service_version: 'v0.27.5-rc.2',
  agent_release: {
    is_aea: true,
    repository: {
      owner: 'valory-xyz',
      name: 'trader',
      version: 'v0.27.5-rc.2',
    },
  },
  home_chain: MiddlewareChainMap.GNOSIS,
  configurations: {
    [MiddlewareChainMap.GNOSIS]: {
      staking_program_id: STAKING_PROGRAM_IDS.PearlBetaMechMarketplace1, // default, may be overwritten
      nft: 'bafybeig64atqaladigoc3ds4arltdu63wkdrk3gesjfvnfdmz35amv7faq',
      rpc: 'http://localhost:8545', // overwritten
      agent_id: 14,
      // TODO: pull fund requirements from staking program config
      cost_of_bond: +parseEther(0.001),
      fund_requirements: {
        [ethers.constants.AddressZero]: {
          agent: +parseEther(2),
          safe: +parseEther(8),
        },
      },
    },
  },
  env_variables: {
    SAFE_CONTRACT_ADDRESSES: {
      name: 'Safe contract addresses',
      description: '',
      value: '',
      provision_type: EnvProvisionType.COMPUTED,
    },
    GNOSIS_LEDGER_RPC: {
      name: 'Gnosis ledger RPC',
      description: '',
      value: '',
      provision_type: EnvProvisionType.COMPUTED,
    },
    STAKING_CONTRACT_ADDRESS: {
      name: 'Staking contract address',
      description: '',
      value: '',
      provision_type: EnvProvisionType.COMPUTED,
    },
    MECH_MARKETPLACE_CONFIG: {
      name: 'Mech marketplace configuration',
      description: '',
      value: '',
      provision_type: EnvProvisionType.COMPUTED,
    },
    MECH_ACTIVITY_CHECKER_CONTRACT: {
      name: 'Mech activity checker contract',
      description: '',
      value: '',
      provision_type: EnvProvisionType.COMPUTED,
    },
    MECH_CONTRACT_ADDRESS: {
      name: 'Mech contract address',
      description: '',
      value: '',
      provision_type: EnvProvisionType.COMPUTED,
    },
    MECH_REQUEST_PRICE: {
      name: 'Mech request price',
      description: '',
      value: '',
      provision_type: EnvProvisionType.COMPUTED,
    },
    USE_MECH_MARKETPLACE: {
      name: 'Use Mech marketplace',
      description: '',
      value: '',
      provision_type: EnvProvisionType.COMPUTED,
    },
    TOOLS_ACCURACY_HASH: {
      name: 'Tools accuracy hash',
      description: '',
      value: 'QmWgsqncF22hPLNTyWtDzVoKPJ9gmgR1jcuLL5t31xyzzr',
      provision_type: EnvProvisionType.FIXED,
    },
    ACC_INFO_FIELDS_REQUESTS: {
      name: 'Acc info fields requests',
      description: '',
      value: 'nr_responses',
      provision_type: EnvProvisionType.FIXED,
    },
    MECH_INTERACT_ROUND_TIMEOUT_SECONDS: {
      name: 'Mech interact round timeout',
      description: '',
      value: '900', // 15 min
      provision_type: EnvProvisionType.FIXED,
    },
    STORE_PATH: {
      name: 'Store path',
      description: '',
      value: 'persistent_data/',
      provision_type: EnvProvisionType.COMPUTED,
    },
    LOG_DIR: {
      name: 'Log directory',
      description: '',
      value: 'benchmarks/',
      provision_type: EnvProvisionType.COMPUTED,
    },
    IRRELEVANT_TOOLS: {
      name: 'Irrelevant tools',
      description: '',
      value:
        '["native-transfer","prediction-online-lite","claude-prediction-online-lite","prediction-online-sme-lite","prediction-request-reasoning-lite","prediction-request-reasoning-claude-lite","prediction-offline-sme","deepmind-optimization","deepmind-optimization-strong","openai-gpt-3.5-turbo","openai-gpt-3.5-turbo-instruct","openai-gpt-4","openai-text-davinci-002","openai-text-davinci-003","prediction-online-sum-url-content","prediction-online-summarized-info","stabilityai-stable-diffusion-512-v2-1","stabilityai-stable-diffusion-768-v2-1","stabilityai-stable-diffusion-v1-5","stabilityai-stable-diffusion-xl-beta-v2-2-2","prediction-url-cot-claude","prediction-url-cot","resolve-market-reasoning-gpt-4.1"]',
      provision_type: EnvProvisionType.FIXED,
    },
    GENAI_API_KEY: {
      name: 'Gemini API Key',
      description: 'Gemini api key to allow the agent to use Gemini',
      value: '',
      provision_type: EnvProvisionType.USER,
    },
    USE_X402: {
      name: 'Use x402',
      description:
        'Enables feature of agents paying for api keys usage instead of asking users to manually provide them',
      value: X402_ENABLED_FLAGS[AgentMap.PredictTrader].toString(),
      provision_type: EnvProvisionType.FIXED,
    },
  },
} as const;

const AGENTS_FUN_COMMON_TEMPLATE: Pick<
  ServiceTemplate,
  | 'env_variables'
  | 'hash'
  | 'image'
  | 'description'
  | 'service_version'
  | 'agent_release'
> = {
  hash: 'bafybeien6f3yzrn4e4vqoqsrddfwvr3i7ys7rft3h4ysp3il6qlhwm4hgq',
  image:
    'https://gateway.autonolas.tech/ipfs/QmQYDGMg8m91QQkTWSSmANs5tZwKrmvUCawXZfXVVWQPcu',
  description: `${KPI_DESC_PREFIX} Agents.Fun @twitter_handle`, // NOTE: @twitter_handle to be replaced with twitter username
  service_version: 'v2.0.1',
  agent_release: {
    is_aea: true,
    repository: {
      owner: 'valory-xyz',
      name: 'meme-ooorr',
      version: 'v2.0.1',
    },
  },
  env_variables: {
    SAFE_CONTRACT_ADDRESSES: {
      name: 'Safe contract addresses',
      description: '',
      value: '',
      provision_type: EnvProvisionType.COMPUTED,
    },
    BASE_LEDGER_RPC: {
      name: 'Base ledger RPC',
      description: '',
      value: '',
      provision_type: EnvProvisionType.COMPUTED,
    },
    CELO_LEDGER_RPC: {
      name: 'Celo ledger RPC',
      description: '',
      value: '',
      provision_type: EnvProvisionType.COMPUTED,
    },
    TWEEPY_CONSUMER_API_KEY: {
      name: 'Twitter consumer API key',
      description: '',
      value: '',
      provision_type: EnvProvisionType.USER,
    },
    TWEEPY_CONSUMER_API_KEY_SECRET: {
      name: 'Twitter consumer API key secret',
      description: '',
      value: '',
      provision_type: EnvProvisionType.USER,
    },
    TWEEPY_BEARER_TOKEN: {
      name: 'Twitter bearer token',
      description: '',
      value: '',
      provision_type: EnvProvisionType.USER,
    },
    TWEEPY_ACCESS_TOKEN: {
      name: 'Twitter access token',
      description: '',
      value: '',
      provision_type: EnvProvisionType.USER,
    },
    TWEEPY_ACCESS_TOKEN_SECRET: {
      name: 'Twitter access token secret',
      description: '',
      value: '',
      provision_type: EnvProvisionType.USER,
    },
    PERSONA: {
      name: 'Persona description',
      description: '',
      value: '',
      provision_type: EnvProvisionType.USER,
    },
    RESET_PAUSE_DURATION: {
      name: 'Reset pause duration',
      description: '',
      value: '300',
      provision_type: EnvProvisionType.FIXED,
    },
    STORE_PATH: {
      name: 'Store path',
      description: '',
      value: 'persistent_data/',
      provision_type: EnvProvisionType.COMPUTED,
    },
    LOG_DIR: {
      name: 'Log directory',
      description: '',
      value: 'benchmarks/',
      provision_type: EnvProvisionType.COMPUTED,
    },
    STAKING_TOKEN_CONTRACT_ADDRESS: {
      name: 'Staking token contract address',
      description: '',
      value: '',
      provision_type: EnvProvisionType.COMPUTED,
    },
    ACTIVITY_CHECKER_CONTRACT_ADDRESS: {
      name: 'Staking activity checker contract address',
      description: '',
      value: '',
      provision_type: EnvProvisionType.COMPUTED,
    },
    USE_X402: {
      name: 'Use x402',
      description:
        'Enables feature of agents paying for api keys usage instead of asking users to manually provide them',
      // x402 is always enabled for this agent, the agent wouldn't work without it.
      value: 'true',
      provision_type: EnvProvisionType.FIXED,
    },
  },
} as const;

/**
 * Agents.fun Base template
 */
const AGENTS_FUN_BASE_TEMPLATE: ServiceTemplate = {
  agentType: AgentMap.AgentsFun,
  name: 'Agents.Fun',
  home_chain: MiddlewareChainMap.BASE,
  configurations: {
    [MiddlewareChainMap.BASE]: {
      staking_program_id: STAKING_PROGRAM_IDS.AgentsFun1, // default, may be overwritten
      nft: 'bafybeiaakdeconw7j5z76fgghfdjmsr6tzejotxcwnvmp3nroaw3glgyve',
      rpc: 'http://localhost:8545', // overwritten
      agent_id: 43,
      cost_of_bond: +parseEther(50),
      fund_requirements: {
        [ethers.constants.AddressZero]: {
          agent: +parseEther(0.0003257),
          safe: +parseEther(0.0016285),
        },
      },
    },
  },
  ...AGENTS_FUN_COMMON_TEMPLATE,
} as const;

const BABYDEGEN_COMMON_TEMPLATE: Pick<
  ServiceTemplate,
  'hash' | 'service_version' | 'agent_release'
> = {
  hash: 'bafybeieisqmvuomqxr6dkcicxnht3befgrqfhuxwweuotyw4ldvmrcffre',
  service_version: 'v0.6.0-rc.1',
  agent_release: {
    is_aea: true,
    repository: {
      owner: 'valory-xyz',
      name: 'optimus',
      version: 'v0.6.0-rc.1',
    },
  },
};

export const MODIUS_SERVICE_TEMPLATE: ServiceTemplate = {
  agentType: AgentMap.Modius,
  name: 'Optimus',
  description: `${KPI_DESC_PREFIX} Optimus`,
  image:
    'https://gateway.autonolas.tech/ipfs/bafybeiaakdeconw7j5z76fgghfdjmsr6tzejotxcwnvmp3nroaw3glgyve',
  home_chain: MiddlewareChainMap.MODE,
  configurations: {
    [MiddlewareChainMap.MODE]: {
      staking_program_id: STAKING_PROGRAM_IDS.ModiusAlpha, // default, may be overwritten
      nft: 'bafybeiafjcy63arqkfqbtjqpzxyeia2tscpbyradb4zlpzhgc3xymwmmtu',
      rpc: 'http://localhost:8545', // overwritten
      agent_id: 40,
      cost_of_bond: +parseEther(20),
      fund_requirements: {
        [ethers.constants.AddressZero]: {
          agent: +parseEther(0.0002),
          safe: 0,
        },
        [MODE_TOKEN_CONFIG[TokenSymbolMap.USDC]?.address as string]: {
          agent: 0,
          safe: +parseUnits(
            16,
            MODE_TOKEN_CONFIG[TokenSymbolMap.USDC]?.decimals,
          ),
        },
      },
    },
  },
  env_variables: {
    MODE_LEDGER_RPC: {
      name: 'Mode ledger RPC',
      description: '',
      value: '',
      provision_type: EnvProvisionType.COMPUTED,
    },
    SAFE_CONTRACT_ADDRESSES: {
      name: 'Safe contract address',
      description: '',
      value: '',
      provision_type: EnvProvisionType.COMPUTED,
    },
    STAKING_TOKEN_CONTRACT_ADDRESS: {
      name: 'Staking token contract address',
      description: '',
      value: '',
      provision_type: EnvProvisionType.COMPUTED,
    },
    COINGECKO_API_KEY: {
      name: 'Coingecko API key',
      description: '',
      value: '',
      provision_type: EnvProvisionType.USER,
    },
    GENAI_API_KEY: {
      name: 'Gemini api key',
      description: '',
      value: '',
      provision_type: EnvProvisionType.USER,
    },
    STAKING_CHAIN: {
      name: 'Staking chain',
      description: '',
      value: 'mode',
      provision_type: EnvProvisionType.FIXED,
    },
    ACTIVITY_CHECKER_CONTRACT_ADDRESS: {
      name: 'Staking activity checker contract address',
      description: '',
      value: '',
      provision_type: EnvProvisionType.COMPUTED,
    },
    STAKING_ACTIVITY_CHECKER_CONTRACT_ADDRESS: {
      // Unused, refactored - remove
      name: 'Staking activity checker contract address',
      description: '',
      value: 'Unused',
      provision_type: EnvProvisionType.FIXED,
    },
    MIN_SWAP_AMOUNT_THRESHOLD: {
      name: 'Minimum swap amount threshold',
      description: '',
      value: '15',
      provision_type: EnvProvisionType.FIXED,
    },
    ALLOWED_CHAINS: {
      name: 'Allowed chains',
      description: '',
      value: '["mode"]',
      provision_type: EnvProvisionType.FIXED,
    },
    TARGET_INVESTMENT_CHAINS: {
      name: 'Target investment chains',
      description: '',
      value: '["mode"]',
      provision_type: EnvProvisionType.FIXED,
    },
    INITIAL_ASSETS: {
      name: 'Initial assets',
      description: '',
      value:
        '{"mode":{"0x0000000000000000000000000000000000000000":"ETH","0xd988097fb8612cc24eeC14542bC03424c656005f":"USDC"}}',
      provision_type: EnvProvisionType.FIXED,
    },
    SELECTED_STRATEGIES: {
      name: 'Selected strategies',
      description: '',
      value: '["balancer_pools_search", "asset_lending"]',
      provision_type: EnvProvisionType.FIXED,
    },
    INIT_FALLBACK_GAS: {
      name: 'Init fallback gas',
      description: '',
      value: '250000',
      provision_type: EnvProvisionType.FIXED,
    },
    STORE_PATH: {
      name: 'Store path',
      description: '',
      value: '',
      provision_type: EnvProvisionType.COMPUTED,
    },
    LOG_DIR: {
      name: 'Log directory',
      description: '',
      value: 'benchmarks/',
      provision_type: EnvProvisionType.COMPUTED,
    },
    RESET_PAUSE_DURATION: {
      name: 'Reset pause duration',
      description: '',
      value: '300',
      provision_type: EnvProvisionType.FIXED,
    },
    SSL_CERT_PATH: {
      name: 'SSL certificate path',
      description: '',
      value: '',
      provision_type: EnvProvisionType.COMPUTED,
    },
    SSL_KEY_PATH: {
      name: 'SSL key path',
      description: '',
      value: '',
      provision_type: EnvProvisionType.COMPUTED,
    },
    AIRDROP_STARTED: {
      name: 'Airdrop started',
      description: '',
      value: 'true',
      provision_type: EnvProvisionType.FIXED,
    },
    AIRDROP_CONTRACT_ADDRESS: {
      name: 'Airdrop contact address',
      description: '',
      value: '0x5b5F79BB667A25400a8f91F0c18D080abCfD430f',
      provision_type: EnvProvisionType.FIXED,
    },
    USE_X402: {
      name: 'Use x402',
      description:
        'Enables feature of agents paying for api keys usage instead of asking users to manually provide them',
      value: X402_ENABLED_FLAGS[AgentMap.Modius].toString(),
      provision_type: EnvProvisionType.FIXED,
    },
  },
  ...BABYDEGEN_COMMON_TEMPLATE,
} as const;

export const OPTIMUS_SERVICE_TEMPLATE: ServiceTemplate = {
  agentType: AgentMap.Optimus,
  name: 'Optimus - Optimism',
  description: `${KPI_DESC_PREFIX} Optimus service deployment on Optimism network`,
  image:
    'https://gateway.autonolas.tech/ipfs/bafybeiaakdeconw7j5z76fgghfdjmsr6tzejotxcwnvmp3nroaw3glgyve',
  home_chain: MiddlewareChainMap.OPTIMISM,
  configurations: {
    [MiddlewareChainMap.OPTIMISM]: {
      staking_program_id: STAKING_PROGRAM_IDS.OptimusAlpha, // default, may be overwritten
      nft: 'bafybeiafjcy63arqkfqbtjqpzxyeia2tscpbyradb4zlpzhgc3xymwmmtu',
      rpc: 'http://localhost:8545', // overwritten
      agent_id: 40,
      cost_of_bond: +parseEther(20),
      fund_requirements: {
        [ethers.constants.AddressZero]: {
          agent: +parseEther(0.0002),
          safe: 0,
        },
        [OPTIMISM_TOKEN_CONFIG[TokenSymbolMap.USDC]?.address as string]: {
          agent: 0,
          safe: +parseUnits(
            16,
            OPTIMISM_TOKEN_CONFIG[TokenSymbolMap.USDC]?.decimals,
          ),
        },
      },
    },
  },
  env_variables: {
    OPTIMISM_LEDGER_RPC: {
      name: 'Optimism ledger RPC',
      description: '',
      value: '',
      provision_type: EnvProvisionType.COMPUTED,
    },
    SAFE_CONTRACT_ADDRESSES: {
      name: 'Safe contract address',
      description: '',
      value: '',
      provision_type: EnvProvisionType.COMPUTED,
    },
    STAKING_TOKEN_CONTRACT_ADDRESS: {
      name: 'Staking token contract address',
      description: '',
      value: '',
      provision_type: EnvProvisionType.COMPUTED,
    },
    COINGECKO_API_KEY: {
      name: 'Coingecko API key',
      description: '',
      value: '',
      provision_type: EnvProvisionType.USER,
    },
    GENAI_API_KEY: {
      name: 'Gemini API key',
      description: '',
      value: '',
      provision_type: EnvProvisionType.USER,
    },
    STAKING_CHAIN: {
      name: 'Staking chain',
      description: '',
      value: 'optimism',
      provision_type: EnvProvisionType.FIXED,
    },
    ACTIVITY_CHECKER_CONTRACT_ADDRESS: {
      name: 'Staking activity checker contract address',
      description: '',
      value: '',
      provision_type: EnvProvisionType.COMPUTED,
    },
    TARGET_INVESTMENT_CHAINS: {
      name: 'Target investment chains',
      description: '',
      value: '["optimism"]',
      provision_type: EnvProvisionType.FIXED,
    },
    INITIAL_ASSETS: {
      name: 'Initial assets',
      description: '',
      value:
        '{"optimism":{"0x0000000000000000000000000000000000000000":"ETH","0x0b2C639c533813f4Aa9D7837CAf62653d097Ff85":"USDC"}}',
      provision_type: EnvProvisionType.FIXED,
    },
    INIT_FALLBACK_GAS: {
      name: 'Init fallback gas',
      description: '',
      value: '250000',
      provision_type: EnvProvisionType.FIXED,
    },
    STORE_PATH: {
      name: 'Store path',
      description: '',
      value: '',
      provision_type: EnvProvisionType.COMPUTED,
    },
    LOG_DIR: {
      name: 'Log directory',
      description: '',
      value: 'benchmarks/',
      provision_type: EnvProvisionType.COMPUTED,
    },
    RESET_PAUSE_DURATION: {
      name: 'Reset pause duration',
      description: '',
      value: '300',
      provision_type: EnvProvisionType.FIXED,
    },
    SSL_CERT_PATH: {
      name: 'SSL certificate path',
      description: '',
      value: '',
      provision_type: EnvProvisionType.COMPUTED,
    },
    SSL_KEY_PATH: {
      name: 'SSL key path',
      description: '',
      value: '',
      provision_type: EnvProvisionType.COMPUTED,
    },
    USE_X402: {
      name: 'Use x402',
      description:
        'Enables feature of agents paying for api keys usage instead of asking users to manually provide them',
      value: X402_ENABLED_FLAGS[AgentMap.Optimus].toString(),
      provision_type: EnvProvisionType.FIXED,
    },
  },
  ...BABYDEGEN_COMMON_TEMPLATE,
} as const;

export const PETT_AI_SERVICE_TEMPLATE: ServiceTemplate = {
  agentType: AgentMap.PettAi,
  name: 'pett_agent',
  hash: 'bafybeiabumpvdgnqecm4prum2njeslcf2ibcvc2y6m7ldv2evgmef6opam',
  description: 'Pett.ai autonomous agent service for virtual pet management.',
  image:
    'https://gateway.autonolas.tech/ipfs/QmQYDGMg8m91QQkTWSSmANs5tZwKrmvUCawXZfXVVWQPcu',
  service_version: 'v0.1.0',
  agent_release: {
    is_aea: false,
    repository: {
      owner: 'valory-xyz',
      name: 'pettai-agent',
      version: 'v0.1.0',
    },
  },
  home_chain: MiddlewareChainMap.BASE,
  configurations: {
    [MiddlewareChainMap.BASE]: {
      staking_program_id: STAKING_PROGRAM_IDS.PettAiAgent,
      nft: 'bafybeiaakdeconw7j5z76fgghfdjmsr6tzejotxcwnvmp3nroaw3glgyve',
      rpc: 'http://localhost:8545', // overwritten
      agent_id: 80,
      cost_of_bond: +parseEther(20),
      fund_requirements: {
        [ethers.constants.AddressZero]: {
          agent: +parseEther(0.00008),
          safe: 0,
        },
      },
    },
  },
  env_variables: {
    BASE_LEDGER_RPC: {
      name: 'Base ledger RPC',
      description: '',
      value: '',
      provision_type: EnvProvisionType.COMPUTED,
    },
    WEBSOCKET_URL: {
      name: 'Websocket URL',
      description: 'Endpoint for Pett.ai websocket communication',
      value: 'wss://ws.pett.ai',
      provision_type: EnvProvisionType.FIXED,
    },
    STORE_PATH: {
      name: 'Store path',
      description: '',
      value: 'persistent_data/',
      provision_type: EnvProvisionType.COMPUTED,
    },
    STAKING_CONTRACT_ADDRESS: {
      name: 'Staking contract address',
      description: '',
      value: '',
      provision_type: EnvProvisionType.COMPUTED,
    },
    ACTIVITY_CHECKER_CONTRACT_ADDRESS: {
      name: 'Staking activity checker contract address',
      description: '',
      value: '',
      provision_type: EnvProvisionType.COMPUTED,
    },
    SAFE_CONTRACT_ADDRESSES: {
      name: 'Config safe contract addresses',
      description: '',
      value: '',
      provision_type: EnvProvisionType.COMPUTED,
    },
  },
} as const;

export const SERVICE_TEMPLATES: ServiceTemplate[] = [
  PREDICT_SERVICE_TEMPLATE,
  AGENTS_FUN_BASE_TEMPLATE,
  MODIUS_SERVICE_TEMPLATE,
  OPTIMUS_SERVICE_TEMPLATE,
  PETT_AI_SERVICE_TEMPLATE,
] as const;

export const getServiceTemplates = (): ServiceTemplate[] => SERVICE_TEMPLATES;

export const getServiceTemplate = (
  templateHash: string,
): ServiceTemplate | undefined =>
  SERVICE_TEMPLATES.find((template) => template.hash === templateHash);<|MERGE_RESOLUTION|>--- conflicted
+++ resolved
@@ -1,21 +1,11 @@
 import { ethers } from 'ethers';
 
-<<<<<<< HEAD
-import { MODE_TOKEN_CONFIG, OPTIMISM_TOKEN_CONFIG } from '@/config/tokens';
-import {
-  AgentMap,
-  EnvProvisionMap as EnvProvisionType,
-  STAKING_PROGRAM_IDS,
-} from '@/constants';
-import { AgentType, TokenSymbol } from '@/enums';
-=======
 import {
   MODE_TOKEN_CONFIG,
   OPTIMISM_TOKEN_CONFIG,
   TokenSymbolMap,
 } from '@/config/tokens';
 import { AgentMap, EnvProvisionMap as EnvProvisionType } from '@/constants';
->>>>>>> fb8de26a
 import { ServiceTemplate } from '@/types';
 import { parseEther, parseUnits } from '@/utils';
 
