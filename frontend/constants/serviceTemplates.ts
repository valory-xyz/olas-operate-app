--- conflicted
+++ resolved
@@ -16,11 +16,7 @@
 export const PREDICT_SERVICE_TEMPLATE: ServiceTemplate = {
   agentType: AgentType.PredictTrader, // TODO: remove if causes errors on middleware
   name: 'Trader Agent', // should be unique across all services and not be updated
-<<<<<<< HEAD
-  hash: 'bafybeic6ge5lxnwolumgxzqfjm243jeoflevlek6tylkbgdf6r5mxzg2d4',
-=======
   hash: 'bafybeictatjxpz5efgkz4ylikfdoxuw4jwvzmzu52ecwluax3xvx5mqwga',
->>>>>>> 6a973704
   description: `${KPI_DESC_PREFIX} Trader agent for omen prediction markets`,
   image:
     'https://operate.olas.network/_next/image?url=%2Fimages%2Fprediction-agent.png&w=3840&q=75',
