import { ethers } from 'ethers';

import { EnvProvisionType, MiddlewareChain, ServiceTemplate } from '@/client';
import { MODE_TOKEN_CONFIG } from '@/config/tokens';
import { AgentType } from '@/enums/Agent';
import { StakingProgramId } from '@/enums/StakingProgram';
import { TokenSymbol } from '@/enums/Token';
import { parseEther, parseUnits } from '@/utils/numberFormatters';

/**
 * Prefix for KPI description in service templates.
 * This is used track services that are part of the Pearl service suite.
 */
export const KPI_DESC_PREFIX = '[Pearl service]';

export const PREDICT_SERVICE_TEMPLATE: ServiceTemplate = {
  agentType: AgentType.PredictTrader, // TODO: remove if causes errors on middleware
  name: 'Trader Agent', // should be unique across all services and not be updated
  hash: 'bafybeihe7r2a2vnbbqrzczlzjhhmzypxbre3gobupc65w4ea266hmk5efu',
<<<<<<< HEAD
  description: 'Trader agent for omen prediction markets',
=======
  description: `${KPI_DESC_PREFIX} Trader agent for omen prediction markets`,
>>>>>>> 73754df6
  image:
    'https://operate.olas.network/_next/image?url=%2Fimages%2Fprediction-agent.png&w=3840&q=75',
  service_version: 'v0.25.5',
  home_chain: MiddlewareChain.GNOSIS,
  configurations: {
    [MiddlewareChain.GNOSIS]: {
      staking_program_id: StakingProgramId.PearlBeta, // default, may be overwritten
      nft: 'bafybeig64atqaladigoc3ds4arltdu63wkdrk3gesjfvnfdmz35amv7faq',
      rpc: 'http://localhost:8545', // overwritten
      agent_id: 14,
      threshold: 1,
      use_staking: true,
      use_mech_marketplace: false,
      // TODO: pull fund requirements from staking program config
      cost_of_bond: +parseEther(0.001),
      monthly_gas_estimate: +parseEther(10),
      fund_requirements: {
        [ethers.constants.AddressZero]: {
          agent: +parseEther(2),
          safe: +parseEther(5),
        },
      },
    },
  },
  env_variables: {
    GNOSIS_LEDGER_RPC: {
      name: 'Gnosis ledger RPC',
      description: '',
      value: '',
      provision_type: EnvProvisionType.COMPUTED,
    },
    STAKING_CONTRACT_ADDRESS: {
      name: 'Staking contract address',
      description: '',
      value: '',
      provision_type: EnvProvisionType.COMPUTED,
    },
    MECH_MARKETPLACE_CONFIG: {
      name: 'Mech marketplace configuration',
      description: '',
      value: '',
      provision_type: EnvProvisionType.COMPUTED,
    },
    MECH_ACTIVITY_CHECKER_CONTRACT: {
      name: 'Mech activity checker contract',
      description: '',
      value: '',
      provision_type: EnvProvisionType.COMPUTED,
    },
    MECH_CONTRACT_ADDRESS: {
      name: 'Mech contract address',
      description: '',
      value: '',
      provision_type: EnvProvisionType.COMPUTED,
    },
    MECH_REQUEST_PRICE: {
      name: 'Mech request price',
      description: '',
      value: '',
      provision_type: EnvProvisionType.COMPUTED,
    },
    USE_MECH_MARKETPLACE: {
      name: 'Use Mech marketplace',
      description: '',
      value: '',
      provision_type: EnvProvisionType.COMPUTED,
    },
    TOOLS_ACCURACY_HASH: {
      name: 'Tools accuracy hash',
      description: '',
      // Use the latest value from https://github.com/valory-xyz/quickstart/blob/main/configs/config_predict_trader.json#L74
      value: 'QmTzMoaEtSRdAnVxpziXVNwqYcE6HVZpGs6TM8vhWw1HPt',
      provision_type: EnvProvisionType.FIXED,
    },
    MECH_INTERACT_ROUND_TIMEOUT_SECONDS: {
      name: 'Mech interact round timeout',
      description: '',
      value: '900', // 15 min
      provision_type: EnvProvisionType.FIXED,
    },
  },
} as const;

const AGENTS_FUN_COMMON_TEMPLATE: Pick<
  ServiceTemplate,
  'env_variables' | 'hash' | 'image' | 'description' | 'service_version'
> = {
  hash: 'bafybeiajnpysvflxlbsynl4ybsdhgbbrx5hdjvzzdsxnbb6ejia4mrdmdi',
  image:
    'https://gateway.autonolas.tech/ipfs/QmQYDGMg8m91QQkTWSSmANs5tZwKrmvUCawXZfXVVWQPcu',
  description: `${KPI_DESC_PREFIX} Memeooorr @twitter_handle`, // NOTE: @twitter_handle to be replaced with twitter username
  service_version: 'v0.5.0-alpha3',
  env_variables: {
    BASE_LEDGER_RPC: {
      name: 'Base ledger RPC',
      description: '',
      value: '',
      provision_type: EnvProvisionType.COMPUTED,
    },
    CELO_LEDGER_RPC: {
      name: 'Celo ledger RPC',
      description: '',
      value: '',
      provision_type: EnvProvisionType.COMPUTED,
    },
    TWEEPY_CONSUMER_API_KEY: {
      name: 'Twitter consumer API key',
      description: '',
      value: '',
      provision_type: EnvProvisionType.USER,
    },
    TWEEPY_CONSUMER_API_KEY_SECRET: {
      name: 'Twitter consumer API key secret',
      description: '',
      value: '',
      provision_type: EnvProvisionType.USER,
    },
    TWEEPY_BEARER_TOKEN: {
      name: 'Twitter bearer token',
      description: '',
      value: '',
      provision_type: EnvProvisionType.USER,
    },
    TWEEPY_ACCESS_TOKEN: {
      name: 'Twitter access token',
      description: '',
      value: '',
      provision_type: EnvProvisionType.USER,
    },
    TWEEPY_ACCESS_TOKEN_SECRET: {
      name: 'Twitter access token secret',
      description: '',
      value: '',
      provision_type: EnvProvisionType.USER,
    },
    GENAI_API_KEY: {
      name: 'Gemini api key',
      description: '',
      value: '',
      provision_type: EnvProvisionType.USER,
    },
    FIREWORKS_API_KEY: {
      name: 'Fireworks AI api key',
      description: '',
      value: '',
      provision_type: EnvProvisionType.USER,
    },
    PERSONA: {
      name: 'Persona description',
      description: '',
      value: '',
      provision_type: EnvProvisionType.USER,
    },
    // These are fixed, but may become user provided in the future
    FEEDBACK_PERIOD_HOURS: {
      name: 'Feedback period',
      description: '',
      value: '1',
      provision_type: EnvProvisionType.FIXED,
    },
    MIN_FEEDBACK_REPLIES: {
      name: 'Minimum feedback replies',
      description: '',
      value: '10',
      provision_type: EnvProvisionType.FIXED,
    },
    RESET_PAUSE_DURATION: {
      name: 'Reset pause duration',
      description: '',
      value: '1800',
      provision_type: EnvProvisionType.FIXED,
    },
    STORE_PATH: {
      name: 'Store path',
      description: '',
      value: 'persistent_data/',
      provision_type: EnvProvisionType.COMPUTED,
    },
    STAKING_TOKEN_CONTRACT_ADDRESS: {
      name: 'Staking token contract address',
      description: '',
      value: '',
      provision_type: EnvProvisionType.COMPUTED,
    },
    ACTIVITY_CHECKER_CONTRACT_ADDRESS: {
      name: 'Staking activity checker contract address',
      description: '',
      value: '',
      provision_type: EnvProvisionType.COMPUTED,
    },
  },
} as const;

/**
 * Agents.fun Base template
 */
export const AGENTS_FUN_BASE_TEMPLATE: ServiceTemplate = {
  agentType: AgentType.Memeooorr,
  name: 'Memeooorr',
  home_chain: MiddlewareChain.BASE,
  configurations: {
    [MiddlewareChain.BASE]: {
      staking_program_id: StakingProgramId.AgentsFun1, // default, may be overwritten
      nft: 'bafybeiaakdeconw7j5z76fgghfdjmsr6tzejotxcwnvmp3nroaw3glgyve',
      rpc: 'http://localhost:8545', // overwritten
      agent_id: 43,
      threshold: 1,
      use_staking: true,
      cost_of_bond: +parseEther(50),
      monthly_gas_estimate: +parseEther(0.03),
      fund_requirements: {
        [ethers.constants.AddressZero]: {
          agent: +parseEther(0.00625),
          safe: +parseEther(0.0125),
        },
      },
    },
  },
  ...AGENTS_FUN_COMMON_TEMPLATE,
} as const;

// TODO: celo template (check each key)
/**
 * Agents.fun Celo template
 */
export const AGENTS_FUN_CELO_TEMPLATE: ServiceTemplate = {
  agentType: AgentType.AgentsFunCelo,
  name: 'Memeooorr - Celo',
  home_chain: MiddlewareChain.CELO,
  configurations: {
    [MiddlewareChain.CELO]: {
      staking_program_id: StakingProgramId.MemeCeloAlpha2, // default, may be overwritten
      nft: 'bafybeiaakdeconw7j5z76fgghfdjmsr6tzejotxcwnvmp3nroaw3glgyve',
      rpc: 'http://localhost:8545', // overwritten
      agent_id: 43,
      threshold: 1,
      use_staking: true,
      cost_of_bond: +parseEther(50), // TODO: celo
      monthly_gas_estimate: +parseEther(0.03), // TODO: celo
      fund_requirements: {
        [ethers.constants.AddressZero]: {
          agent: +parseEther(0.00625), // TODO: celo
          safe: +parseEther(0.0125), // TODO: celo
        },
      },
    },
  },
  ...AGENTS_FUN_COMMON_TEMPLATE,
} as const;

export const MODIUS_SERVICE_TEMPLATE: ServiceTemplate = {
  agentType: AgentType.Modius,
<<<<<<< HEAD
  name: 'Optimus', // Should be unique across all services and not be updated
  hash: 'bafybeicxflz5lzklgc522zytvwi4rgycghdqdmzgkxojnjatommr7qvqfm',
  description: 'Optimus',
=======
  name: 'Optimus',
  hash: 'bafybeicxflz5lzklgc522zytvwi4rgycghdqdmzgkxojnjatommr7qvqfm',
  description: `${KPI_DESC_PREFIX} Optimus`,
>>>>>>> 73754df6
  image:
    'https://gateway.autonolas.tech/ipfs/bafybeiaakdeconw7j5z76fgghfdjmsr6tzejotxcwnvmp3nroaw3glgyve',
  service_version: 'v0.3.15',
  home_chain: MiddlewareChain.MODE,
  configurations: {
    [MiddlewareChain.MODE]: {
      staking_program_id: StakingProgramId.ModiusAlpha, // default, may be overwritten
      nft: 'bafybeiafjcy63arqkfqbtjqpzxyeia2tscpbyradb4zlpzhgc3xymwmmtu',
      rpc: 'http://localhost:8545', // overwritten
      agent_id: 40,
      threshold: 1,
      use_staking: true,
      cost_of_bond: +parseEther(20),
      monthly_gas_estimate: +parseEther(0.011), // TODO: should be 0.0055, temp fix to avoid low balance alerts until the refund is fixed in the middleware
      fund_requirements: {
        [ethers.constants.AddressZero]: {
          agent: +parseEther(0.0005),
          safe: +parseEther(0.005),
        },
        [MODE_TOKEN_CONFIG[TokenSymbol.USDC].address as string]: {
          agent: 0,
          safe: +parseUnits(16, MODE_TOKEN_CONFIG[TokenSymbol.USDC].decimals),
        },
      },
    },
  },
  env_variables: {
    MODE_LEDGER_RPC: {
      name: 'Mode ledger RPC',
      description: '',
      value: '',
      provision_type: EnvProvisionType.COMPUTED,
    },
    SAFE_CONTRACT_ADDRESSES: {
      name: 'Safe contract address',
      description: '',
      value: '',
      provision_type: EnvProvisionType.COMPUTED,
    },
    TENDERLY_ACCESS_KEY: {
      name: 'Tenderly access key',
      description: '',
      value: '',
      provision_type: EnvProvisionType.USER,
    },
    TENDERLY_ACCOUNT_SLUG: {
      name: 'Tenderly account slug',
      description: '',
      value: '',
      provision_type: EnvProvisionType.USER,
    },
    TENDERLY_PROJECT_SLUG: {
      name: 'Tenderly project slug',
      description: '',
      value: '',
      provision_type: EnvProvisionType.USER,
    },
    STAKING_TOKEN_CONTRACT_ADDRESS: {
      name: 'Staking token contract address',
      description: '',
      value: '',
      provision_type: EnvProvisionType.COMPUTED,
    },
    COINGECKO_API_KEY: {
      name: 'Coingecko API key',
      description: '',
      value: '',
      provision_type: EnvProvisionType.USER,
    },
    GENAI_API_KEY: {
      name: 'Gemini api key',
      description: '',
      value: '',
      provision_type: EnvProvisionType.USER,
    },
    STAKING_CHAIN: {
      name: 'Staking chain',
      description: '',
      value: 'mode',
      provision_type: EnvProvisionType.FIXED,
    },
    ACTIVITY_CHECKER_CONTRACT_ADDRESS: {
      name: 'Staking activity checker contract address',
      description: '',
      value: '',
      provision_type: EnvProvisionType.COMPUTED,
    },
    STAKING_ACTIVITY_CHECKER_CONTRACT_ADDRESS: {
      // Unused, refactored - remove
      name: 'Staking activity checker contract address',
      description: '',
      value: 'Unused',
      provision_type: EnvProvisionType.FIXED,
    },
    MIN_SWAP_AMOUNT_THRESHOLD: {
      name: 'Minimum swap amount threshold',
      description: '',
      value: '15',
      provision_type: EnvProvisionType.FIXED,
    },
    ALLOWED_CHAINS: {
      name: 'Allowed chains',
      description: '',
      value: '["mode"]',
      provision_type: EnvProvisionType.FIXED,
    },
    TARGET_INVESTMENT_CHAINS: {
      name: 'Target investment chains',
      description: '',
      value: '["mode"]',
      provision_type: EnvProvisionType.FIXED,
    },
    INITIAL_ASSETS: {
      name: 'Initial assets',
      description: '',
      value:
        '{"mode":{"0x0000000000000000000000000000000000000000":"ETH","0xd988097fb8612cc24eeC14542bC03424c656005f":"USDC"}}',
      provision_type: EnvProvisionType.FIXED,
    },
    SELECTED_STRATEGIES: {
      name: 'Selected strategies',
      description: '',
      value: '["balancer_pools_search", "asset_lending"]',
      provision_type: EnvProvisionType.FIXED,
    },
    INIT_FALLBACK_GAS: {
      name: 'Init fallback gas',
      description: '',
      value: '250000',
      provision_type: EnvProvisionType.FIXED,
    },
    STORE_PATH: {
      name: 'Store path',
      description: '',
      value: '',
      provision_type: EnvProvisionType.COMPUTED,
    },
    RESET_PAUSE_DURATION: {
      name: 'Reset pause duration',
      description: '',
      value: '300',
      provision_type: EnvProvisionType.FIXED,
    },
  },
} as const;

export const SERVICE_TEMPLATES: ServiceTemplate[] = [
  PREDICT_SERVICE_TEMPLATE,
  AGENTS_FUN_BASE_TEMPLATE,
  MODIUS_SERVICE_TEMPLATE,
  AGENTS_FUN_CELO_TEMPLATE,
] as const;

export const getServiceTemplates = (): ServiceTemplate[] => SERVICE_TEMPLATES;

export const getServiceTemplate = (
  templateHash: string,
): ServiceTemplate | undefined =>
  SERVICE_TEMPLATES.find((template) => template.hash === templateHash);<|MERGE_RESOLUTION|>--- conflicted
+++ resolved
@@ -17,11 +17,7 @@
   agentType: AgentType.PredictTrader, // TODO: remove if causes errors on middleware
   name: 'Trader Agent', // should be unique across all services and not be updated
   hash: 'bafybeihe7r2a2vnbbqrzczlzjhhmzypxbre3gobupc65w4ea266hmk5efu',
-<<<<<<< HEAD
-  description: 'Trader agent for omen prediction markets',
-=======
   description: `${KPI_DESC_PREFIX} Trader agent for omen prediction markets`,
->>>>>>> 73754df6
   image:
     'https://operate.olas.network/_next/image?url=%2Fimages%2Fprediction-agent.png&w=3840&q=75',
   service_version: 'v0.25.5',
@@ -274,15 +270,9 @@
 
 export const MODIUS_SERVICE_TEMPLATE: ServiceTemplate = {
   agentType: AgentType.Modius,
-<<<<<<< HEAD
-  name: 'Optimus', // Should be unique across all services and not be updated
-  hash: 'bafybeicxflz5lzklgc522zytvwi4rgycghdqdmzgkxojnjatommr7qvqfm',
-  description: 'Optimus',
-=======
   name: 'Optimus',
   hash: 'bafybeicxflz5lzklgc522zytvwi4rgycghdqdmzgkxojnjatommr7qvqfm',
   description: `${KPI_DESC_PREFIX} Optimus`,
->>>>>>> 73754df6
   image:
     'https://gateway.autonolas.tech/ipfs/bafybeiaakdeconw7j5z76fgghfdjmsr6tzejotxcwnvmp3nroaw3glgyve',
   service_version: 'v0.3.15',
