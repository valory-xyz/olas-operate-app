import { ethers } from 'ethers';

import { MiddlewareChain, ServiceTemplate } from '@/client';
import { MODE_TOKEN_CONFIG, OPTIMISM_TOKEN_CONFIG } from '@/config/tokens';
import { EnvProvisionMap as EnvProvisionType } from '@/constants/envVariables';
import { AgentType } from '@/enums/Agent';
import { STAKING_PROGRAM_IDS } from '@/enums/StakingProgram';
import { TokenSymbol } from '@/enums/Token';
import { parseEther, parseUnits } from '@/utils/numberFormatters';

/**
 * Prefix for KPI description in service templates.
 * This is used track services that are part of the Pearl service suite.
 */
export const KPI_DESC_PREFIX = '[Pearl service]';

export const PREDICT_SERVICE_TEMPLATE: ServiceTemplate = {
  agentType: AgentType.PredictTrader, // TODO: remove if causes errors on middleware
  name: 'Trader Agent', // should be unique across all services and not be updated
<<<<<<< HEAD
  hash: 'bafybeicav6czopdtsenpfsozub5pqcnfdbhy7ys2komiu7x2vviutp2ice',
=======
  hash: 'bafybeih2lys5njpduxootiq4epkxn2kajo2767bvcbosyhhebi7jazju6i',
>>>>>>> a00fbd56
  description: `${KPI_DESC_PREFIX} Trader agent for omen prediction markets`,
  image:
    'https://operate.olas.network/_next/image?url=%2Fimages%2Fprediction-agent.png&w=3840&q=75',
  service_version: 'v0.27.2-rc.1',
  agent_release: {
    is_aea: true,
    repository: {
      owner: 'valory-xyz',
      name: 'trader',
      version: 'v0.27.2-rc.1',
    },
  },
  home_chain: MiddlewareChain.GNOSIS,
  configurations: {
    [MiddlewareChain.GNOSIS]: {
      staking_program_id: STAKING_PROGRAM_IDS.PearlBeta, // default, may be overwritten
      nft: 'bafybeig64atqaladigoc3ds4arltdu63wkdrk3gesjfvnfdmz35amv7faq',
      rpc: 'http://localhost:8545', // overwritten
      agent_id: 14,
      // TODO: pull fund requirements from staking program config
      cost_of_bond: +parseEther(0.001),
      monthly_gas_estimate: +parseEther(10),
      fund_requirements: {
        [ethers.constants.AddressZero]: {
          agent: +parseEther(2),
          safe: +parseEther(5),
        },
      },
    },
  },
  env_variables: {
    GNOSIS_LEDGER_RPC: {
      name: 'Gnosis ledger RPC',
      description: '',
      value: '',
      provision_type: EnvProvisionType.COMPUTED,
    },
    STAKING_CONTRACT_ADDRESS: {
      name: 'Staking contract address',
      description: '',
      value: '',
      provision_type: EnvProvisionType.COMPUTED,
    },
    MECH_MARKETPLACE_CONFIG: {
      name: 'Mech marketplace configuration',
      description: '',
      value: '',
      provision_type: EnvProvisionType.COMPUTED,
    },
    MECH_ACTIVITY_CHECKER_CONTRACT: {
      name: 'Mech activity checker contract',
      description: '',
      value: '',
      provision_type: EnvProvisionType.COMPUTED,
    },
    MECH_CONTRACT_ADDRESS: {
      name: 'Mech contract address',
      description: '',
      value: '',
      provision_type: EnvProvisionType.COMPUTED,
    },
    MECH_REQUEST_PRICE: {
      name: 'Mech request price',
      description: '',
      value: '',
      provision_type: EnvProvisionType.COMPUTED,
    },
    USE_MECH_MARKETPLACE: {
      name: 'Use Mech marketplace',
      description: '',
      value: '',
      provision_type: EnvProvisionType.COMPUTED,
    },
    TOOLS_ACCURACY_HASH: {
      name: 'Tools accuracy hash',
      description: '',
      value: 'QmWgsqncF22hPLNTyWtDzVoKPJ9gmgR1jcuLL5t31xyzzr',
      provision_type: EnvProvisionType.FIXED,
    },
    ACC_INFO_FIELDS_REQUESTS: {
      name: 'Acc info fields requests',
      description: '',
      value: 'nr_responses',
      provision_type: EnvProvisionType.FIXED,
    },
    MECH_INTERACT_ROUND_TIMEOUT_SECONDS: {
      name: 'Mech interact round timeout',
      description: '',
      value: '900', // 15 min
      provision_type: EnvProvisionType.FIXED,
    },
    STORE_PATH: {
      name: 'Store path',
      description: '',
      value: 'persistent_data/',
      provision_type: EnvProvisionType.COMPUTED,
    },
    LOG_DIR: {
      name: 'Log directory',
      description: '',
      value: 'benchmarks/',
      provision_type: EnvProvisionType.COMPUTED,
    },
    IRRELEVANT_TOOLS: {
      name: 'Irrelevant tools',
      description: '',
      value:
        '["native-transfer","prediction-online-lite","claude-prediction-online-lite","prediction-online-sme-lite","prediction-request-reasoning-lite","prediction-request-reasoning-claude-lite","prediction-offline-sme","deepmind-optimization","deepmind-optimization-strong","openai-gpt-3.5-turbo","openai-gpt-3.5-turbo-instruct","openai-gpt-4","openai-text-davinci-002","openai-text-davinci-003","prediction-online-sum-url-content","prediction-online-summarized-info","stabilityai-stable-diffusion-512-v2-1","stabilityai-stable-diffusion-768-v2-1","stabilityai-stable-diffusion-v1-5","stabilityai-stable-diffusion-xl-beta-v2-2-2","prediction-url-cot-claude","prediction-url-cot"]',
      provision_type: EnvProvisionType.FIXED,
    },
    GENAI_API_KEY: {
      name: 'Gemini API Key',
      description: 'Gemini api key to allow the agent to use Gemini',
      value: '',
      provision_type: EnvProvisionType.USER,
    },
  },
} as const;

const AGENTS_FUN_COMMON_TEMPLATE: Pick<
  ServiceTemplate,
  | 'env_variables'
  | 'hash'
  | 'image'
  | 'description'
  | 'service_version'
  | 'agent_release'
> = {
  hash: 'bafybeiardecju3sygh7hwuywka2bgjinbr7vrzob4mpdrookyfsbdmoq2m',
  image:
    'https://gateway.autonolas.tech/ipfs/QmQYDGMg8m91QQkTWSSmANs5tZwKrmvUCawXZfXVVWQPcu',
  description: `${KPI_DESC_PREFIX} Agents.Fun @twitter_handle`, // NOTE: @twitter_handle to be replaced with twitter username
  service_version: 'v0.8.0-alpha3',
  agent_release: {
    is_aea: true,
    repository: {
      owner: 'valory-xyz',
      name: 'meme-ooorr',
      version: 'v0.0.1001',
    },
  },
  env_variables: {
    BASE_LEDGER_RPC: {
      name: 'Base ledger RPC',
      description: '',
      value: '',
      provision_type: EnvProvisionType.COMPUTED,
    },
    CELO_LEDGER_RPC: {
      name: 'Celo ledger RPC',
      description: '',
      value: '',
      provision_type: EnvProvisionType.COMPUTED,
    },
    TWEEPY_CONSUMER_API_KEY: {
      name: 'Twitter consumer API key',
      description: '',
      value: '',
      provision_type: EnvProvisionType.USER,
    },
    TWEEPY_CONSUMER_API_KEY_SECRET: {
      name: 'Twitter consumer API key secret',
      description: '',
      value: '',
      provision_type: EnvProvisionType.USER,
    },
    TWEEPY_BEARER_TOKEN: {
      name: 'Twitter bearer token',
      description: '',
      value: '',
      provision_type: EnvProvisionType.USER,
    },
    TWEEPY_ACCESS_TOKEN: {
      name: 'Twitter access token',
      description: '',
      value: '',
      provision_type: EnvProvisionType.USER,
    },
    TWEEPY_ACCESS_TOKEN_SECRET: {
      name: 'Twitter access token secret',
      description: '',
      value: '',
      provision_type: EnvProvisionType.USER,
    },
    GENAI_API_KEY: {
      name: 'Gemini api key',
      description: '',
      value: '',
      provision_type: EnvProvisionType.USER,
    },
    FIREWORKS_API_KEY: {
      name: 'Fireworks AI api key',
      description: '',
      value: '',
      provision_type: EnvProvisionType.USER,
    },
    PERSONA: {
      name: 'Persona description',
      description: '',
      value: '',
      provision_type: EnvProvisionType.USER,
    },
    FEEDBACK_PERIOD_HOURS: {
      name: 'Feedback period',
      description: '',
      value: '1',
      provision_type: EnvProvisionType.FIXED,
    },
    MIN_FEEDBACK_REPLIES: {
      name: 'Minimum feedback replies',
      description: '',
      value: '10',
      provision_type: EnvProvisionType.FIXED,
    },
    RESET_PAUSE_DURATION: {
      name: 'Reset pause duration',
      description: '',
      value: '300',
      provision_type: EnvProvisionType.FIXED,
    },
    STORE_PATH: {
      name: 'Store path',
      description: '',
      value: 'persistent_data/',
      provision_type: EnvProvisionType.COMPUTED,
    },
    LOG_DIR: {
      name: 'Log directory',
      description: '',
      value: 'benchmarks/',
      provision_type: EnvProvisionType.COMPUTED,
    },
    STAKING_TOKEN_CONTRACT_ADDRESS: {
      name: 'Staking token contract address',
      description: '',
      value: '',
      provision_type: EnvProvisionType.COMPUTED,
    },
    ACTIVITY_CHECKER_CONTRACT_ADDRESS: {
      name: 'Staking activity checker contract address',
      description: '',
      value: '',
      provision_type: EnvProvisionType.COMPUTED,
    },
  },
} as const;

/**
 * Agents.fun Base template
 */
const AGENTS_FUN_BASE_TEMPLATE: ServiceTemplate = {
  agentType: AgentType.AgentsFun,
  name: 'Agents.Fun',
  home_chain: MiddlewareChain.BASE,
  configurations: {
    [MiddlewareChain.BASE]: {
      staking_program_id: STAKING_PROGRAM_IDS.AgentsFun1, // default, may be overwritten
      nft: 'bafybeiaakdeconw7j5z76fgghfdjmsr6tzejotxcwnvmp3nroaw3glgyve',
      rpc: 'http://localhost:8545', // overwritten
      agent_id: 43,
      cost_of_bond: +parseEther(50),
      monthly_gas_estimate: +parseEther(0.03),
      fund_requirements: {
        [ethers.constants.AddressZero]: {
          agent: +parseEther(0.00625),
          safe: +parseEther(0.0125),
        },
      },
    },
  },
  ...AGENTS_FUN_COMMON_TEMPLATE,
} as const;

const BABYDEGEN_COMMON_TEMPLATE: Pick<
  ServiceTemplate,
  'hash' | 'service_version' | 'agent_release'
> = {
  hash: 'bafybeifdgaxak7hn6bgx5wdwmonq7lu6bjv4w4x7jt5isywcdgqraaqupi',
  service_version: 'v0.5.9-rc.1',
  agent_release: {
    is_aea: true,
    repository: {
      owner: 'valory-xyz',
      name: 'optimus',
      version: 'v0.5.9-rc.1',
    },
  },
};

export const MODIUS_SERVICE_TEMPLATE: ServiceTemplate = {
  agentType: AgentType.Modius,
  name: 'Optimus',
  description: `${KPI_DESC_PREFIX} Optimus`,
  image:
    'https://gateway.autonolas.tech/ipfs/bafybeiaakdeconw7j5z76fgghfdjmsr6tzejotxcwnvmp3nroaw3glgyve',
  home_chain: MiddlewareChain.MODE,
  configurations: {
    [MiddlewareChain.MODE]: {
      staking_program_id: STAKING_PROGRAM_IDS.ModiusAlpha, // default, may be overwritten
      nft: 'bafybeiafjcy63arqkfqbtjqpzxyeia2tscpbyradb4zlpzhgc3xymwmmtu',
      rpc: 'http://localhost:8545', // overwritten
      agent_id: 40,
      cost_of_bond: +parseEther(20),
      monthly_gas_estimate: +parseEther(0.011), // TODO: should be 0.0055, temp fix to avoid low balance alerts until the refund is fixed in the middleware
      fund_requirements: {
        [ethers.constants.AddressZero]: {
          agent: +parseEther(0.0005),
          safe: 0,
        },
        [MODE_TOKEN_CONFIG[TokenSymbol.USDC].address as string]: {
          agent: 0,
          safe: +parseUnits(16, MODE_TOKEN_CONFIG[TokenSymbol.USDC].decimals),
        },
      },
    },
  },
  env_variables: {
    MODE_LEDGER_RPC: {
      name: 'Mode ledger RPC',
      description: '',
      value: '',
      provision_type: EnvProvisionType.COMPUTED,
    },
    SAFE_CONTRACT_ADDRESSES: {
      name: 'Safe contract address',
      description: '',
      value: '',
      provision_type: EnvProvisionType.COMPUTED,
    },
    TENDERLY_ACCESS_KEY: {
      name: 'Tenderly access key',
      description: '',
      value: '',
      provision_type: EnvProvisionType.USER,
    },
    TENDERLY_ACCOUNT_SLUG: {
      name: 'Tenderly account slug',
      description: '',
      value: '',
      provision_type: EnvProvisionType.USER,
    },
    TENDERLY_PROJECT_SLUG: {
      name: 'Tenderly project slug',
      description: '',
      value: '',
      provision_type: EnvProvisionType.USER,
    },
    STAKING_TOKEN_CONTRACT_ADDRESS: {
      name: 'Staking token contract address',
      description: '',
      value: '',
      provision_type: EnvProvisionType.COMPUTED,
    },
    COINGECKO_API_KEY: {
      name: 'Coingecko API key',
      description: '',
      value: '',
      provision_type: EnvProvisionType.USER,
    },
    GENAI_API_KEY: {
      name: 'Gemini api key',
      description: '',
      value: '',
      provision_type: EnvProvisionType.USER,
    },
    STAKING_CHAIN: {
      name: 'Staking chain',
      description: '',
      value: 'mode',
      provision_type: EnvProvisionType.FIXED,
    },
    ACTIVITY_CHECKER_CONTRACT_ADDRESS: {
      name: 'Staking activity checker contract address',
      description: '',
      value: '',
      provision_type: EnvProvisionType.COMPUTED,
    },
    STAKING_ACTIVITY_CHECKER_CONTRACT_ADDRESS: {
      // Unused, refactored - remove
      name: 'Staking activity checker contract address',
      description: '',
      value: 'Unused',
      provision_type: EnvProvisionType.FIXED,
    },
    MIN_SWAP_AMOUNT_THRESHOLD: {
      name: 'Minimum swap amount threshold',
      description: '',
      value: '15',
      provision_type: EnvProvisionType.FIXED,
    },
    ALLOWED_CHAINS: {
      name: 'Allowed chains',
      description: '',
      value: '["mode"]',
      provision_type: EnvProvisionType.FIXED,
    },
    TARGET_INVESTMENT_CHAINS: {
      name: 'Target investment chains',
      description: '',
      value: '["mode"]',
      provision_type: EnvProvisionType.FIXED,
    },
    INITIAL_ASSETS: {
      name: 'Initial assets',
      description: '',
      value:
        '{"mode":{"0x0000000000000000000000000000000000000000":"ETH","0xd988097fb8612cc24eeC14542bC03424c656005f":"USDC"}}',
      provision_type: EnvProvisionType.FIXED,
    },
    SELECTED_STRATEGIES: {
      name: 'Selected strategies',
      description: '',
      value: '["balancer_pools_search", "asset_lending"]',
      provision_type: EnvProvisionType.FIXED,
    },
    INIT_FALLBACK_GAS: {
      name: 'Init fallback gas',
      description: '',
      value: '250000',
      provision_type: EnvProvisionType.FIXED,
    },
    STORE_PATH: {
      name: 'Store path',
      description: '',
      value: '',
      provision_type: EnvProvisionType.COMPUTED,
    },
    LOG_DIR: {
      name: 'Log directory',
      description: '',
      value: 'benchmarks/',
      provision_type: EnvProvisionType.COMPUTED,
    },
    RESET_PAUSE_DURATION: {
      name: 'Reset pause duration',
      description: '',
      value: '300',
      provision_type: EnvProvisionType.FIXED,
    },
    SSL_CERT_PATH: {
      name: 'SSL certificate path',
      description: '',
      value: '',
      provision_type: EnvProvisionType.COMPUTED,
    },
    SSL_KEY_PATH: {
      name: 'SSL key path',
      description: '',
      value: '',
      provision_type: EnvProvisionType.COMPUTED,
    },
    AIRDROP_STARTED: {
      name: 'Airdrop started',
      description: '',
      value: 'true',
      provision_type: EnvProvisionType.FIXED,
    },
    AIRDROP_CONTRACT_ADDRESS: {
      name: 'Airdrop contact address',
      description: '',
      value: '0x5b5F79BB667A25400a8f91F0c18D080abCfD430f',
      provision_type: EnvProvisionType.FIXED,
    },
  },
  ...BABYDEGEN_COMMON_TEMPLATE,
} as const;

export const OPTIMUS_SERVICE_TEMPLATE: ServiceTemplate = {
  agentType: AgentType.Optimus,
  name: 'Optimus - Optimism',
  description: `${KPI_DESC_PREFIX} Optimus service deployment on Optimism network`,
  image:
    'https://gateway.autonolas.tech/ipfs/bafybeiaakdeconw7j5z76fgghfdjmsr6tzejotxcwnvmp3nroaw3glgyve',
  home_chain: MiddlewareChain.OPTIMISM,
  configurations: {
    [MiddlewareChain.OPTIMISM]: {
      staking_program_id: STAKING_PROGRAM_IDS.OptimusAlpha, // default, may be overwritten
      nft: 'bafybeiafjcy63arqkfqbtjqpzxyeia2tscpbyradb4zlpzhgc3xymwmmtu',
      rpc: 'http://localhost:8545', // overwritten
      agent_id: 40,
      cost_of_bond: +parseEther(20),
      monthly_gas_estimate: +parseEther(0.011),
      fund_requirements: {
        [ethers.constants.AddressZero]: {
          agent: +parseEther(0.0007),
          safe: 0,
        },
        [OPTIMISM_TOKEN_CONFIG[TokenSymbol.USDC].address as string]: {
          agent: 0,
          safe: +parseUnits(
            16,
            OPTIMISM_TOKEN_CONFIG[TokenSymbol.USDC].decimals,
          ),
        },
      },
    },
  },
  env_variables: {
    OPTIMISM_LEDGER_RPC: {
      name: 'Optimism ledger RPC',
      description: '',
      value: '',
      provision_type: EnvProvisionType.COMPUTED,
    },
    SAFE_CONTRACT_ADDRESSES: {
      name: 'Safe contract address',
      description: '',
      value: '',
      provision_type: EnvProvisionType.COMPUTED,
    },
    TENDERLY_ACCESS_KEY: {
      name: 'Tenderly access key',
      description: '',
      value: '',
      provision_type: EnvProvisionType.USER,
    },
    TENDERLY_ACCOUNT_SLUG: {
      name: 'Tenderly account slug',
      description: '',
      value: '',
      provision_type: EnvProvisionType.USER,
    },
    TENDERLY_PROJECT_SLUG: {
      name: 'Tenderly project slug',
      description: '',
      value: '',
      provision_type: EnvProvisionType.USER,
    },
    STAKING_TOKEN_CONTRACT_ADDRESS: {
      name: 'Staking token contract address',
      description: '',
      value: '',
      provision_type: EnvProvisionType.COMPUTED,
    },
    COINGECKO_API_KEY: {
      name: 'Coingecko API key',
      description: '',
      value: '',
      provision_type: EnvProvisionType.USER,
    },
    GENAI_API_KEY: {
      name: 'Gemini API key',
      description: '',
      value: '',
      provision_type: EnvProvisionType.USER,
    },
    STAKING_CHAIN: {
      name: 'Staking chain',
      description: '',
      value: 'optimism',
      provision_type: EnvProvisionType.FIXED,
    },
    ACTIVITY_CHECKER_CONTRACT_ADDRESS: {
      name: 'Staking activity checker contract address',
      description: '',
      value: '',
      provision_type: EnvProvisionType.COMPUTED,
    },
    TARGET_INVESTMENT_CHAINS: {
      name: 'Target investment chains',
      description: '',
      value: '["optimism"]',
      provision_type: EnvProvisionType.FIXED,
    },
    INITIAL_ASSETS: {
      name: 'Initial assets',
      description: '',
      value:
        '{"optimism":{"0x0000000000000000000000000000000000000000":"ETH","0x0b2C639c533813f4Aa9D7837CAf62653d097Ff85":"USDC"}}',
      provision_type: EnvProvisionType.FIXED,
    },
    INIT_FALLBACK_GAS: {
      name: 'Init fallback gas',
      description: '',
      value: '250000',
      provision_type: EnvProvisionType.FIXED,
    },
    STORE_PATH: {
      name: 'Store path',
      description: '',
      value: '',
      provision_type: EnvProvisionType.COMPUTED,
    },
    LOG_DIR: {
      name: 'Log directory',
      description: '',
      value: 'benchmarks/',
      provision_type: EnvProvisionType.COMPUTED,
    },
    RESET_PAUSE_DURATION: {
      name: 'Reset pause duration',
      description: '',
      value: '300',
      provision_type: EnvProvisionType.FIXED,
    },
    SSL_CERT_PATH: {
      name: 'SSL certificate path',
      description: '',
      value: '',
      provision_type: EnvProvisionType.COMPUTED,
    },
    SSL_KEY_PATH: {
      name: 'SSL key path',
      description: '',
      value: '',
      provision_type: EnvProvisionType.COMPUTED,
    },
  },
  ...BABYDEGEN_COMMON_TEMPLATE,
} as const;

export const SERVICE_TEMPLATES: ServiceTemplate[] = [
  PREDICT_SERVICE_TEMPLATE,
  AGENTS_FUN_BASE_TEMPLATE,
  MODIUS_SERVICE_TEMPLATE,
  OPTIMUS_SERVICE_TEMPLATE,
] as const;

export const getServiceTemplates = (): ServiceTemplate[] => SERVICE_TEMPLATES;

export const getServiceTemplate = (
  templateHash: string,
): ServiceTemplate | undefined =>
  SERVICE_TEMPLATES.find((template) => template.hash === templateHash);<|MERGE_RESOLUTION|>--- conflicted
+++ resolved
@@ -17,11 +17,7 @@
 export const PREDICT_SERVICE_TEMPLATE: ServiceTemplate = {
   agentType: AgentType.PredictTrader, // TODO: remove if causes errors on middleware
   name: 'Trader Agent', // should be unique across all services and not be updated
-<<<<<<< HEAD
   hash: 'bafybeicav6czopdtsenpfsozub5pqcnfdbhy7ys2komiu7x2vviutp2ice',
-=======
-  hash: 'bafybeih2lys5njpduxootiq4epkxn2kajo2767bvcbosyhhebi7jazju6i',
->>>>>>> a00fbd56
   description: `${KPI_DESC_PREFIX} Trader agent for omen prediction markets`,
   image:
     'https://operate.olas.network/_next/image?url=%2Fimages%2Fprediction-agent.png&w=3840&q=75',
