--- conflicted
+++ resolved
@@ -88,10 +88,6 @@
     TOOLS_ACCURACY_HASH: {
       name: 'Tools accuracy hash',
       description: '',
-<<<<<<< HEAD
-=======
-      // Use the latest value from https://github.com/valory-xyz/quickstart/blob/main/configs/config_predict_trader.json#L86
->>>>>>> 2b70a479
       value: 'QmbyrbZkQEUYHkXzwBqkmRSNqzcQLS7QpebB2xgjjBR1zP',
       provision_type: EnvProvisionType.FIXED,
     },
