import { Flex, Typography } from 'antd';

import { BackButton, CardFlex, FundingDescription } from '@/components/ui';
<<<<<<< HEAD
import { useMasterWalletContext } from '@/hooks/useWallet';
=======
import { MiddlewareChain } from '@/constants';
>>>>>>> a2ae68cb
import { CrossChainTransferDetails } from '@/types/Bridge';

import { GetBridgeRequirementsParams } from '../types';
import { DepositForBridging } from './DepositForBridging';

const { Text, Title } = Typography;

const FROM_CHAIN_NAME = 'Ethereum';
const FROM_CHAIN_IMAGE = '/chains/ethereum-chain.png';

type BridgeOnEvmProps = {
  bridgeFromDescription?: string;
  bridgeToChain: MiddlewareChain;
  onPrev: () => void;
  onNext: () => void;
  getBridgeRequirementsParams: GetBridgeRequirementsParams;
  updateQuoteId: (quoteId: string) => void;
  updateCrossChainTransferDetails: (details: CrossChainTransferDetails) => void;
};

/**
 * Initial bridge component for the Ethereum network to show the deposit requirements
 * before proceeding with the bridging process.
 */
export const BridgeOnEvm = ({
  bridgeFromDescription,
  bridgeToChain,
  onPrev,
  onNext,
  getBridgeRequirementsParams,
  updateQuoteId,
  updateCrossChainTransferDetails,
}: BridgeOnEvmProps) => {
  const { masterEoa } = useMasterWalletContext();
  const address = masterEoa?.address;

  return (
    <Flex justify="center">
      <CardFlex $noBorder $onboarding className="p-8">
        <BackButton onPrev={onPrev} />
        <Title level={3} className="mt-16">
          Bridge Crypto from {FROM_CHAIN_NAME}
        </Title>
        <Title level={5} className="mt-12 mb-8">
          Step 1. Send Funds
        </Title>
        <Text className="text-base text-lighter">{bridgeFromDescription}</Text>

        {address && (
          <FundingDescription
            address={address}
            chainName={FROM_CHAIN_NAME}
            chainImage={FROM_CHAIN_IMAGE}
            isMainnet
            style={{ marginTop: 32 }}
          />
        )}

        <DepositForBridging
          bridgeToChain={bridgeToChain}
          getBridgeRequirementsParams={getBridgeRequirementsParams}
          updateQuoteId={updateQuoteId}
          updateCrossChainTransferDetails={updateCrossChainTransferDetails}
          onNext={onNext}
        />
      </CardFlex>
    </Flex>
  );
};<|MERGE_RESOLUTION|>--- conflicted
+++ resolved
@@ -1,11 +1,8 @@
 import { Flex, Typography } from 'antd';
 
 import { BackButton, CardFlex, FundingDescription } from '@/components/ui';
-<<<<<<< HEAD
-import { useMasterWalletContext } from '@/hooks/useWallet';
-=======
 import { MiddlewareChain } from '@/constants';
->>>>>>> a2ae68cb
+import { useMasterWalletContext } from '@/hooks';
 import { CrossChainTransferDetails } from '@/types/Bridge';
 
 import { GetBridgeRequirementsParams } from '../types';
