--- conflicted
+++ resolved
@@ -2,19 +2,9 @@
 import { useState } from 'react';
 import { TbFileText, TbHistory } from 'react-icons/tb';
 
-<<<<<<< HEAD
 import { FireV1 } from '@/components/custom-icons';
 import { BackButton, CardFlex, Segmented } from '@/components/ui';
 import { MAIN_CONTENT_MAX_WIDTH } from '@/constants';
-=======
-import { ContractSvg } from '@/components/custom-icons/Contract';
-import { FireV1 } from '@/components/custom-icons/FireV1';
-import { BackButton } from '@/components/ui/BackButton';
-import { CardFlex } from '@/components/ui/CardFlex';
-import { Segmented } from '@/components/ui/Segmented';
-import { COLOR } from '@/constants/colors';
-import { MAIN_CONTENT_MAX_WIDTH } from '@/constants/width';
->>>>>>> 999a815e
 import { Pages } from '@/enums/Pages';
 import {
   usePageState,
@@ -36,11 +26,7 @@
   const { isLoading: isTotalRewardsLoading } = useServiceOnlyRewardsHistory();
   const { totalRewards } = useServiceOnlyRewardsHistory();
 
-<<<<<<< HEAD
-  const fireIcon = <FireV1 isActive={optimisticStreak > 0} />;
-=======
   const isFlameActive = optimisticStreak > 0 && isEligibleForRewards;
->>>>>>> 999a815e
 
   return (
     <CardFlex $noBorder $newStyles>
@@ -70,15 +56,9 @@
           {isStreakLoading ? (
             <StatsSkeleton />
           ) : (
-<<<<<<< HEAD
-            <Flex align="center" gap={8}>
-              {fireIcon}
-              <Title level={5} className="mt-0 mb-0">
-=======
             <Flex>
               <FireV1 isActive={isFlameActive} />
               <Title level={5} className="mt-0 mb-0 ml-8">
->>>>>>> 999a815e
                 {optimisticStreak}
               </Title>
             </Flex>
