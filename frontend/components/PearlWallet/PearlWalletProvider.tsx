--- conflicted
+++ resolved
@@ -136,8 +136,10 @@
     useState<TokenBalanceRecord>({});
 
   const { isLoading: isAvailableAssetsLoading, availableAssets } =
-<<<<<<< HEAD
-    useAvailableAssets(walletChainId);
+    useAvailableAssets(walletChainId, {
+      // For deposit, we only want to show assets in the safe.
+      includeMasterEoa: walletStep !== STEPS.DEPOSIT,
+    });
   const masterSafeAddress = useMemo(
     () => getMasterSafeAddress(walletChainId, masterSafes),
     [masterSafes, walletChainId],
@@ -158,12 +160,6 @@
     setDefaultDepositValues(defaultRequirementDepositValues);
     setAmountsToDeposit(defaultRequirementDepositValues);
   }, [getRefillRequirementsOf, walletChainId, masterSafeAddress]);
-=======
-    useAvailableAssets(walletChainId, {
-      // For deposit, we only want to show assets in the safe.
-      includeMasterEoa: walletStep !== STEPS.DEPOSIT,
-    });
->>>>>>> 0c64c6d5
 
   const agent = ACTIVE_AGENTS.find(
     ([, agentConfig]) => agentConfig.evmHomeChainId === walletChainId,
