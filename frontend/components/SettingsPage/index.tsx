import { Button, Card, Flex, Skeleton, Typography } from 'antd';
import { isEmpty, isNil } from 'lodash';
import Image from 'next/image';
import { useMemo } from 'react';
import { useBoolean } from 'usehooks-ts';

import { AddressLink, Alert, CardSection, cardStyles } from '@/components/ui';
import { Pages, SettingsScreen } from '@/enums';
import {
  useFeatureFlag,
  useMasterWalletContext,
  useMultisig,
  usePageState,
  useRecoveryPhraseBackup,
  useServices,
  useSettings,
} from '@/hooks';
<<<<<<< HEAD
import { Address } from '@/types/Address';
import { Optional } from '@/types/Util';

import { AddressLink } from '../AddressLink';
import { CustomAlert } from '../Alert';
import { CardSection, cardStyles } from '../ui';
import { RecoveryModal } from './RecoveryModal';
=======
import { Address, Optional } from '@/types';
>>>>>>> 60fb96b1

const { Text, Paragraph, Title } = Typography;

const YourFundsAtRiskAlert = () => {
  const { goto } = usePageState();
  return (
    <CardSection style={{ marginTop: 12 }}>
      <Alert
        type="warning"
        fullWidth
        showIcon
        message={
          <Flex vertical gap={5}>
            <span className="font-weight-600">Your funds are at risk!</span>
            <span>
              Add a backup wallet to allow you to retrieve funds if you lose
              your password.
            </span>
            <Text
              className="pointer hover-underline text-primary"
              onClick={() => goto(Pages.AddBackupWalletViaSafe)}
            >
              See instructions
            </Text>
          </Flex>
        }
      />
    </CardSection>
  );
};

const SettingsMain = () => {
  const isBackupViaSafeEnabled = useFeatureFlag('backup-via-safe');
  const { selectedAgentConfig } = useServices();
  const { masterEoa, masterSafes } = useMasterWalletContext();
  const { isBackedUp: isRecoveryPhraseBackedUp } = useRecoveryPhraseBackup();
  const {
    value: isRecoveryModalOpen,
    setTrue: showRecoveryModal,
    setFalse: handleClose,
  } = useBoolean(false);

  const masterSafe = masterSafes?.find(
    ({ evmChainId: chainId }) => selectedAgentConfig.evmHomeChainId === chainId,
  );

  const { owners, ownersIsFetched } = useMultisig(masterSafe);

  const masterSafeBackupAddresses = useMemo<Optional<Address[]>>(() => {
    if (!ownersIsFetched) return;
    if (!masterEoa) return;
    if (isNil(owners) || isEmpty(owners)) return [];

    // TODO: handle edge cases where there are multiple owners due to middleware failure,
    // or user interaction via safe.global
    return owners.filter(
      (owner) => owner.toLowerCase() !== masterEoa.address.toLowerCase(),
    );
  }, [ownersIsFetched, owners, masterEoa]);

  const masterSafeBackupAddress = useMemo<Optional<Address>>(() => {
    if (isNil(masterSafeBackupAddresses)) return;

    return masterSafeBackupAddresses[0];
  }, [masterSafeBackupAddresses]);

  const walletBackup = useMemo(() => {
    if (!ownersIsFetched) return <Skeleton.Input />;
    if (!masterSafeBackupAddress)
      return <Text type="secondary">No backup wallet added.</Text>;

    return (
      <AddressLink
        address={masterSafeBackupAddress}
        middlewareChain={selectedAgentConfig.middlewareHomeChainId}
      />
    );
  }, [
    masterSafeBackupAddress,
    ownersIsFetched,
    selectedAgentConfig.middlewareHomeChainId,
  ]);

  const hideWallet = !isBackupViaSafeEnabled && !masterSafeBackupAddress;

  return (
    <Flex style={cardStyles} vertical gap={32}>
      <RecoveryModal open={isRecoveryModalOpen} onClose={handleClose} />
      <Title level={3} className="m-0">
        Settings
      </Title>
      <Card styles={{ body: { paddingTop: 0, paddingBottom: 0 } }}>
        <CardSection
          $padding="24px"
          $borderBottom={!hideWallet}
          align="center"
          gap={16}
        >
          <Image
            src="/password-icon.png"
            alt="password"
            width={36}
            height={36}
            className="mb-auto"
          />
          <Flex vertical gap={6}>
            <div className="my-6">
              <Paragraph strong className="mb-0">
                Password
              </Paragraph>
            </div>

            <Text style={{ lineHeight: 1 }}>••••••••••••••••••••</Text>
          </Flex>
        </CardSection>

        {hideWallet ? null : (
          <CardSection
            $padding="24px"
            $borderBottom={!!masterSafeBackupAddress}
            vertical
          >
            <Flex gap={16}>
              <Image
                src="/wallet-icon.png"
                alt="wallet"
                width={36}
                height={36}
                className="mb-auto"
              />
              <Flex vertical gap={6}>
                <div className="my-6">
                  <Text strong>Backup Wallet</Text>
                </div>
                {walletBackup}
              </Flex>
            </Flex>

            {ownersIsFetched && !masterSafeBackupAddress && (
              <YourFundsAtRiskAlert />
            )}
          </CardSection>
        )}

        {
          <CardSection $padding="24px" vertical gap={8}>
            <Flex gap={16}>
              <Image
                src="/wallet-icon.png"
                alt="wallet"
                width={36}
                height={36}
                className="mb-auto"
              />
              <Flex vertical gap={16} className="text-sm">
                <Text strong>Secret Recovery Phrase</Text>
                <span>
                  Back up your Secret Recovery Phrase so you never lose access
                  to your Pearl account.
                </span>
                {!isRecoveryPhraseBackedUp && (
                  <CustomAlert
                    showIcon
                    type="warning"
                    message="Secret Recovery Phrase not backed up."
                    className="text-sm"
                  />
                )}
                <Button
                  type="default"
                  className="w-fit"
                  onClick={() => showRecoveryModal()}
                >
                  Reveal Recovery Phrase
                </Button>
              </Flex>
            </Flex>
          </CardSection>
        }
      </Card>
    </Flex>
  );
};

export const Settings = () => {
  const { screen } = useSettings();
  const settingsScreen = useMemo(() => {
    switch (screen) {
      case SettingsScreen.Main:
        return <SettingsMain />;
      default:
        return null;
    }
  }, [screen]);

  return settingsScreen;
};<|MERGE_RESOLUTION|>--- conflicted
+++ resolved
@@ -15,17 +15,9 @@
   useServices,
   useSettings,
 } from '@/hooks';
-<<<<<<< HEAD
-import { Address } from '@/types/Address';
-import { Optional } from '@/types/Util';
-
-import { AddressLink } from '../AddressLink';
-import { CustomAlert } from '../Alert';
-import { CardSection, cardStyles } from '../ui';
+import { Address, Optional } from '@/types';
+
 import { RecoveryModal } from './RecoveryModal';
-=======
-import { Address, Optional } from '@/types';
->>>>>>> 60fb96b1
 
 const { Text, Paragraph, Title } = Typography;
 
@@ -187,7 +179,7 @@
                   to your Pearl account.
                 </span>
                 {!isRecoveryPhraseBackedUp && (
-                  <CustomAlert
+                  <Alert
                     showIcon
                     type="warning"
                     message="Secret Recovery Phrase not backed up."
