import { Card, Flex, Skeleton, Typography } from 'antd';
import { isEmpty, isNil } from 'lodash';
import Image from 'next/image';
import { useMemo } from 'react';

<<<<<<< HEAD
import { NA } from '@/constants';
import { SettingsScreen } from '@/enums';
=======
import { AddressLink, Alert, CardSection, cardStyles } from '@/components/ui';
import { Pages, SettingsScreen } from '@/enums';
>>>>>>> 60fb96b1
import {
  useFeatureFlag,
  useMasterWalletContext,
  useMultisig,
  useServices,
  useSettings,
} from '@/hooks';
import { Address, Optional } from '@/types';
<<<<<<< HEAD

import { AddressLink } from '../AddressLink';
import { CardSection, cardStyles } from '../ui';
import { YourFundsAtRiskAlert } from './YourFundsAtRiskAlert';

const { Text, Paragraph, Title } = Typography;

=======

const { Text, Paragraph, Title } = Typography;

const YourFundsAtRiskAlert = () => {
  const { goto } = usePageState();
  return (
    <CardSection style={{ marginTop: 12 }}>
      <Alert
        type="warning"
        fullWidth
        showIcon
        message={
          <Flex vertical gap={5}>
            <span className="font-weight-600">Your funds are at risk!</span>
            <span>
              Add a backup wallet to allow you to retrieve funds if you lose
              your password.
            </span>
            <Text
              className="pointer hover-underline text-primary"
              onClick={() => goto(Pages.AddBackupWalletViaSafe)}
            >
              See instructions
            </Text>
          </Flex>
        }
      />
    </CardSection>
  );
};

>>>>>>> 60fb96b1
const SettingsMain = () => {
  const isBackupViaSafeEnabled = useFeatureFlag('backup-via-safe');
  const { selectedAgentConfig } = useServices();
  const {
    masterEoa,
    masterSafes,
    isLoading: isWalletsLoading,
  } = useMasterWalletContext();

  const masterSafe = masterSafes?.find(
    ({ evmChainId: chainId }) => selectedAgentConfig.evmHomeChainId === chainId,
  );

  const { owners, ownersIsFetched } = useMultisig(masterSafe);

  const masterSafeBackupAddresses = useMemo<Optional<Address[]>>(() => {
    if (!ownersIsFetched) return;
    if (!masterEoa) return;
    if (isNil(owners) || isEmpty(owners)) return [];

    // TODO: handle edge cases where there are multiple owners due to middleware failure,
    // or user interaction via safe.global
    return owners.filter(
      (owner) => owner.toLowerCase() !== masterEoa.address.toLowerCase(),
    );
  }, [ownersIsFetched, owners, masterEoa]);

  const masterSafeBackupAddress = useMemo<Optional<Address>>(() => {
    if (isNil(masterSafeBackupAddresses)) return;

    return masterSafeBackupAddresses[0];
  }, [masterSafeBackupAddresses]);

  const walletBackup = useMemo(() => {
    if (!isWalletsLoading && !masterSafe) {
      return <Text type="secondary">{NA}</Text>;
    }
    if (!ownersIsFetched) return <Skeleton.Input />;
    if (!masterSafeBackupAddress) {
      return <Text type="secondary">No backup wallet added.</Text>;
    }

    return (
      <AddressLink
        address={masterSafeBackupAddress}
        middlewareChain={selectedAgentConfig.middlewareHomeChainId}
      />
    );
  }, [
    isWalletsLoading,
    masterSafe,
    masterSafeBackupAddress,
    ownersIsFetched,
    selectedAgentConfig.middlewareHomeChainId,
  ]);

  const hideWallet = !isBackupViaSafeEnabled && !masterSafeBackupAddress;

  return (
    <Flex style={cardStyles} vertical gap={32}>
      <Title level={3} className="m-0">
        Settings
      </Title>
      <Card styles={{ body: { paddingTop: 0, paddingBottom: 0 } }}>
        <CardSection
          $padding="24px"
          $borderBottom={!hideWallet}
          align="center"
          gap={16}
        >
          <Image
            src="/password-icon.png"
            alt="password"
            width={36}
            height={36}
            className="mb-auto"
          />
          <Flex vertical gap={6}>
            <div className="my-6">
              <Paragraph strong className="mb-0">
                Password
              </Paragraph>
            </div>

            <Text style={{ lineHeight: 1 }}>••••••••••••••••••••</Text>
          </Flex>
        </CardSection>

        {hideWallet ? null : (
          <CardSection
            $padding="24px"
            $borderBottom={!!masterSafeBackupAddress}
            vertical
          >
            <Flex gap={16}>
              <Image
                src="/wallet-icon.png"
                alt="wallet"
                width={36}
                height={36}
                className="mb-auto"
              />
              <Flex vertical gap={6}>
                <div className="my-6">
                  <Text strong>Backup wallet</Text>
                </div>
                {walletBackup}
              </Flex>
            </Flex>

            {ownersIsFetched && !masterSafeBackupAddress && (
              <YourFundsAtRiskAlert />
            )}
          </CardSection>
        )}
      </Card>
    </Flex>
  );
};

export const Settings = () => {
  const { screen } = useSettings();
  const settingsScreen = useMemo(() => {
    switch (screen) {
      case SettingsScreen.Main:
        return <SettingsMain />;
      default:
        return null;
    }
  }, [screen]);

  return settingsScreen;
};<|MERGE_RESOLUTION|>--- conflicted
+++ resolved
@@ -3,13 +3,9 @@
 import Image from 'next/image';
 import { useMemo } from 'react';
 
-<<<<<<< HEAD
+import { AddressLink, CardSection, cardStyles } from '@/components/ui';
 import { NA } from '@/constants';
 import { SettingsScreen } from '@/enums';
-=======
-import { AddressLink, Alert, CardSection, cardStyles } from '@/components/ui';
-import { Pages, SettingsScreen } from '@/enums';
->>>>>>> 60fb96b1
 import {
   useFeatureFlag,
   useMasterWalletContext,
@@ -18,47 +14,11 @@
   useSettings,
 } from '@/hooks';
 import { Address, Optional } from '@/types';
-<<<<<<< HEAD
 
-import { AddressLink } from '../AddressLink';
-import { CardSection, cardStyles } from '../ui';
 import { YourFundsAtRiskAlert } from './YourFundsAtRiskAlert';
 
 const { Text, Paragraph, Title } = Typography;
 
-=======
-
-const { Text, Paragraph, Title } = Typography;
-
-const YourFundsAtRiskAlert = () => {
-  const { goto } = usePageState();
-  return (
-    <CardSection style={{ marginTop: 12 }}>
-      <Alert
-        type="warning"
-        fullWidth
-        showIcon
-        message={
-          <Flex vertical gap={5}>
-            <span className="font-weight-600">Your funds are at risk!</span>
-            <span>
-              Add a backup wallet to allow you to retrieve funds if you lose
-              your password.
-            </span>
-            <Text
-              className="pointer hover-underline text-primary"
-              onClick={() => goto(Pages.AddBackupWalletViaSafe)}
-            >
-              See instructions
-            </Text>
-          </Flex>
-        }
-      />
-    </CardSection>
-  );
-};
-
->>>>>>> 60fb96b1
 const SettingsMain = () => {
   const isBackupViaSafeEnabled = useFeatureFlag('backup-via-safe');
   const { selectedAgentConfig } = useServices();
