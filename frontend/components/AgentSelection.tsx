import { Button, Card, Flex, Typography } from 'antd';
import { entries } from 'lodash';
import Image from 'next/image';
import { useCallback } from 'react';

import { AGENT_CONFIG } from '@/config/agents';
import { COLOR } from '@/constants/colors';
import { AgentType } from '@/enums/Agent';
import { Pages } from '@/enums/Pages';
import { SetupScreen } from '@/enums/SetupScreen';
import { usePageState } from '@/hooks/usePageState';
import { useServices } from '@/hooks/useServices';
import { useSetup } from '@/hooks/useSetup';
import { useMasterWalletContext } from '@/hooks/useWallet';
import { AgentConfig } from '@/types/Agent';

import { SetupCreateHeader } from './SetupPage/Create/SetupCreateHeader';
import { CardFlex } from './styled/CardFlex';

const { Title, Text } = Typography;

type EachAgentProps = {
  showSelected: boolean;
  agentType: AgentType;
  agentConfig: AgentConfig;
};

const EachAgent = ({
  showSelected,
  agentType,
  agentConfig,
}: EachAgentProps) => {
  const { goto: gotoSetup } = useSetup();
  const { goto: gotoPage } = usePageState();
  const { selectedAgentType, updateAgentType } = useServices();
  const { masterSafes, isLoading } = useMasterWalletContext();

  const isCurrentAgent = showSelected ? selectedAgentType === agentType : false;

  const handleSelectAgent = useCallback(() => {
    updateAgentType(agentType);
<<<<<<< HEAD
    onSelect();
  }, [agentType, onSelect, updateAgentType]);
=======

    const isSafeCreated = masterSafes?.find(
      (masterSafe) =>
        masterSafe.evmChainId === AGENT_CONFIG[agentType].evmHomeChainId,
    );

    if (isSafeCreated) {
      gotoPage(Pages.Main);
    } else {
      if (agentType === AgentType.Memeooorr) {
        // if the selected type is Memeooorr - should set up the agent first
        gotoPage(Pages.Setup);
        gotoSetup(SetupScreen.SetupYourAgent);
      } else {
        gotoSetup(SetupScreen.SetupEoaFunding);
      }
    }
  }, [agentType, gotoPage, gotoSetup, masterSafes, updateAgentType]);
>>>>>>> 5ad04874

  return (
    <Card
      key={agentType}
      style={{ padding: 0, marginBottom: 6 }}
      styles={{
        body: {
          padding: '12px 16px',
          gap: 6,
          borderRadius: 'inherit',
          background: isCurrentAgent ? COLOR.GRAY_1 : 'transparent',
          opacity: isCurrentAgent ? 0.75 : 1,
        },
      }}
    >
      <Flex vertical>
        <Flex align="center" justify="space-between" className="mb-8">
          <Image
            src={`/agent-${agentType}-icon.png`}
            width={36}
            height={36}
            alt={agentConfig.displayName}
          />
          {isCurrentAgent ? (
            <Text>Selected Agent</Text>
          ) : (
            <Button
              type="primary"
              onClick={handleSelectAgent}
              disabled={isLoading}
            >
              Select
            </Button>
          )}
        </Flex>
      </Flex>

      <Title level={5} className="m-0">
        {agentConfig.displayName}
      </Title>

      <Text type="secondary">{agentConfig.description}</Text>
    </Card>
  );
};

type AgentSelectionProps = {
  showSelected?: boolean;
  canGoBack?: boolean;
  onPrev?: () => void;
};

/**
 * Component to select the agent type.
 */
export const AgentSelection = ({
  showSelected = true,
  onPrev,
}: AgentSelectionProps) => (
  <CardFlex gap={10} styles={{ body: { padding: '12px 24px' } }}>
    <SetupCreateHeader prev={onPrev} />
    <Title level={3}>Select your agent</Title>

    {entries(AGENT_CONFIG).map(([agentType, agentConfig]) => {
      return (
        <EachAgent
          key={agentType}
          showSelected={showSelected}
          agentType={agentType as AgentType}
          agentConfig={agentConfig}
        />
      );
    })}
  </CardFlex>
);<|MERGE_RESOLUTION|>--- conflicted
+++ resolved
@@ -39,10 +39,6 @@
 
   const handleSelectAgent = useCallback(() => {
     updateAgentType(agentType);
-<<<<<<< HEAD
-    onSelect();
-  }, [agentType, onSelect, updateAgentType]);
-=======
 
     const isSafeCreated = masterSafes?.find(
       (masterSafe) =>
@@ -61,7 +57,6 @@
       }
     }
   }, [agentType, gotoPage, gotoSetup, masterSafes, updateAgentType]);
->>>>>>> 5ad04874
 
   return (
     <Card
