--- conflicted
+++ resolved
@@ -51,11 +51,6 @@
 `;
 
 const menuItems: MenuProps['items'] = [
-<<<<<<< HEAD
-  { key: 'pearl-wallet', icon: <WalletOutlined />, label: 'Pearl Wallet' },
-  { key: 'help', icon: <QuestionCircleOutlined />, label: 'Help Center' },
-  { key: 'settings', icon: <SettingOutlined />, label: 'Settings' },
-=======
   { key: Pages.PearlWallet, icon: <WalletOutlined />, label: 'Pearl Wallet' },
   {
     key: Pages.HelpAndSupport,
@@ -63,7 +58,6 @@
     label: 'Help Center',
   },
   { key: Pages.Settings, icon: <SettingOutlined />, label: 'Settings' },
->>>>>>> 6f2388bd
 ];
 
 const MyAgentsHeader = () => (
