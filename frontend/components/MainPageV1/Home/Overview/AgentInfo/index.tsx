import { InfoCircleOutlined, SettingOutlined } from '@ant-design/icons';
import { Button, Flex, Modal, Typography } from 'antd';
import Image from 'next/image';
import { useState } from 'react';
import styled from 'styled-components';

import { AgentIntroduction } from '@/components/AgentIntroduction';
import { CardFlex, Tooltip } from '@/components/ui';
import { useYourWallet } from '@/components/YourWalletPage/useYourWallet';
import { AddressZero } from '@/constants/address';
import { Pages } from '@/enums/Pages';
import { usePageState, useServices } from '@/hooks';
import { generateName } from '@/utils';

import { AgentActivity } from './AgentActivity';
import { AgentDisabledAlert } from './AgentDisabledAlert';
import { AgentRunButton } from './AgentRunButton';

const { Title } = Typography;

const AgentInfoContainer = styled.div`
  position: relative;
`;

const AboutAgent = () => {
  const { selectedAgentType } = useServices();
  const [isAboutAgentModalOpen, setIsAboutAgentModalOpen] = useState(false);

  return (
    <>
      <Button
        onClick={() => setIsAboutAgentModalOpen(true)}
        icon={<InfoCircleOutlined />}
      />
      {isAboutAgentModalOpen && (
        <Modal
          open
          onCancel={() => setIsAboutAgentModalOpen(false)}
          title="About Agent"
          footer={null}
          width={460}
          style={{ top: 40 }}
        >
          <AgentIntroduction
            agentType={selectedAgentType}
            styles={{ imageHeight: 360, descPadding: '0px' }}
          />
        </Modal>
      )}
    </>
  );
};

export const AgentInfo = () => {
  const { selectedAgentType } = useServices();
  const { goto } = usePageState();
  const { serviceSafe } = useYourWallet();

  return (
<<<<<<< HEAD
    <Flex vertical>
      <CardFlex $noBorder>
        <AgentInfoContainer>
          <Flex justify="start" align="center" gap={24}>
            <Image
              src={`/agent-${selectedAgentType}-icon.png`}
              width={88}
              height={88}
              alt={selectedAgentType}
            />
            <Flex className="w-full" vertical align="flex-start">
              <Flex
                gap={12}
                justify="space-between"
                align="center"
                className="mb-16 w-full"
              >
                <Title level={5} className="m-0">
                  {generateName(serviceSafe?.address ?? AddressZero)}
                </Title>
=======
    <CardFlex $noBorder>
      <AgentInfoContainer>
        <Flex justify="start" align="center" gap={24}>
          <Image
            src={`/agent-${selectedAgentType}-icon.png`}
            width={88}
            height={88}
            alt={selectedAgentType}
          />
          <Flex className="w-full" vertical align="flex-start">
            <Flex
              gap={12}
              justify="space-between"
              align="center"
              className="mb-16 w-full"
            >
              <Title level={5} className="m-0">
                {generateName(serviceSafe?.address ?? AddressZero)}
              </Title>
              <Flex gap={12} align="center">
                <AboutAgent />
>>>>>>> 7cad0d4e
                <Tooltip title="Agent settings">
                  <Button
                    onClick={() => goto(Pages.UpdateAgentTemplate)}
                    icon={<SettingOutlined />}
                  />
                </Tooltip>
              </Flex>
<<<<<<< HEAD
              <AgentRunButton />
=======
>>>>>>> 7cad0d4e
            </Flex>
          </Flex>
          <AgentDisabledAlert />
        </AgentInfoContainer>
      </CardFlex>
      <AgentActivity />
    </Flex>
  );
};<|MERGE_RESOLUTION|>--- conflicted
+++ resolved
@@ -57,7 +57,6 @@
   const { serviceSafe } = useYourWallet();
 
   return (
-<<<<<<< HEAD
     <Flex vertical>
       <CardFlex $noBorder>
         <AgentInfoContainer>
@@ -78,40 +77,17 @@
                 <Title level={5} className="m-0">
                   {generateName(serviceSafe?.address ?? AddressZero)}
                 </Title>
-=======
-    <CardFlex $noBorder>
-      <AgentInfoContainer>
-        <Flex justify="start" align="center" gap={24}>
-          <Image
-            src={`/agent-${selectedAgentType}-icon.png`}
-            width={88}
-            height={88}
-            alt={selectedAgentType}
-          />
-          <Flex className="w-full" vertical align="flex-start">
-            <Flex
-              gap={12}
-              justify="space-between"
-              align="center"
-              className="mb-16 w-full"
-            >
-              <Title level={5} className="m-0">
-                {generateName(serviceSafe?.address ?? AddressZero)}
-              </Title>
-              <Flex gap={12} align="center">
-                <AboutAgent />
->>>>>>> 7cad0d4e
-                <Tooltip title="Agent settings">
-                  <Button
-                    onClick={() => goto(Pages.UpdateAgentTemplate)}
-                    icon={<SettingOutlined />}
-                  />
-                </Tooltip>
+                <Flex gap={12} align="center">
+                  <AboutAgent />
+                  <Tooltip title="Agent settings">
+                    <Button
+                      onClick={() => goto(Pages.UpdateAgentTemplate)}
+                      icon={<SettingOutlined />}
+                    />
+                  </Tooltip>
+                </Flex>
               </Flex>
-<<<<<<< HEAD
               <AgentRunButton />
-=======
->>>>>>> 7cad0d4e
             </Flex>
           </Flex>
           <AgentDisabledAlert />
