import { InfoCircleOutlined, SettingOutlined } from '@ant-design/icons';
import { Button, Flex, Modal, Typography } from 'antd';
import Image from 'next/image';
import { useState } from 'react';
import styled from 'styled-components';

import { AgentIntroduction } from '@/components/AgentIntroduction';
import { CardFlex, Tooltip } from '@/components/ui';
import { AddressZero } from '@/constants/address';
import { Pages } from '@/enums/Pages';
import { usePageState, useService, useServices } from '@/hooks';
import { generateName } from '@/utils';

import { AgentActivity } from './AgentActivity';
import { AgentDisabledAlert } from './AgentDisabledAlert';
import { AgentRunButton } from './AgentRunButton';

const { Title } = Typography;

const AgentInfoContainer = styled.div`
  position: relative;
`;

const AboutAgent = () => {
  const { selectedAgentType } = useServices();
  const [isAboutAgentModalOpen, setIsAboutAgentModalOpen] = useState(false);

  return (
    <>
      <Button
        onClick={() => setIsAboutAgentModalOpen(true)}
        icon={<InfoCircleOutlined />}
      />
      {isAboutAgentModalOpen && (
        <Modal
          open
          onCancel={() => setIsAboutAgentModalOpen(false)}
          title="About Agent"
          footer={null}
          width={460}
          style={{ top: 40 }}
        >
          <AgentIntroduction
            agentType={selectedAgentType}
            styles={{ imageHeight: 360, descPadding: '0px' }}
          />
        </Modal>
      )}
    </>
  );
};

export const AgentInfo = () => {
<<<<<<< HEAD
  const { selectedAgentType, selectedAgentConfig } = useServices();
=======
  const { selectedAgentType, selectedService, selectedAgentConfig } =
    useServices();
>>>>>>> 46769fcc
  const { goto } = usePageState();

  const { getServiceSafeOf } = useService(selectedService?.service_config_id);
  const serviceSafe = getServiceSafeOf?.(selectedAgentConfig.evmHomeChainId);

  const { isX402Enabled } = selectedAgentConfig;

  return (
    <Flex vertical>
      <CardFlex $noBorder>
        <AgentInfoContainer>
          <Flex justify="start" align="center" gap={24}>
            <Image
              src={`/agent-${selectedAgentType}-icon.png`}
              width={88}
              height={88}
              alt={selectedAgentType}
            />
            <Flex className="w-full" vertical align="flex-start">
              <Flex
                gap={12}
                justify="space-between"
                align="center"
                className="mb-16 w-full"
              >
                <Title level={5} className="m-0">
                  {generateName(serviceSafe?.address ?? AddressZero)}
                </Title>
                <Flex gap={12} align="center">
                  <AboutAgent />
                  {isX402Enabled ? null : (
                    <Tooltip title="Agent settings">
                      <Button
                        onClick={() => goto(Pages.UpdateAgentTemplate)}
                        icon={<SettingOutlined />}
                      />
                    </Tooltip>
                  )}
                </Flex>
              </Flex>
              <AgentRunButton />
            </Flex>
          </Flex>
          <AgentDisabledAlert />
        </AgentInfoContainer>
      </CardFlex>

      <AgentActivity />
    </Flex>
  );
};<|MERGE_RESOLUTION|>--- conflicted
+++ resolved
@@ -51,12 +51,8 @@
 };
 
 export const AgentInfo = () => {
-<<<<<<< HEAD
-  const { selectedAgentType, selectedAgentConfig } = useServices();
-=======
   const { selectedAgentType, selectedService, selectedAgentConfig } =
     useServices();
->>>>>>> 46769fcc
   const { goto } = usePageState();
 
   const { getServiceSafeOf } = useService(selectedService?.service_config_id);
