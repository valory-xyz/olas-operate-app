import { InfoCircleOutlined, SettingOutlined } from '@ant-design/icons';
import { Button, Flex, Modal, Typography } from 'antd';
import Image from 'next/image';
import { useState } from 'react';
import styled from 'styled-components';

<<<<<<< HEAD
import { AgentIntroduction } from '@/components/AgentIntroduction';
import { CardFlex } from '@/components/ui';
=======
import { CardFlex, Tooltip } from '@/components/ui';
>>>>>>> 30587418
import { useYourWallet } from '@/components/YourWalletPage/useYourWallet';
import { AddressZero } from '@/constants/address';
import { Pages } from '@/enums/Pages';
import { usePageState, useServices } from '@/hooks';
import { generateName } from '@/utils';

import { AgentActivity } from './AgentActivity';
import { AgentDisabledAlert } from './AgentDisabledAlert';
import { AgentRunButton } from './AgentRunButton';

const { Title } = Typography;

const AgentInfoContainer = styled.div`
  position: relative;
`;

const AboutAgent = () => {
  const { selectedAgentType } = useServices();
  const [isAboutAgentModalOpen, setIsAboutAgentModalOpen] = useState(false);

  return (
    <>
      <Button
        onClick={() => setIsAboutAgentModalOpen(true)}
        icon={<InfoCircleOutlined />}
      />
      {isAboutAgentModalOpen && (
        <Modal
          open
          onCancel={() => setIsAboutAgentModalOpen(false)}
          title="About Agent"
          footer={null}
          width={460}
          style={{ top: 40 }}
        >
          <AgentIntroduction
            agentType={selectedAgentType}
            styles={{ imageHeight: 360, descPadding: '0px' }}
          />
        </Modal>
      )}
    </>
  );
};

export const AgentInfo = () => {
  const { selectedAgentType } = useServices();
  const { goto } = usePageState();
  const { serviceSafe } = useYourWallet();

  return (
<<<<<<< HEAD
    <Flex vertical>
      <CardFlex $noBorder>
        <AgentInfoContainer>
          <Flex justify="start" align="center" gap={24}>
            <Image
              src={`/agent-${selectedAgentType}-icon.png`}
              width={88}
              height={88}
              alt={selectedAgentType}
            />
            <Flex className="w-full" vertical align="flex-start">
              <Flex
                gap={12}
                justify="space-between"
                align="center"
                className="mb-16 w-full"
              >
                <Title level={5} className="m-0">
                  {generateName(serviceSafe?.address ?? AddressZero)}
                </Title>
                <Flex gap={12}>
                  <AboutAgent />
                  <Button
                    onClick={() => goto(Pages.UpdateAgentTemplate)}
                    icon={<SettingOutlined />}
                  />
                </Flex>
              </Flex>
              <AgentRunButton />
=======
    <CardFlex $noBorder>
      <AgentInfoContainer>
        <Flex justify="start" align="center" gap={24}>
          <Image
            src={`/agent-${selectedAgentType}-icon.png`}
            width={88}
            height={88}
            alt={selectedAgentType}
          />
          <Flex className="w-full" vertical align="flex-start">
            <Flex
              gap={12}
              justify="space-between"
              align="center"
              className="mb-16 w-full"
            >
              <Title level={5} className="m-0">
                {generateName(serviceSafe?.address ?? AddressZero)}
              </Title>
              <Tooltip title="Agent settings">
                <Button
                  onClick={() => goto(Pages.UpdateAgentTemplate)}
                  icon={<SettingOutlined />}
                />
              </Tooltip>
>>>>>>> 30587418
            </Flex>
            <AgentRunButton />
          </Flex>
        </Flex>
        <AgentDisabledAlert />
        <AgentActivity />
      </AgentInfoContainer>
    </CardFlex>
  );
};<|MERGE_RESOLUTION|>--- conflicted
+++ resolved
@@ -4,12 +4,8 @@
 import { useState } from 'react';
 import styled from 'styled-components';
 
-<<<<<<< HEAD
 import { AgentIntroduction } from '@/components/AgentIntroduction';
-import { CardFlex } from '@/components/ui';
-=======
 import { CardFlex, Tooltip } from '@/components/ui';
->>>>>>> 30587418
 import { useYourWallet } from '@/components/YourWalletPage/useYourWallet';
 import { AddressZero } from '@/constants/address';
 import { Pages } from '@/enums/Pages';
@@ -61,37 +57,6 @@
   const { serviceSafe } = useYourWallet();
 
   return (
-<<<<<<< HEAD
-    <Flex vertical>
-      <CardFlex $noBorder>
-        <AgentInfoContainer>
-          <Flex justify="start" align="center" gap={24}>
-            <Image
-              src={`/agent-${selectedAgentType}-icon.png`}
-              width={88}
-              height={88}
-              alt={selectedAgentType}
-            />
-            <Flex className="w-full" vertical align="flex-start">
-              <Flex
-                gap={12}
-                justify="space-between"
-                align="center"
-                className="mb-16 w-full"
-              >
-                <Title level={5} className="m-0">
-                  {generateName(serviceSafe?.address ?? AddressZero)}
-                </Title>
-                <Flex gap={12}>
-                  <AboutAgent />
-                  <Button
-                    onClick={() => goto(Pages.UpdateAgentTemplate)}
-                    icon={<SettingOutlined />}
-                  />
-                </Flex>
-              </Flex>
-              <AgentRunButton />
-=======
     <CardFlex $noBorder>
       <AgentInfoContainer>
         <Flex justify="start" align="center" gap={24}>
@@ -111,13 +76,15 @@
               <Title level={5} className="m-0">
                 {generateName(serviceSafe?.address ?? AddressZero)}
               </Title>
-              <Tooltip title="Agent settings">
-                <Button
-                  onClick={() => goto(Pages.UpdateAgentTemplate)}
-                  icon={<SettingOutlined />}
-                />
-              </Tooltip>
->>>>>>> 30587418
+              <Flex gap={12} align="center">
+                <AboutAgent />
+                <Tooltip title="Agent settings">
+                  <Button
+                    onClick={() => goto(Pages.UpdateAgentTemplate)}
+                    icon={<SettingOutlined />}
+                  />
+                </Tooltip>
+              </Flex>
             </Flex>
             <AgentRunButton />
           </Flex>
