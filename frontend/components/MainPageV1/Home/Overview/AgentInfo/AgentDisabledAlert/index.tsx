--- conflicted
+++ resolved
@@ -29,10 +29,7 @@
   const { isInitialFunded } = useIsInitiallyFunded();
   const { goto } = usePageState();
   const { isAnotherAgentRunning } = useAgentRunning();
-<<<<<<< HEAD
-=======
   const { selectedStakingProgramMeta } = useStakingProgram();
->>>>>>> fb8de26a
 
   if (selectedAgentConfig.isUnderConstruction) {
     return <UnderConstructionAlert />;
