--- conflicted
+++ resolved
@@ -28,12 +28,8 @@
   } = useActiveStakingContractDetails();
   const { isInitialFunded } = useIsInitiallyFunded();
   const { goto } = usePageState();
-<<<<<<< HEAD
   const { isAnotherAgentRunning } = useAgentRunning();
-=======
-  const isAnotherAgentRunning = useAnotherAgentRunning();
   const { selectedStakingProgramMeta } = useStakingProgram();
->>>>>>> 50847910
 
   if (selectedAgentConfig.isUnderConstruction) {
     return <UnderConstructionAlert />;
