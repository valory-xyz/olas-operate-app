import { Flex, Typography } from 'antd';
<<<<<<< HEAD
import { useMemo } from 'react';
import { LuChevronsUpDown } from 'react-icons/lu';
=======
import { ReactNode, useMemo } from 'react';
>>>>>>> 999a815e
import styled from 'styled-components';
import { useBoolean } from 'usehooks-ts';

import { InfoTooltip } from '@/components/InfoTooltip';
import { COLOR } from '@/constants';
import {
  useAgentActivity,
  useRewardContext,
  useServiceDeployment,
} from '@/hooks';

import { AgentActivityModal } from './AgentActivityModal';
import { Container, Text } from './styles';
import { AgentStatus } from './types';

const { Paragraph } = Typography;

const RoundInfoContainer = styled.div`
  white-space: nowrap;
  overflow: hidden;
  text-overflow: ellipsis;
`;

const CurrentActionText = styled.span`
  color: ${COLOR.PURPLE_2};
  white-space: nowrap;
  width: fit-content;
`;

const IdleContent = () => (
  <Flex align="center" justify="center" gap={4}>
    Agent has earned staking rewards and is in standby mode for the next epoch{' '}
    <InfoTooltip iconColor={COLOR.TEXT_COLOR.SUCCESS.DEFAULT}>
      <Paragraph className="text-sm m-0">
        The agent is inactive during standby. If you keep it running, it will
        resume activity automatically at the start of the next epoch.
      </Paragraph>
    </InfoTooltip>
  </Flex>
);

export const AgentActivity = () => {
  const { isDeployable } = useServiceDeployment();
  const { deploymentDetails, isServiceRunning, isServiceDeploying } =
    useAgentActivity();
  const { isEligibleForRewards } = useRewardContext();
  const {
    value: isModalOpen,
    setTrue: showModal,
    setFalse: handleClose,
  } = useBoolean(false);

  const rounds = useMemo(() => {
    return (deploymentDetails?.healthcheck?.rounds || []).reverse();
  }, [deploymentDetails?.healthcheck?.rounds]);

  const roundsInfo = useMemo(() => {
    return deploymentDetails?.healthcheck?.rounds_info;
  }, [deploymentDetails?.healthcheck?.rounds_info]);

  const canOpenModal = isServiceRunning && !!rounds.length;

  const activityInfo = useMemo<{
    status: AgentStatus;
    content: string | ReactNode;
  }>(() => {
    if (isServiceDeploying) {
      return { status: 'loading', content: 'Agent is loading' };
    }

    if (isServiceRunning) {
      if (isEligibleForRewards) {
        return { status: 'idle', content: <IdleContent /> };
      }

      if (rounds.length > 0) {
        const currentRound = rounds[0];
        const roundInfo = roundsInfo?.[currentRound]?.name || currentRound;
        return {
          status: 'running',
          content: (
            <Flex justify="space-between" align="top" gap={6}>
              <CurrentActionText>Current action:</CurrentActionText>
              <RoundInfoContainer>{roundInfo}</RoundInfoContainer>
              <LuChevronsUpDown fontSize={20} className="ml-auto flex-none" />
            </Flex>
          ),
        };
      }

      return {
        status: 'activity-not-ready',
        content: 'Agent is pending first activity',
      };
    }

<<<<<<< HEAD
    return {
      status: 'idle',
      content: <IdleContent />,
    };
=======
    return { status: 'not-running', content: 'Agent is not running' };
>>>>>>> 999a815e
  }, [
    isEligibleForRewards,
    isServiceDeploying,
    isServiceRunning,
    rounds,
    roundsInfo,
  ]);

  if (isServiceRunning || isServiceDeploying ? false : !isDeployable) {
    return null;
  }

  return (
    <>
      <Container
        $status={activityInfo.status}
        onClick={() => {
          if (!canOpenModal) return;
          showModal();
        }}
      >
        <Text $status={activityInfo.status} className="w-full text-center">
          {activityInfo.content}
        </Text>
      </Container>
      <AgentActivityModal
        open={isModalOpen && canOpenModal}
        onClose={handleClose}
        rounds={rounds}
        roundsInfo={roundsInfo}
      />
    </>
  );
};<|MERGE_RESOLUTION|>--- conflicted
+++ resolved
@@ -1,10 +1,6 @@
 import { Flex, Typography } from 'antd';
-<<<<<<< HEAD
-import { useMemo } from 'react';
+import { ReactNode, useMemo } from 'react';
 import { LuChevronsUpDown } from 'react-icons/lu';
-=======
-import { ReactNode, useMemo } from 'react';
->>>>>>> 999a815e
 import styled from 'styled-components';
 import { useBoolean } from 'usehooks-ts';
 
@@ -101,14 +97,7 @@
       };
     }
 
-<<<<<<< HEAD
-    return {
-      status: 'idle',
-      content: <IdleContent />,
-    };
-=======
     return { status: 'not-running', content: 'Agent is not running' };
->>>>>>> 999a815e
   }, [
     isEligibleForRewards,
     isServiceDeploying,
