--- conflicted
+++ resolved
@@ -128,13 +128,7 @@
     useActiveStakingContractInfo();
 
   const { hasEnoughServiceSlots, isRewardsAvailable } =
-<<<<<<< HEAD
-    useStakingContractDetails(
-      activeStakingProgramId ?? defaultStakingProgramId,
-    );
-=======
     useStakingContractDetails(activeStakingProgramId);
->>>>>>> 7b829d7f
 
   if (!isAllStakingContractDetailsRecordLoaded) return null;
   if (isEligibleForStaking) return null;
