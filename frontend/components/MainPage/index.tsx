import { QuestionCircleOutlined, SettingOutlined } from '@ant-design/icons';
import { Button, Card, Flex } from 'antd';

import { Pages } from '@/enums/Pages';
// import { StakingProgramId } from '@/enums/StakingProgram';
// import { useMasterSafe } from '@/hooks/useMasterSafe';
import { usePageState } from '@/hooks/usePageState';

import { MainHeader } from './header';
import { AddFundsSection } from './sections/AddFundsSection';
import { AlertSections } from './sections/AlertSections';
import { GasBalanceSection } from './sections/GasBalanceSection';
import { KeepAgentRunningSection } from './sections/KeepAgentRunningSection';
import { MainNeedsFunds } from './sections/NeedsFundsSection';
import { MainOlasBalance } from './sections/OlasBalanceSection';
import { RewardsSection } from './sections/RewardsSection';
import { StakingContractUpdate } from './sections/StakingContractUpdate';

export const Main = () => {
  const { goto } = usePageState();
<<<<<<< HEAD
  const { backupSafeAddress } = useMasterSafe();
  const { updateServicesState } = useServices();
  const {
    updateBalances,
    isLoaded: isBalanceLoaded,
    setIsLoaded: setIsBalanceLoaded,
  } = useBalance();
  const { activeStakingProgramId } = useStakingProgram();
=======
  // const { backupSafeAddress } = useMasterSafe();
  // const { refetch: updateServicesState } = useServices();
  // const {
  //   updateBalances,
  //   isLoaded: isBalanceLoaded,
  //   setIsLoaded: setIsBalanceLoaded,
  // } = useBalanceContext();
  // const { activeStakingProgramId } = useStakingProgram();
>>>>>>> e5073b44

  // TODO: reintroduce later,  non critical
  // const { isAllStakingContractDetailsRecordLoaded } =
  //   useStakingContractContext();

<<<<<<< HEAD
  const { hasEnoughServiceSlots } = useStakingContractDetails(
    activeStakingProgramId,
  );
=======
  // const { hasEnoughServiceSlots } = useStakingContractDetails(
  //   activeStakingProgramId,
  // );

  // TODO: reintroduce later,  non critical

  // useEffect(() => {
  //   if (!isBalanceLoaded) {
  //     updateServicesState?.().then(() => updateBalances());
  //     setIsBalanceLoaded(true);
  //   }
  // }, [
  //   isBalanceLoaded,
  //   setIsBalanceLoaded,
  //   updateBalances,
  //   updateServicesState,
  // ]);
>>>>>>> e5073b44

  // TODO: reintroduce later,  non critical

<<<<<<< HEAD
  const hideMainOlasBalanceTopBorder = [
    !backupSafeAddress,
    !!activeStakingProgramId,
    isAllStakingContractDetailsRecordLoaded && !hasEnoughServiceSlots,
  ].some((condition) => !!condition);
=======
  // const hideMainOlasBalanceTopBorder = [
  //   !backupSafeAddress, // TODO: update this condition to check backup safe relative to selectedService
  //   activeStakingProgramId === StakingProgramId.Alpha,
  //   isAllStakingContractDetailsRecordLoaded && !hasEnoughServiceSlots,
  // ].some((condition) => !!condition);
>>>>>>> e5073b44

  return (
    <Card
      title={<MainHeader />}
      styles={{
        body: {
          paddingTop: 0,
          paddingBottom: 0,
        },
      }}
      extra={
        <Flex gap={8}>
          <Button
            type="default"
            size="large"
            icon={<QuestionCircleOutlined />}
            onClick={() => goto(Pages.HelpAndSupport)}
          />
          <Button
            type="default"
            size="large"
            icon={<SettingOutlined />}
            onClick={() => goto(Pages.Settings)}
          />
        </Flex>
      }
      style={{ borderTopColor: 'transparent' }}
    >
      <Flex vertical>
        <AlertSections />
        <MainOlasBalance isBorderTopVisible={false} />
        <MainOlasBalance isBorderTopVisible={!hideMainOlasBalanceTopBorder} />
        <RewardsSection />
        <KeepAgentRunningSection />
        <StakingContractUpdate />
        <GasBalanceSection />
        <MainNeedsFunds />
        <AddFundsSection />
      </Flex>
    </Card>
  );
};<|MERGE_RESOLUTION|>--- conflicted
+++ resolved
@@ -18,16 +18,6 @@
 
 export const Main = () => {
   const { goto } = usePageState();
-<<<<<<< HEAD
-  const { backupSafeAddress } = useMasterSafe();
-  const { updateServicesState } = useServices();
-  const {
-    updateBalances,
-    isLoaded: isBalanceLoaded,
-    setIsLoaded: setIsBalanceLoaded,
-  } = useBalance();
-  const { activeStakingProgramId } = useStakingProgram();
-=======
   // const { backupSafeAddress } = useMasterSafe();
   // const { refetch: updateServicesState } = useServices();
   // const {
@@ -36,17 +26,11 @@
   //   setIsLoaded: setIsBalanceLoaded,
   // } = useBalanceContext();
   // const { activeStakingProgramId } = useStakingProgram();
->>>>>>> e5073b44
 
   // TODO: reintroduce later,  non critical
   // const { isAllStakingContractDetailsRecordLoaded } =
   //   useStakingContractContext();
 
-<<<<<<< HEAD
-  const { hasEnoughServiceSlots } = useStakingContractDetails(
-    activeStakingProgramId,
-  );
-=======
   // const { hasEnoughServiceSlots } = useStakingContractDetails(
   //   activeStakingProgramId,
   // );
@@ -64,23 +48,14 @@
   //   updateBalances,
   //   updateServicesState,
   // ]);
->>>>>>> e5073b44
 
   // TODO: reintroduce later,  non critical
 
-<<<<<<< HEAD
-  const hideMainOlasBalanceTopBorder = [
-    !backupSafeAddress,
-    !!activeStakingProgramId,
-    isAllStakingContractDetailsRecordLoaded && !hasEnoughServiceSlots,
-  ].some((condition) => !!condition);
-=======
   // const hideMainOlasBalanceTopBorder = [
   //   !backupSafeAddress, // TODO: update this condition to check backup safe relative to selectedService
   //   activeStakingProgramId === StakingProgramId.Alpha,
   //   isAllStakingContractDetailsRecordLoaded && !hasEnoughServiceSlots,
   // ].some((condition) => !!condition);
->>>>>>> e5073b44
 
   return (
     <Card
