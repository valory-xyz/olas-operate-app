--- conflicted
+++ resolved
@@ -8,14 +8,11 @@
 // import { useMasterSafe } from '@/hooks/useMasterSafe';
 import { usePageState } from '@/hooks/usePageState';
 import { useServices } from '@/hooks/useServices';
-<<<<<<< HEAD
-=======
 import {
   useStakingContractContext,
   useStakingContractInfo,
 } from '@/hooks/useStakingContractInfo';
 import { useStakingProgram } from '@/hooks/useStakingProgram';
->>>>>>> 24190fd8
 
 // import { useStakingProgram } from '@/hooks/useStakingProgram';
 import { MainHeader } from './header';
@@ -32,10 +29,6 @@
   const { goto } = usePageState();
   // const { backupSafeAddress } = useMasterSafe();
   const { updateServicesState } = useServices();
-<<<<<<< HEAD
-  const { updateBalances, isLoaded, setIsLoaded } = useBalance();
-  // const { activeStakingProgramId: currentStakingProgram } = useStakingProgram();
-=======
   const {
     updateBalances,
     isLoaded: isBalanceLoaded,
@@ -43,7 +36,6 @@
   } = useBalance();
   const { activeStakingProgramId, defaultStakingProgramId } =
     useStakingProgram();
->>>>>>> 24190fd8
 
   const { isStakingContractInfoRecordLoaded } = useStakingContractContext();
 
@@ -66,12 +58,6 @@
     updateServicesState,
   ]);
 
-<<<<<<< HEAD
-  // const hideMainOlasBalanceTopBorder = [
-  //   !backupSafeAddress,
-  //   currentStakingProgram === StakingProgramId.Alpha,
-  // ].some((condition) => !!condition);
-=======
   /**
    * @todo rename, unclear why this is needed
    * assuming only relevant when alerts not visible
@@ -81,7 +67,6 @@
     activeStakingProgramId === StakingProgramId.Alpha,
     isStakingContractInfoRecordLoaded && !hasEnoughServiceSlots,
   ].some((condition) => !!condition);
->>>>>>> 24190fd8
 
   return (
     <Card
