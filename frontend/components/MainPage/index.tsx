import { QuestionCircleOutlined, SettingOutlined } from '@ant-design/icons';
import { Button, Card, Flex } from 'antd';
import { useEffect } from 'react';

import { Pages } from '@/enums/Pages';
// import { StakingProgramId } from '@/enums/StakingProgram';
import { useBalance } from '@/hooks/useBalance';
// import { useMasterSafe } from '@/hooks/useMasterSafe';
import { usePageState } from '@/hooks/usePageState';
import { useServices } from '@/hooks/useServices';
import {
  useStakingContractContext,
  useStakingContractInfo,
} from '@/hooks/useStakingContractInfo';
import { useStakingProgram } from '@/hooks/useStakingProgram';

// import { useStakingProgram } from '@/hooks/useStakingProgram';
import { MainHeader } from './header';
import { AddFundsSection } from './sections/AddFundsSection';
// import { MainNeedsFunds } from './sections/NeedsFundsSection';
import { MainOlasBalance } from './sections/OlasBalanceSection';
// import { AlertSections } from './sections/AlertSections';
// import { GasBalanceSection } from './sections/GasBalanceSection';
// import { KeepAgentRunningSection } from './sections/KeepAgentRunningSection';
import { RewardsSection } from './sections/RewardsSection';
// import { StakingContractUpdate } from './sections/StakingContractUpdate';

export const Main = () => {
  const { goto } = usePageState();
  // const { backupSafeAddress } = useMasterSafe();
  const { updateServicesState } = useServices();
  const {
    updateBalances,
    isLoaded: isBalanceLoaded,
    setIsLoaded: setIsBalanceLoaded,
  } = useBalance();
  const { activeStakingProgramId, defaultStakingProgramId } =
    useStakingProgram();

  const { isStakingContractInfoRecordLoaded } = useStakingContractContext();

  const { hasEnoughServiceSlots } = useStakingContractInfo(
    activeStakingProgramId ?? defaultStakingProgramId,
  );

  /**
   * @todo fix this isLoaded logic
   */
  useEffect(() => {
    if (!isBalanceLoaded) {
      updateServicesState().then(() => updateBalances());
      setIsBalanceLoaded(true);
    }
  }, [
    isBalanceLoaded,
    setIsBalanceLoaded,
    updateBalances,
    updateServicesState,
  ]);

<<<<<<< HEAD
  // const hideMainOlasBalanceTopBorder = [
  //   !backupSafeAddress,
  //   currentStakingProgram === StakingProgramId.PearlAlpha,
  // ].some((condition) => !!condition);
=======
  /**
   * @todo rename, unclear why this is needed
   * assuming only relevant when alerts not visible
   */
  const hideMainOlasBalanceTopBorder = [
    !backupSafeAddress,
    activeStakingProgramId === StakingProgramId.Alpha,
    isStakingContractInfoRecordLoaded && !hasEnoughServiceSlots,
  ].some((condition) => !!condition);
>>>>>>> 37f6f758

  return (
    <Card
      title={<MainHeader />}
      styles={{
        body: {
          paddingTop: 0,
          paddingBottom: 0,
        },
      }}
      extra={
        <Flex gap={8}>
          <Button
            type="default"
            size="large"
            icon={<QuestionCircleOutlined />}
            onClick={() => goto(Pages.HelpAndSupport)}
          />
          <Button
            type="default"
            size="large"
            icon={<SettingOutlined />}
            onClick={() => goto(Pages.Settings)}
          />
        </Flex>
      }
      style={{ borderTopColor: 'transparent' }}
    >
      <Flex vertical>
        {/* <AlertSections /> */}
        <MainOlasBalance isBorderTopVisible={false} />
        {/* <MainOlasBalance isBorderTopVisible={!hideMainOlasBalanceTopBorder} /> */}
        <RewardsSection />
        {/* <KeepAgentRunningSection /> */}
        {/* <StakingContractUpdate /> */}
        {/* <GasBalanceSection /> */}
        {/* <MainNeedsFunds /> */}
        <AddFundsSection />
      </Flex>
    </Card>
  );
};<|MERGE_RESOLUTION|>--- conflicted
+++ resolved
@@ -58,22 +58,11 @@
     updateServicesState,
   ]);
 
-<<<<<<< HEAD
-  // const hideMainOlasBalanceTopBorder = [
-  //   !backupSafeAddress,
-  //   currentStakingProgram === StakingProgramId.PearlAlpha,
-  // ].some((condition) => !!condition);
-=======
-  /**
-   * @todo rename, unclear why this is needed
-   * assuming only relevant when alerts not visible
-   */
   const hideMainOlasBalanceTopBorder = [
     !backupSafeAddress,
     activeStakingProgramId === StakingProgramId.Alpha,
     isStakingContractInfoRecordLoaded && !hasEnoughServiceSlots,
   ].some((condition) => !!condition);
->>>>>>> 37f6f758
 
   return (
     <Card
