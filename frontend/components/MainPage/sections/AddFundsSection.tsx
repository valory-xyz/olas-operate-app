<<<<<<< HEAD
import { CopyOutlined } from '@ant-design/icons';
import { Button, Flex, message, Popover, Tooltip, Typography } from 'antd';
=======
import {
  CopyOutlined,
  // QrcodeOutlined,
} from '@ant-design/icons';
import {
  Button,
  Flex,
  message,
  // QRCode,
  Tooltip,
  Typography,
} from 'antd';
>>>>>>> fe9aba93
import Link from 'next/link';
import { forwardRef, useCallback, useMemo, useRef, useState } from 'react';

import { CustomAlert } from '@/components/Alert';
import { CHAIN_CONFIG } from '@/config/chains';
import { NA, UNICODE_SYMBOLS } from '@/constants/symbols';
import { SWAP_URL_BY_EVM_CHAIN } from '@/constants/urls';
import { useServices } from '@/hooks/useServices';
import { useMasterWalletContext } from '@/hooks/useWallet';
import { copyToClipboard } from '@/utils/copyToClipboard';
import { delayInSeconds } from '@/utils/delay';
import { truncateAddress } from '@/utils/truncate';

import { CardSection } from '../../styled/CardSection';

const { Text } = Typography;

<<<<<<< HEAD
const CustomizedCardSection = styled(CardSection)<{ border?: boolean }>`
  > .ant-btn {
    width: 50%;
  }
`;
=======
const AddFundsGetTokensSection = () => {
  const { selectedAgentConfig } = useServices();
  const { evmHomeChainId: homeChainId } = selectedAgentConfig;

  return (
    <CardSection justify="center" bordertop="true" padding="16px 24px">
      <Link target="_blank" href={SWAP_URL_BY_EVM_CHAIN[homeChainId]}>
        Get OLAS + {CHAIN_CONFIG[homeChainId].nativeToken.symbol} on{' '}
        {CHAIN_CONFIG[homeChainId].name} {UNICODE_SYMBOLS.EXTERNAL_LINK}
      </Link>
    </CardSection>
  );
};
>>>>>>> fe9aba93

export const AddFundsSection = () => {
  const fundSectionRef = useRef<HTMLDivElement>(null);
  const [isAddFundsVisible, setIsAddFundsVisible] = useState(false);

  const addFunds = useCallback(async () => {
    setIsAddFundsVisible(true);

    await delayInSeconds(0.1);
    fundSectionRef?.current?.scrollIntoView({ behavior: 'smooth' });
  }, []);
  const closeAddFunds = useCallback(() => setIsAddFundsVisible(false), []);

  return (
    <>
      <CardSection gap={12} padding="24px">
        <Button
          type="default"
          size="large"
          block
          onClick={isAddFundsVisible ? closeAddFunds : addFunds}
        >
          {isAddFundsVisible ? 'Close instructions' : 'Add funds'}
        </Button>
      </CardSection>

      {isAddFundsVisible && <OpenAddFundsSection ref={fundSectionRef} />}
    </>
  );
};

const AddFundsWarningAlertSection = () => {
  const { selectedAgentConfig } = useServices();
  const { evmHomeChainId: homeChainId } = selectedAgentConfig;
  return (
    <CardSection>
      <CustomAlert
        type="warning"
        fullWidth
        showIcon
        message={
          <Flex vertical gap={2.5}>
            <Text className="text-base" strong>
              Only send funds on {CHAIN_CONFIG[homeChainId].name} Chain!
            </Text>
            <Text className="text-base">
              You will lose any assets you send on other chains.
            </Text>
          </Flex>
        }
      />
    </CardSection>
  );
};

const AddFundsAddressSection = ({
  fundingAddress,
  truncatedFundingAddress,
  handleCopy,
}: {
  fundingAddress?: string;
  truncatedFundingAddress?: string;
  handleCopy: () => void;
}) => (
  <CardSection gap={10} justify="center" align="center" padding="16px 24px">
    <Tooltip
      title={
        <span className="can-select-text flex">
          {fundingAddress ?? 'Unable to load address'}
        </span>
      }
    >
      <Text title={fundingAddress}>{truncatedFundingAddress ?? NA}</Text>
    </Tooltip>

    <Button onClick={handleCopy} icon={<CopyOutlined />} size="large" />
  </CardSection>
);

const AddFundsGetTokensSection = () => {
  const { selectedAgentConfig } = useServices();
  const { evmHomeChainId: homeChainId } = selectedAgentConfig;

  return (
    <CardSection justify="center" bordertop="true" padding="16px 24px">
      <Link target="_blank" href={SWAP_URL_BY_EVM_CHAIN[homeChainId]}>
        Get OLAS + {CHAIN_CONFIG[homeChainId].nativeToken.symbol} on{' '}
        {CHAIN_CONFIG[homeChainId].name} {UNICODE_SYMBOLS.EXTERNAL_LINK}
      </Link>
    </CardSection>
  );
};

/**
 * Add funds section
 */
export const OpenAddFundsSection = forwardRef<HTMLDivElement>((_, ref) => {
  const { selectedAgentConfig } = useServices();
  const { evmHomeChainId: homeChainId } = selectedAgentConfig;
  const { masterSafes } = useMasterWalletContext();
  const masterSafeAddress = useMemo(
    () =>
      masterSafes?.find((wallet) => wallet.evmChainId === homeChainId)?.address,
    [homeChainId, masterSafes],
  );

  const truncatedFundingAddress: string | undefined = useMemo(
    () => masterSafeAddress && truncateAddress(masterSafeAddress, 4),
    [masterSafeAddress],
  );

  const handleCopyAddress = useCallback(
    () =>
      masterSafeAddress &&
      copyToClipboard(masterSafeAddress).then(() =>
        message.success('Copied successfully!'),
      ),
    [masterSafeAddress],
  );

  return (
    <Flex vertical ref={ref}>
      <AddFundsWarningAlertSection />
      <AddFundsAddressSection
        truncatedFundingAddress={truncatedFundingAddress}
        fundingAddress={masterSafeAddress}
        handleCopy={handleCopyAddress}
      />
      <AddFundsGetTokensSection />
    </Flex>
  );
});
OpenAddFundsSection.displayName = 'OpenAddFundsSection';<|MERGE_RESOLUTION|>--- conflicted
+++ resolved
@@ -1,20 +1,5 @@
-<<<<<<< HEAD
 import { CopyOutlined } from '@ant-design/icons';
 import { Button, Flex, message, Popover, Tooltip, Typography } from 'antd';
-=======
-import {
-  CopyOutlined,
-  // QrcodeOutlined,
-} from '@ant-design/icons';
-import {
-  Button,
-  Flex,
-  message,
-  // QRCode,
-  Tooltip,
-  Typography,
-} from 'antd';
->>>>>>> fe9aba93
 import Link from 'next/link';
 import { forwardRef, useCallback, useMemo, useRef, useState } from 'react';
 
@@ -31,28 +16,6 @@
 import { CardSection } from '../../styled/CardSection';
 
 const { Text } = Typography;
-
-<<<<<<< HEAD
-const CustomizedCardSection = styled(CardSection)<{ border?: boolean }>`
-  > .ant-btn {
-    width: 50%;
-  }
-`;
-=======
-const AddFundsGetTokensSection = () => {
-  const { selectedAgentConfig } = useServices();
-  const { evmHomeChainId: homeChainId } = selectedAgentConfig;
-
-  return (
-    <CardSection justify="center" bordertop="true" padding="16px 24px">
-      <Link target="_blank" href={SWAP_URL_BY_EVM_CHAIN[homeChainId]}>
-        Get OLAS + {CHAIN_CONFIG[homeChainId].nativeToken.symbol} on{' '}
-        {CHAIN_CONFIG[homeChainId].name} {UNICODE_SYMBOLS.EXTERNAL_LINK}
-      </Link>
-    </CardSection>
-  );
-};
->>>>>>> fe9aba93
 
 export const AddFundsSection = () => {
   const fundSectionRef = useRef<HTMLDivElement>(null);
