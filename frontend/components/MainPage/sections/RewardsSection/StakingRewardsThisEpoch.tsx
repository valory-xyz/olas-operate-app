import { InfoCircleOutlined } from '@ant-design/icons';
import { useQuery } from '@tanstack/react-query';
import { Popover, Typography } from 'antd';

<<<<<<< HEAD
import { getLatestEpochDetails } from '@/graphql/queries';
=======
import { SUBGRAPH_URL } from '@/constants/urls';
import { POPOVER_WIDTH_MEDIUM } from '@/constants/width';
>>>>>>> 06224d22
import { useStakingProgram } from '@/hooks/useStakingProgram';
import { formatToTime } from '@/utils/time';

const { Text } = Typography;

const useEpochEndTime = () => {
  const { activeStakingProgramAddress } = useStakingProgram();

  const { data, isLoading } = useQuery({
    queryKey: ['latestEpochTime'],
    queryFn: async () => {
      return await getLatestEpochDetails(activeStakingProgramAddress as string);
    },
    select: (data) => {
      // last epoch end time + epoch length
      return Number(data.blockTimestamp) + Number(data.epochLength);
    },
    enabled: !!activeStakingProgramAddress,
  });

  return { data, isLoading };
};

export const StakingRewardsThisEpoch = () => {
  const { data: epochEndTimeInMs } = useEpochEndTime();
  const { activeStakingProgramMeta } = useStakingProgram();

  return (
    <Text type="secondary">
      Staking rewards this epoch&nbsp;
      <Popover
        arrow={false}
        content={
          <div style={{ maxWidth: POPOVER_WIDTH_MEDIUM }}>
            The epoch for {activeStakingProgramMeta?.name} ends each day at ~{' '}
            <Text className="text-sm" strong>
              {epochEndTimeInMs
                ? `${formatToTime(epochEndTimeInMs * 1000)} (UTC)`
                : '--'}
            </Text>
          </div>
        }
      >
        <InfoCircleOutlined />
      </Popover>
    </Text>
  );
};<|MERGE_RESOLUTION|>--- conflicted
+++ resolved
@@ -2,12 +2,8 @@
 import { useQuery } from '@tanstack/react-query';
 import { Popover, Typography } from 'antd';
 
-<<<<<<< HEAD
+import { POPOVER_WIDTH_MEDIUM } from '@/constants/width';
 import { getLatestEpochDetails } from '@/graphql/queries';
-=======
-import { SUBGRAPH_URL } from '@/constants/urls';
-import { POPOVER_WIDTH_MEDIUM } from '@/constants/width';
->>>>>>> 06224d22
 import { useStakingProgram } from '@/hooks/useStakingProgram';
 import { formatToTime } from '@/utils/time';
 
