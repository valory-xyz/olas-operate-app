import { InfoCircleOutlined } from '@ant-design/icons';
import { useQuery } from '@tanstack/react-query';
import { Popover, Typography } from 'antd';

import { POPOVER_WIDTH_MEDIUM } from '@/constants/width';
import { getLatestEpochDetails } from '@/graphql/queries';
import { useStakingProgram } from '@/hooks/useStakingProgram';
import { formatToTime } from '@/utils/time';

const { Text } = Typography;

const useEpochEndTime = () => {
  const { activeStakingProgramAddress } = useStakingProgram();
<<<<<<< HEAD
=======

  const latestEpochTimeQuery = gql`
    query {
      checkpoints(
        orderBy: epoch
        orderDirection: desc
        first: 1
        where: {
          contractAddress: "${activeStakingProgramAddress}"
        }
      ) {
        epochLength
        blockTimestamp
      }
    }
  `;
>>>>>>> 6f1eab1e

  const { data, isLoading } = useQuery({
    queryKey: ['latestEpochTime'],
    queryFn: async () => {
      return await getLatestEpochDetails(activeStakingProgramAddress as string);
    },
    select: (data) => {
      // last epoch end time + epoch length
      return Number(data.blockTimestamp) + Number(data.epochLength);
    },
    enabled: !!activeStakingProgramAddress,
  });

  return { data, isLoading };
};

export const StakingRewardsThisEpoch = () => {
  const { data: epochEndTimeInMs } = useEpochEndTime();
  const {
    activeStakingProgramMeta,
    activeStakingProgramId,
    isActiveStakingProgramLoaded,
  } = useStakingProgram();

  const stakingProgramMeta = activeStakingProgramMeta;

  return (
    <Text type="secondary">
      Staking rewards this epoch&nbsp;
      <Popover
        arrow={false}
        content={
          isActiveStakingProgramLoaded && activeStakingProgramId ? (
            <div style={{ maxWidth: POPOVER_WIDTH_MEDIUM }}>
              The epoch for {stakingProgramMeta?.name} ends each day at ~{' '}
              <Text className="text-sm" strong>
                {epochEndTimeInMs
                  ? `${formatToTime(epochEndTimeInMs * 1000)} (UTC)`
                  : '--'}
              </Text>
            </div>
          ) : (
            <div style={{ maxWidth: POPOVER_WIDTH_MEDIUM }}>
              You&apos;re not yet in a staking program!
            </div>
          )
        }
      >
        <InfoCircleOutlined />
      </Popover>
    </Text>
  );
};<|MERGE_RESOLUTION|>--- conflicted
+++ resolved
@@ -11,25 +11,6 @@
 
 const useEpochEndTime = () => {
   const { activeStakingProgramAddress } = useStakingProgram();
-<<<<<<< HEAD
-=======
-
-  const latestEpochTimeQuery = gql`
-    query {
-      checkpoints(
-        orderBy: epoch
-        orderDirection: desc
-        first: 1
-        where: {
-          contractAddress: "${activeStakingProgramAddress}"
-        }
-      ) {
-        epochLength
-        blockTimestamp
-      }
-    }
-  `;
->>>>>>> 6f1eab1e
 
   const { data, isLoading } = useQuery({
     queryKey: ['latestEpochTime'],
