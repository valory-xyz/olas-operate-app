import { useCallback, useEffect, useMemo, useRef } from 'react';

import { AddressBalanceRecord, MasterSafeBalanceRecord } from '@/client';
import { getTokenDetails } from '@/components/Bridge/utils';
import { ChainTokenConfig, TOKEN_CONFIG, TokenConfig } from '@/config/tokens';
import { AddressZero } from '@/constants/address';
import { SERVICE_TEMPLATES } from '@/constants/serviceTemplates';
import { TokenSymbolConfigMap, TokenSymbolMap } from '@/constants/token';
import { useBalanceAndRefillRequirementsContext } from '@/hooks/useBalanceAndRefillRequirementsContext';
import { useMasterWalletContext } from '@/hooks/useWallet';
import { Address } from '@/types/Address';
import { AgentConfig } from '@/types/Agent';
import { bigintMax } from '@/utils/calculations';
import { formatUnitsToNumber } from '@/utils/numberFormatters';

import { useBeforeBridgeFunds } from '../../Create/SetupEoaFunding/useBeforeBridgeFunds';
import { TokenRequirement } from '../components/TokensRequirements';

const ICON_OVERRIDES: Record<string, string> = {
  [TokenSymbolMap['XDAI']]: '/tokens/wxdai-icon.png',
};

const getTokenMeta = (tokenAddress: Address, chainConfig: ChainTokenConfig) => {
  const tokenDetails = getTokenDetails(
    tokenAddress,
    chainConfig,
  ) as TokenConfig;

  return {
    symbol: tokenDetails.symbol,
    decimals: tokenDetails.decimals,
    iconSrc: TokenSymbolConfigMap[tokenDetails.symbol].image || '',
  };
};

const getTokensDetailsForFunding = (
  requirementsPerToken: { [tokenAddress: Address]: string },
  chainConfig: ChainTokenConfig,
) => {
  const currentTokenRequirements: TokenRequirement[] = Object.entries(
    requirementsPerToken,
  )
    .map(([tokenAddress, amount]) => {
      const { symbol, decimals, iconSrc } = getTokenMeta(
        tokenAddress as Address,
        chainConfig,
      );
      const parsedAmount = formatUnitsToNumber(amount, decimals);

      if (parsedAmount > 0) {
        return {
          amount: parsedAmount,
          symbol,
          iconSrc: ICON_OVERRIDES[symbol] || iconSrc,
        };
      }
    })
    .filter(Boolean) as TokenRequirement[];

  return currentTokenRequirements.sort((a, b) => b.amount - a.amount);
};

type UseGetRefillRequirementsWithMonthlyGasProps = {
  selectedAgentConfig: AgentConfig;
  shouldCreateDummyService?: boolean;
};

type UseGetRefillRequirementsWithMonthlyGasReturn = {
  /**
   * Total token requirements, doesn't consider the eoa balances. This is what we show on the
   * funding cards (fund your agent screen)
   */
  totalTokenRequirements: TokenRequirement[];
  /**
   * Initial token requirements, calculated when the funds are requested for the first time,
   * considers the eoa balances. This is the actual funds that user has to send in order to meet the
   * initial funding requirements.
   */
  initialTokenRequirements: TokenRequirement[];
  /**
   * Current token requirements, used to get the token requirements at any moment
   * @warning Shouldn't be used ideally, as it can be unreliable in the case of
   * native tokens as monthly_gas is not accounted in the BE.
   */
  currentTokenRequirements: TokenRequirement[];
  isLoading: boolean;
};

/**
 *
 * @warning A HOOK THAT SHOULD NEVER EXIST.
 * TODO: This hook is used because BE doesn't support monthly_gas_estimate in the refill requirements yet.
 * Remove the hook once it's supported.
 *
 * Hook to get the refill requirements for the selectedAgent — considers the monthly_gas_estimate
 * in order to evaluate the requirements.
 * @example
 * {
 *   totalTokenRequirements: [
 *     {
 *       amount: 0.5,
 *       symbol: "XDAI",
 *       iconSrc: "/tokens/wxdai-icon.png"
 *     },
 *     {
 *       amount: 100,
 *       symbol: "USDC",
 *       iconSrc: "/tokens/usdc-icon.png"
 *     }
 *   ],
 *   initialTokenRequirements: [...],
 *   currentTokenRequirements: [...],
 *   isLoading: false
 * }
 */
export const useGetRefillRequirementsWithMonthlyGas = ({
  selectedAgentConfig,
  shouldCreateDummyService = false,
}: UseGetRefillRequirementsWithMonthlyGasProps): UseGetRefillRequirementsWithMonthlyGasReturn => {
  const updateBeforeBridgingFunds = useBeforeBridgeFunds();
  const {
    totalRequirements,
    refillRequirements,
    balances,
    refetch,
    isBalancesAndFundingRequirementsLoading,
  } = useBalanceAndRefillRequirementsContext();
  const { masterEoa, masterSafes } = useMasterWalletContext();

  const totalTokenRequirementsRef = useRef<TokenRequirement[] | null>(null);
  const initialTokenRequirementsRef = useRef<TokenRequirement[] | null>(null);

  const masterSafe = useMemo(() => {
    return (masterSafes || []).find(
      ({ evmChainId }) => evmChainId === selectedAgentConfig.evmHomeChainId,
    );
  }, [masterSafes, selectedAgentConfig.evmHomeChainId]);

  const getRequirementsPerToken = useCallback(
    (
      requirements: AddressBalanceRecord | MasterSafeBalanceRecord | undefined,
    ) => {
      if (!masterEoa || isBalancesAndFundingRequirementsLoading) return [];
      if (!requirements) return [];

      const masterSafeRequirements = masterSafe
        ? (requirements as AddressBalanceRecord)?.[masterSafe.address]
        : (requirements as MasterSafeBalanceRecord)?.['master_safe'];

      if (!masterSafeRequirements) return [];

      const { evmHomeChainId, middlewareHomeChainId } = selectedAgentConfig;
      const chainConfig = TOKEN_CONFIG[evmHomeChainId];

      // refill_requirements_masterEOA
      const masterEoaRequirementAmount = (requirements as AddressBalanceRecord)[
        masterEoa.address
      ]?.[AddressZero];

      // monthly_gas_estimate
      const monthlyGasEstimate = BigInt(
        SERVICE_TEMPLATES.find(
          (template) => template.home_chain === middlewareHomeChainId,
        )?.configurations[middlewareHomeChainId]?.monthly_gas_estimate ?? 0,
      );

      /**
       * If master_safe for the chainID exists, get funds from there.
       */
      const nativeTokenBalanceInMasterSafe = masterSafe
        ? BigInt(balances?.[masterSafe.address]?.[AddressZero] ?? 0n)
        : 0n;

      const requirementsPerToken = {} as { [tokenAddress: Address]: string };

      Object.entries(masterSafeRequirements)?.forEach(
        ([tokenAddress, amount]) => {
          if (tokenAddress === AddressZero) {
            /**
             * No funds needed for master_safe, if it already exists
             */
            const masterSafeRequirementAmount = masterSafe
              ? 0n
              : BigInt(amount);
            const gasDeficit =
              monthlyGasEstimate - nativeTokenBalanceInMasterSafe;
            const amountNeededForGas = bigintMax(0n, gasDeficit);
            /**
             * If monthly gas estimate is greater than master_safe requirements, then consider that
             * else, check the native tokens required to meet the gas requirements
             */
            const nativeTotalRequired =
              bigintMax(masterSafeRequirementAmount, amountNeededForGas) +
              BigInt(masterEoaRequirementAmount ?? 0);

            requirementsPerToken[tokenAddress as Address] =
              nativeTotalRequired.toString();
          } else {
            requirementsPerToken[tokenAddress as Address] = amount.toString();
          }
        },
      );

      return getTokensDetailsForFunding(requirementsPerToken, chainConfig);
    },
    [
      balances,
      isBalancesAndFundingRequirementsLoading,
      masterEoa,
      masterSafe,
      selectedAgentConfig,
    ],
  );

  useEffect(() => {
    const createDummyService = async () => {
      await updateBeforeBridgingFunds();
      await refetch?.();
    };
    if (shouldCreateDummyService) {
      createDummyService();
    }
  }, [updateBeforeBridgingFunds, refetch, shouldCreateDummyService]);

  // Reset cached requirements when the selected agent changes
  useEffect(() => {
    totalTokenRequirementsRef.current = null;
    initialTokenRequirementsRef.current = null;
    refetch?.();
  }, [selectedAgentConfig, refetch]);

  const currentTokenRequirements = useMemo(() => {
    return getRequirementsPerToken(refillRequirements);
  }, [getRequirementsPerToken, refillRequirements]);

  // Capture the initial token requirements once, when they are first available
  useEffect(() => {
    if (
      !initialTokenRequirementsRef.current &&
      currentTokenRequirements.length
    ) {
      initialTokenRequirementsRef.current = currentTokenRequirements;
    }
  }, [currentTokenRequirements]);

  // Get the total token requirements, using "totalRequirements" from BE, instead of "refillRequirements"
  useEffect(() => {
<<<<<<< HEAD
    if (!totalTokenRequirementsRef.current && totalRequirements) {
=======
    if (!totalTokenRequirementsRef.current && !!totalRequirements) {
>>>>>>> f5964939
      totalTokenRequirementsRef.current =
        getRequirementsPerToken(totalRequirements);
    }
  }, [totalRequirements, getRequirementsPerToken]);

  return {
    totalTokenRequirements: totalTokenRequirementsRef.current || [],
    currentTokenRequirements,
    initialTokenRequirements:
      initialTokenRequirementsRef.current ?? currentTokenRequirements,
    isLoading:
      isBalancesAndFundingRequirementsLoading ||
      !totalTokenRequirementsRef.current,
  };
};<|MERGE_RESOLUTION|>--- conflicted
+++ resolved
@@ -245,11 +245,7 @@
 
   // Get the total token requirements, using "totalRequirements" from BE, instead of "refillRequirements"
   useEffect(() => {
-<<<<<<< HEAD
-    if (!totalTokenRequirementsRef.current && totalRequirements) {
-=======
     if (!totalTokenRequirementsRef.current && !!totalRequirements) {
->>>>>>> f5964939
       totalTokenRequirementsRef.current =
         getRequirementsPerToken(totalRequirements);
     }
