import { Flex, Spin, Typography } from 'antd';
<<<<<<< HEAD
import { isNil } from 'lodash';
import { useCallback, useEffect, useMemo, useState } from 'react';
=======
import { useCallback, useEffect, useState } from 'react';
>>>>>>> 822f6d99
import { useUnmount } from 'usehooks-ts';

import { LoadingOutlined } from '@/components/custom-icons';
import {
  AgentSetupCompleteModal,
  Alert,
  BackButton,
  CardFlex,
  FundingDescription,
  Modal,
  TokenRequirementsTable,
} from '@/components/ui';
import { ChainImageMap, EvmChainName, TokenSymbol } from '@/constants';
import { SetupScreen } from '@/enums';
import {
  useGetRefillRequirements,
  useMasterSafeCreationAndTransfer,
  useMasterWalletContext,
  useServices,
  useSetup,
} from '@/hooks';
import { delayInSeconds } from '@/utils';

import { useTokensFundingStatus } from './hooks/useTokensFundingStatus';

const { Text, Title } = Typography;

const FinishingSetupModal = () => (
  <Modal
    header={<Spin indicator={<LoadingOutlined />} size="large" />}
    title="Finishing Setup"
    description="It usually takes a few minutes. Please keep the app open until the process is complete."
  />
);

export const TransferFunds = () => {
  const { goto: gotoSetup } = useSetup();
  const {
    masterEoa,
    getMasterSafeOf,
    isFetched: isMasterWalletFetched,
  } = useMasterWalletContext();
  const { selectedAgentConfig } = useServices();
<<<<<<< HEAD
  const { isFullyFunded, tokensFundingStatus } = useTokensFundingStatus();
  const { initialTokenRequirements, isLoading } = useGetRefillRequirements();
=======
  const { isFullyFunded, tokensFundingStatus, isLoading } =
    useTokensFundingStatus();
>>>>>>> 822f6d99
  const {
    isPending: isLoadingMasterSafeCreation,
    isError: isErrorMasterSafeCreation,
    mutateAsync: createMasterSafe,
    isSuccess: isSuccessMasterSafeCreation,
    data: masterSafeDetails,
  } = useMasterSafeCreationAndTransfer(
    Object.keys(tokensFundingStatus) as TokenSymbol[],
  );
  const [showSetupFinishedModal, setShowSetupFinishedModal] = useState(false);

  const { evmHomeChainId } = selectedAgentConfig;
  const chainName = EvmChainName[evmHomeChainId];
  const chainImage = ChainImageMap[evmHomeChainId];
  const isSafeCreated = isMasterWalletFetched
    ? !isNil(getMasterSafeOf?.(evmHomeChainId)) ||
      masterSafeDetails?.isSafeCreated
    : false;

  const destinationAddress = isMasterWalletFetched
    ? getMasterSafeOf?.(evmHomeChainId)?.address || masterEoa?.address
    : null;

  const handleFunded = useCallback(async () => {
    if (!isMasterWalletFetched) return;
    if (isSafeCreated) return;
    createMasterSafe();
  }, [createMasterSafe, isMasterWalletFetched, isSafeCreated]);

  useEffect(() => {
    if (isFullyFunded) {
      handleFunded();
    }
  }, [isFullyFunded, handleFunded]);

  useEffect(() => {
    if (isLoadingMasterSafeCreation) return;
    if (isErrorMasterSafeCreation) return;
    if (!isSafeCreated) return;
    if (!isFullyFunded) return;

    // Show setup finished modal after a bit of delay so the finishing setup modal is closed.
    delayInSeconds(0.25).then(() => {
      setShowSetupFinishedModal(true);
    });
  }, [
    isLoadingMasterSafeCreation,
    isErrorMasterSafeCreation,
    isSuccessMasterSafeCreation,
    setShowSetupFinishedModal,
    isSafeCreated,
    isFullyFunded,
  ]);

  useUnmount(() => {
    setShowSetupFinishedModal(false);
  });

  return (
    <Flex justify="center" className="pt-36">
      <CardFlex $noBorder $onboarding className="p-8">
        <BackButton onPrev={() => gotoSetup(SetupScreen.FundYourAgent)} />
        <Title level={3} className="mt-16">
          Transfer Crypto on {chainName}
        </Title>
        <Text className="text-neutral-secondary">
          Send the specified amounts from your external wallet to the Pearl
          Wallet address below. Pearl will automatically detect your transfer.
        </Text>

        <Alert
          showIcon
          type="warning"
          className="mt-24"
          message={`Only send on ${chainName} Chain — funds on other networks are unrecoverable.`}
        />

        {destinationAddress && (
          <FundingDescription
            address={destinationAddress}
            chainName={chainName}
            chainImage={chainImage}
            style={{ marginTop: 32 }}
          />
        )}

        <TokenRequirementsTable
          isLoading={isLoading}
          tokensDataSource={Object.values(tokensFundingStatus)}
          className="mt-32"
        />
      </CardFlex>

      {isLoadingMasterSafeCreation && !showSetupFinishedModal && (
        <FinishingSetupModal />
      )}
      {showSetupFinishedModal && <AgentSetupCompleteModal />}
    </Flex>
  );
};<|MERGE_RESOLUTION|>--- conflicted
+++ resolved
@@ -1,10 +1,6 @@
 import { Flex, Spin, Typography } from 'antd';
-<<<<<<< HEAD
 import { isNil } from 'lodash';
-import { useCallback, useEffect, useMemo, useState } from 'react';
-=======
 import { useCallback, useEffect, useState } from 'react';
->>>>>>> 822f6d99
 import { useUnmount } from 'usehooks-ts';
 
 import { LoadingOutlined } from '@/components/custom-icons';
@@ -20,7 +16,6 @@
 import { ChainImageMap, EvmChainName, TokenSymbol } from '@/constants';
 import { SetupScreen } from '@/enums';
 import {
-  useGetRefillRequirements,
   useMasterSafeCreationAndTransfer,
   useMasterWalletContext,
   useServices,
@@ -48,13 +43,8 @@
     isFetched: isMasterWalletFetched,
   } = useMasterWalletContext();
   const { selectedAgentConfig } = useServices();
-<<<<<<< HEAD
-  const { isFullyFunded, tokensFundingStatus } = useTokensFundingStatus();
-  const { initialTokenRequirements, isLoading } = useGetRefillRequirements();
-=======
   const { isFullyFunded, tokensFundingStatus, isLoading } =
     useTokensFundingStatus();
->>>>>>> 822f6d99
   const {
     isPending: isLoadingMasterSafeCreation,
     isError: isErrorMasterSafeCreation,
