--- conflicted
+++ resolved
@@ -168,13 +168,7 @@
 
 export const FundYourAgent = () => {
   const { selectedAgentConfig } = useServices();
-<<<<<<< HEAD
-  const { goto } = useSetup();
-  const { networkId: onRampChainId } = useOnRampContext();
-
-=======
   const { goto } = usePageState();
->>>>>>> 69a420df
   const { evmHomeChainId, requiresSetup } = selectedAgentConfig;
   const chainName = EvmChainName[evmHomeChainId];
   const { tokenRequirements, isLoading } =
