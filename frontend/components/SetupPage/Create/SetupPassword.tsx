import { Button, Checkbox, Form, Input, Typography } from 'antd';
import React, { useEffect, useState } from 'react';
import zxcvbn from 'zxcvbn';

import { COLOR } from '@/constants/colors';
import { useMessageApi } from '@/context/MessageProvider';
import { SetupScreen } from '@/enums/SetupScreen';
import { usePageState } from '@/hooks/usePageState';
import { useSetup } from '@/hooks/useSetup';
import { AccountService } from '@/service/Account';
import { WalletService } from '@/service/Wallet';
import { getErrorMessage } from '@/utils/error';

import { CardFlex } from '../../styled/CardFlex';
import { PasswordStrength } from './PasswordStrength';
import { SetupCreateHeader } from './SetupCreateHeader';

const { Title, Text } = Typography;

export const SetupPassword = () => {
  const { goto, setMnemonic } = useSetup();
  const { setUserLoggedIn } = usePageState();
  const [form] = Form.useForm<{ password: string; terms: boolean }>();
  const [passwordScore, setPasswordScore] = useState(0);
  const message = useMessageApi();
  const [isLoading, setIsLoading] = useState(false);
  const isTermsAccepted = Form.useWatch('terms', form);
  const password = Form.useWatch('password', form);
  const [isPasswordValid, setIsPasswordValid] = useState(true);

  useEffect(() => {
<<<<<<< HEAD
    if (password !== undefined) {
      form
        .validateFields(['password'])
        .then(() => setIsPasswordValid(true))
        .catch(() => setIsPasswordValid(false));
    } else {
      setIsPasswordValid(false);
    }
  }, [password, form]);

  useEffect(() => {
=======
>>>>>>> 65ab04d4
    if (password) {
      const result = zxcvbn(password);
      setPasswordScore(result.score);
    } else {
      setPasswordScore(0);
    }
  }, [password]);

  const handleCreateEoa = async ({ password }: { password: string }) => {
    if (!isTermsAccepted || passwordScore < 2) return;

    setIsLoading(true);
    AccountService.createAccount(password)
      .then(() => AccountService.loginAccount(password))
      .then(() => WalletService.createEoa())
      .then(({ mnemonic }: { mnemonic: string[] }) => {
        setMnemonic(mnemonic);
        goto(SetupScreen.SetupSeedPhrase);
        setUserLoggedIn();
      })
      .catch((e: unknown) => {
        message.error(getErrorMessage(e));
      })
      .finally(() => setIsLoading(false));
  };

  return (
    <CardFlex $gap={10} styles={{ body: { padding: '12px 24px' } }} $noBorder>
      <SetupCreateHeader prev={SetupScreen.Welcome} />
      <div>
        <Title level={3}>Create account</Title>
        <Text style={{ color: COLOR.GRAY_2 }}>
          Your password must be at least 8 characters long. For a strong
          password, use a mix of letters, numbers, and symbols.
        </Text>
      </div>

      <Form
        name="createEoa"
        form={form}
        layout="horizontal"
        onFinish={handleCreateEoa}
        requiredMark={false}
      >
        <Form.Item
          name="password"
          label="Password"
          help={
            password && password.length > 0 && isPasswordValid ? (
              <PasswordStrength score={zxcvbn(password).score} />
            ) : null
          }
          rules={[
            { required: true, message: 'Please input a Password!' },
            {
              validator: (_, value) => {
                if (!value) return Promise.resolve();
                // eslint-disable-next-line no-control-regex
                const isAscii = /^[\x00-\x7F]*$/.test(value);
                if (!isAscii) {
                  return Promise.reject(
                    new Error('Password must only contain ASCII characters.'),
                  );
                }
                return Promise.resolve();
              },
            },
          ]}
        >
          <Input.Password size="large" placeholder="Password" />
        </Form.Item>

        <Form.Item name="terms" valuePropName="checked">
          <Checkbox>
            I agree to the Pearl’s{' '}
            <a
              href="https://olas.network/pearl-terms"
              target="_blank"
              rel="noreferrer"
            >
              Terms & Conditions
            </a>
          </Checkbox>
        </Form.Item>

        <Form.Item style={{ marginBottom: 0 }}>
          <Button
            size="large"
            type="primary"
            htmlType="submit"
            disabled={!isTermsAccepted || passwordScore < 2 || !isPasswordValid}
            loading={isLoading}
            style={{ width: '100%' }}
          >
            Continue
          </Button>
        </Form.Item>
      </Form>
    </CardFlex>
  );
};<|MERGE_RESOLUTION|>--- conflicted
+++ resolved
@@ -12,10 +12,34 @@
 import { getErrorMessage } from '@/utils/error';
 
 import { CardFlex } from '../../styled/CardFlex';
-import { PasswordStrength } from './PasswordStrength';
 import { SetupCreateHeader } from './SetupCreateHeader';
 
 const { Title, Text } = Typography;
+
+const strength = [
+  'Too weak',
+  'Weak',
+  'Moderate',
+  'Strong',
+  'Very strong! Nice job!',
+];
+
+const colors = [
+  COLOR.RED,
+  COLOR.WARNING,
+  COLOR.SUCCESS,
+  COLOR.SUCCESS,
+  COLOR.PURPLE,
+];
+
+export const PasswordStrength = ({ score }: { score: number }) => {
+  return (
+    <Text style={{ color: COLOR.GRAY_2 }}>
+      Password strength:{' '}
+      <span style={{ color: colors[score] }}>{strength[score]}</span>
+    </Text>
+  );
+};
 
 export const SetupPassword = () => {
   const { goto, setMnemonic } = useSetup();
@@ -29,7 +53,6 @@
   const [isPasswordValid, setIsPasswordValid] = useState(true);
 
   useEffect(() => {
-<<<<<<< HEAD
     if (password !== undefined) {
       form
         .validateFields(['password'])
@@ -41,8 +64,6 @@
   }, [password, form]);
 
   useEffect(() => {
-=======
->>>>>>> 65ab04d4
     if (password) {
       const result = zxcvbn(password);
       setPasswordScore(result.score);
@@ -52,7 +73,7 @@
   }, [password]);
 
   const handleCreateEoa = async ({ password }: { password: string }) => {
-    if (!isTermsAccepted || passwordScore < 2) return;
+    if (!isTermsAccepted || passwordScore < 2 || !isPasswordValid) return;
 
     setIsLoading(true);
     AccountService.createAccount(password)
