import { CopyOutlined } from '@ant-design/icons';
import {
  Button,
  Divider,
  Flex,
  message,
  Segmented,
  Tooltip,
  Typography,
} from 'antd';
import { kebabCase } from 'lodash';
import Image from 'next/image';
import { useCallback, useEffect, useState } from 'react';
import styled from 'styled-components';

import { CustomAlert } from '@/components/Alert';
import { SendFundAction } from '@/components/bridge/types';
import { CardFlex } from '@/components/styled/CardFlex';
import { CardSection } from '@/components/styled/CardSection';
import { CHAIN_CONFIG } from '@/config/chains';
import { COLOR } from '@/constants/colors';
import { NA } from '@/constants/symbols';
import { EvmChainId } from '@/enums/Chain';
import { SetupScreen } from '@/enums/SetupScreen';
import { useMasterBalances } from '@/hooks/useBalanceContext';
import { useFeatureFlag } from '@/hooks/useFeatureFlag';
import { useServices } from '@/hooks/useServices';
import { useSetup } from '@/hooks/useSetup';
import { useMasterWalletContext } from '@/hooks/useWallet';
import { copyToClipboard } from '@/utils/copyToClipboard';
import { delayInSeconds } from '@/utils/delay';

import { SetupCreateHeader } from './SetupCreateHeader';

const { Text, Title, Paragraph } = Typography;

const Card = styled.div`
  display: flex;
  flex-direction: column;
  padding: 16px;
  border-radius: 12px;
`;

const AccountCreationCard = styled(Card)`
  gap: 8px;
  background-image: url("data:image/svg+xml,%3csvg width='100%25' height='100%25' xmlns='http://www.w3.org/2000/svg'%3e%3crect width='100%25' height='100%25' fill='none' rx='12' ry='12' stroke='%23A3AEBB' stroke-width='2' stroke-dasharray='6' stroke-dashoffset='15' stroke-linecap='square'/%3e%3c/svg%3e");
`;

const WaitingForTransactionCard = styled(Card)`
  align-items: flex-start;
  gap: 8px;
  border: 1px solid ${COLOR.BORDER_GRAY};
`;

const Line = styled(Divider)`
  width: auto;
  min-width: auto;
  flex-grow: 1;
  margin: 0;
`;

const ICON_STYLE = { color: COLOR.TEXT_LIGHT };

const statusMessage = (isFunded?: boolean) =>
  isFunded ? 'Funds have been received!' : 'Waiting for transaction';

const AccountCreationAddress = () => {
  const { masterEoa } = useMasterWalletContext();
  const address = masterEoa?.address;

  const handleCopyAddress = useCallback(() => {
    if (address) {
      copyToClipboard(address).then(() => message.success('Address copied!'));
    }
  }, [address]);

  return (
    <AccountCreationCard className="mt-16">
      <Flex justify="space-between">
        <Text className="text-sm" type="secondary">
          Account creation address
        </Text>
        <Flex gap={10} align="center">
          <Tooltip title="Copy to clipboard" placement="left">
            <CopyOutlined style={ICON_STYLE} onClick={handleCopyAddress} />
          </Tooltip>
        </Flex>
      </Flex>

      <span className="can-select-text break-word">{`${address || NA}`}</span>
    </AccountCreationCard>
  );
};

type SetupEoaFundingWaitingProps = { chainName: string };

/**
 * @deprecated View is deprecated, use SetupEoaFundingWaitingV2Props instead
 */
const SetupEoaFundingWaiting = ({ chainName }: SetupEoaFundingWaitingProps) => (
  <>
    <CardSection>
      <CustomAlert
        fullWidth
        type="warning"
        showIcon
        message={
          <Flex vertical gap={5}>
            <Text strong>Only send funds on {chainName}!</Text>
            <Text>You will lose any assets you send on other chains.</Text>
          </Flex>
        }
      />
    </CardSection>
    <AccountCreationAddress />
  </>
);

type SetupEoaFundingProps = {
  isFunded: boolean;
  minRequiredBalance: number;
  currency: string;
  chainName: string;
};

/**
 * @deprecated View is deprecated, use SetupEoaFundingForChainV2 instead
 */
const SetupEoaFundingForChain = ({
  isFunded,
  minRequiredBalance,
  currency,
  chainName,
}: SetupEoaFundingProps) => {
  return (
    <CardFlex noBorder>
      <SetupCreateHeader prev={SetupScreen.AgentSelection} />
      <Title level={3}>
        {`Deposit ${minRequiredBalance} ${currency} on ${chainName}`}
      </Title>
      <Paragraph style={{ marginBottom: 0 }}>
        The app needs these funds to create your account on-chain.
      </Paragraph>

      <CardSection padding="12px 24px" bordertop="true" className="mt-12">
        <Text className={isFunded ? '' : 'loading-ellipses'}>
          Status: {statusMessage(isFunded)}
        </Text>
      </CardSection>
      {!isFunded && <SetupEoaFundingWaiting chainName={chainName} />}
    </CardFlex>
  );
};

type SetupEoaFundingPropsV2 = {
  isFunded: boolean;
  minRequiredBalance: number;
  currency: string;
  chainName: string;
};

const SetupEoaFundingForChainV2 = ({
  isFunded,
  minRequiredBalance,
  currency,
  chainName,
}: SetupEoaFundingPropsV2) => (
  <>
    <Paragraph style={{ marginBottom: 12 }}>
<<<<<<< HEAD
      Send funds on {chainName} to create your account. Additional funds for
      staking and operating your agent will be requested separately.
=======
      Send funds on Base to create your account. Additional funds for staking
      and operating your agent will be requested separately.
>>>>>>> 17fa085f
    </Paragraph>

    <CardSection>
      <CustomAlert
        fullWidth
        type="warning"
        showIcon
        message={
          <Flex vertical gap={5}>
            <Text strong>Only send funds on {chainName} chain!</Text>
            <Text>You will lose any assets you send on other chains.</Text>
          </Flex>
        }
      />
    </CardSection>
<<<<<<< HEAD

=======
>>>>>>> 17fa085f
    <WaitingForTransactionCard className="mt-16">
      <Flex gap={8} align="center">
        <Image
          src={`/chains/${kebabCase(chainName)}-chain.png`}
          width={20}
          height={20}
          alt="chain logo"
        />
        <Text>{chainName}</Text>
      </Flex>
      <Flex justify="space-between" align="center" gap={16} className="w-full">
        <Text strong>
          {minRequiredBalance} {currency}
        </Text>
        <Line />
        <Text
          style={{ display: 'block', width: 172 }}
          type="secondary"
          className={isFunded ? '' : 'loading-ellipses'}
        >
          {statusMessage(isFunded)}
        </Text>
      </Flex>
    </WaitingForTransactionCard>
    <AccountCreationAddress />
  </>
);

/**
 * EOA funding setup screen
 */
export const SetupEoaFunding = () => {
  const isBridgeOnboardingEnabled = useFeatureFlag('bridge-onboarding');
  const { goto } = useSetup();
  const { selectedAgentConfig } = useServices();
  const { masterEoa } = useMasterWalletContext();
  const { masterWalletBalances } = useMasterBalances();
  const masterEoaAddress = masterEoa?.address;

  const [currentChain, setCurrentChain] = useState<EvmChainId>(
    selectedAgentConfig.evmHomeChainId,
  );
  const [fundType, setFundType] = useState<SendFundAction>('transfer');

  const currentFundingRequirements = CHAIN_CONFIG[currentChain];

  const eoaBalance = masterWalletBalances?.find(
    (balance) =>
      balance.walletAddress === masterEoaAddress &&
      balance.evmChainId === currentChain,
  );

  const isFunded =
    eoaBalance?.evmChainId === currentChain &&
    eoaBalance.balance >= CHAIN_CONFIG[currentChain].safeCreationThreshold;

  const handleFunded = useCallback(async () => {
    message.success(
      `${currentFundingRequirements.name} funds have been received!`,
    );

    await delayInSeconds(1);

    const chains = selectedAgentConfig.requiresAgentSafesOn;
    const indexOfCurrentChain = chains.indexOf(currentChain);
    const nextChainExists = chains.length > indexOfCurrentChain + 1;

    // goto next chain
    if (nextChainExists) {
      setCurrentChain(chains[indexOfCurrentChain + 1]);
      return;
    }

    goto(SetupScreen.SetupCreateSafe);
  }, [
    currentChain,
    goto,
    currentFundingRequirements.name,
    selectedAgentConfig.requiresAgentSafesOn,
  ]);

  useEffect(() => {
    if (!currentFundingRequirements) return;
    if (!masterEoaAddress) return;
    if (!isFunded) return;

    handleFunded();
  }, [currentFundingRequirements, handleFunded, isFunded, masterEoaAddress]);

  const handleBridgeFunds = useCallback(() => {
    goto(SetupScreen.SetupBridgeOnboardingScreen);
  }, [goto]);

  if (!currentFundingRequirements) return null;

  if (!isBridgeOnboardingEnabled) {
    return (
      <SetupEoaFundingForChain
        isFunded={isFunded}
        minRequiredBalance={currentFundingRequirements.safeCreationThreshold}
        currency={currentFundingRequirements.nativeToken.symbol}
        chainName={currentFundingRequirements.name}
      />
    );
  }

  return (
    <CardFlex $noBorder>
      <SetupCreateHeader prev={SetupScreen.AgentSelection} />
      <Title level={3} className="mb-8">
        Fund your agent
      </Title>
      <Text type="secondary">Choose how.</Text>
      <CardSection
        $padding="20px 24px"
        $borderTop
        $borderBottom
        className="mt-12 mb-12"
      >
        <Segmented<SendFundAction>
          options={[
            {
              label: `Send on ${currentFundingRequirements.name}`,
              value: 'transfer',
            },
            { label: 'Bridge from Ethereum', value: 'bridge' },
          ]}
          onChange={setFundType}
          value={fundType}
          block
          className="w-full"
        />
      </CardSection>
      {fundType === 'transfer' ? (
        <SetupEoaFundingForChainV2
          isFunded={isFunded}
          minRequiredBalance={currentFundingRequirements.safeCreationThreshold}
          currency={currentFundingRequirements.nativeToken.symbol}
          chainName={currentFundingRequirements.name}
        />
      ) : (
        <CardSection $padding="0px 24px" vertical gap={16}>
          <Text className="text-base">
            Bridge from Ethereum directly to your agent. No further funds will
            be needed after bridging.
          </Text>
          <Button onClick={handleBridgeFunds} block type="primary" size="large">
            Bridge funds
          </Button>
        </CardSection>
      )}
    </CardFlex>
  );
};<|MERGE_RESOLUTION|>--- conflicted
+++ resolved
@@ -167,13 +167,8 @@
 }: SetupEoaFundingPropsV2) => (
   <>
     <Paragraph style={{ marginBottom: 12 }}>
-<<<<<<< HEAD
       Send funds on {chainName} to create your account. Additional funds for
       staking and operating your agent will be requested separately.
-=======
-      Send funds on Base to create your account. Additional funds for staking
-      and operating your agent will be requested separately.
->>>>>>> 17fa085f
     </Paragraph>
 
     <CardSection>
@@ -189,10 +184,6 @@
         }
       />
     </CardSection>
-<<<<<<< HEAD
-
-=======
->>>>>>> 17fa085f
     <WaitingForTransactionCard className="mt-16">
       <Flex gap={8} align="center">
         <Image
