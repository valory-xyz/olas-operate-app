--- conflicted
+++ resolved
@@ -24,11 +24,7 @@
     isFunction(prev) ? prev() : goto(prev);
   }, [goto, prev]);
 
-<<<<<<< HEAD
-  // If the user killed the app before saving the backup wallet and reopend
-=======
   // If the user killed the app without adding the backup wallet and reopend the application
->>>>>>> 4a20ee4b
   const showBackButton = prev && prevState !== SetupScreen.Welcome;
   return (
     <Row>
