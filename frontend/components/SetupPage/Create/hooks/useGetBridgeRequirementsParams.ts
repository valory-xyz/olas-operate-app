import { isAddress } from 'ethers/lib/utils';
import { useCallback } from 'react';

import { AddressBalanceRecord, MasterSafeBalanceRecord } from '@/client';
import { getFromToken } from '@/components/Bridge/utils';
import { ETHEREUM_TOKEN_CONFIG, TOKEN_CONFIG } from '@/config/tokens';
import { AddressZero } from '@/constants/address';
import {
  AllEvmChainId,
  AllEvmChainIdMap,
  EvmChainId,
} from '@/constants/chains';
import { SERVICE_TEMPLATES } from '@/constants/serviceTemplates';
import { useBalanceAndRefillRequirementsContext } from '@/hooks/useBalanceAndRefillRequirementsContext';
import { useServices } from '@/hooks/useServices';
import { useMasterWalletContext } from '@/hooks/useWallet';
import { Address } from '@/types/Address';
import { BridgeRefillRequirementsRequest } from '@/types/Bridge';
import { areAddressesEqual } from '@/utils/address';
import { bigintMax } from '@/utils/calculations';
import { asAllMiddlewareChain, asEvmChainId } from '@/utils/middlewareHelpers';

type TransferDirection = 'to' | 'from';

/**
 *
 * @warning A HOOK THAT SHOULD NEVER EXIST.
 * @deprecated TODO: This hook is used because BE doesn't support monthly_gas_estimate in the refill requirements yet.
 * Remove the hook once it's supported.
 *
 * Hook to return the updated bridge requirements params to improve the
 * initial funding requirements.
 *
 * Request quote with formula (will be moved to backend):
 *   max(refill_requirement_masterSafe, monthly_gas_estimate) + refill_requirements_masterEOA
 *
 */
const useGetBridgeRequirementsParamsWithMonthlyGasEstimate = (
  transferDirection: TransferDirection,
) => {
  const { selectedAgentConfig } = useServices();
  const { masterEoa } = useMasterWalletContext();
  const { refillRequirements, isBalancesAndFundingRequirementsLoading } =
    useBalanceAndRefillRequirementsContext();

  const toMiddlewareChain = selectedAgentConfig.middlewareHomeChainId;

  return useCallback(
    (bridgeRequests: BridgeRefillRequirementsRequest['bridge_requests']) => {
      if (isBalancesAndFundingRequirementsLoading) return;
      if (!refillRequirements) return;
      if (!masterEoa?.address) return;

      const nativeTokenIndex = bridgeRequests.findIndex((req) =>
        areAddressesEqual(req[transferDirection].token, AddressZero),
      );
      if (nativeTokenIndex === -1) return;

      window.console.log(refillRequirements);

      // refill_requirements_masterEOA
      const masterEoaRequirement = (refillRequirements as AddressBalanceRecord)[
        masterEoa.address
      ];
      const masterEoaRequirementAmount =
        masterEoaRequirement?.[AddressZero] ?? 0;
<<<<<<< HEAD
      window.console.log({ masterEoaRequirement });
=======
>>>>>>> 9cbfb8bd

      // refill_requirements_masterSafe
      const safeRequirement: MasterSafeBalanceRecord['master_safe'] | null =
        'master_safe' in refillRequirements
          ? refillRequirements.master_safe
          : null;
      const safeRequirementAmount = safeRequirement?.[AddressZero] ?? 0;
<<<<<<< HEAD
      window.console.log({ safeRequirement });
=======
>>>>>>> 9cbfb8bd

      // monthly_gas_estimate
      const monthlyGasEstimate =
        SERVICE_TEMPLATES.find(
          (template) => template.home_chain === toMiddlewareChain,
        )?.configurations[toMiddlewareChain]?.monthly_gas_estimate ?? 0;

      window.console.log({
        masterEoaRequirementAmount,
        safeRequirementAmount,
        monthlyGasEstimate,
      });

      // amount = max(refill_requirement_masterSafe, monthly_gas_estimate) + refill_requirements_masterEOA
      const amount =
        bigintMax(BigInt(safeRequirementAmount), BigInt(monthlyGasEstimate)) +
        BigInt(masterEoaRequirementAmount);

      bridgeRequests[nativeTokenIndex].to.amount = amount.toString();

      return bridgeRequests;
    },
    [
      masterEoa,
      refillRequirements,
      toMiddlewareChain,
      isBalancesAndFundingRequirementsLoading,
      transferDirection,
    ],
  );
};

/**
 * @returns A function that returns the bridge refill requirements parameters
 * based on the current refill requirements OR null if requirements are not available/loading.
 */
export const useGetBridgeRequirementsParams = (
  fromChainId: AllEvmChainId,
  defaultFromToken?: Address,
  transferDirection: TransferDirection = 'from',
) => {
  const { selectedAgentConfig } = useServices();
  const { masterEoa } = useMasterWalletContext();
  const { refillRequirements, isBalancesAndFundingRequirementsLoading } =
    useBalanceAndRefillRequirementsContext();
  const getUpdatedBridgeRequirementsParams =
    useGetBridgeRequirementsParamsWithMonthlyGasEstimate(transferDirection);

  const fromChainConfig =
    fromChainId === AllEvmChainIdMap.Ethereum
      ? ETHEREUM_TOKEN_CONFIG
      : TOKEN_CONFIG[fromChainId as EvmChainId];
  const toMiddlewareChain = selectedAgentConfig.middlewareHomeChainId;
  const fromAddress = masterEoa?.address;
  const toAddress = masterEoa?.address;

  return useCallback(
    (isForceUpdate = false) => {
      if (isBalancesAndFundingRequirementsLoading) return null;
      if (!refillRequirements) return null;
      if (!fromAddress || !toAddress) return null;

      const toChainConfig = TOKEN_CONFIG[asEvmChainId(toMiddlewareChain)];

      const tokensRefillList = Object.entries(refillRequirements);
      const bridgeRequests: BridgeRefillRequirementsRequest['bridge_requests'] =
        [];

      // Populate bridge requests from refill Requirements
      for (const [walletAddress, tokensWithRequirements] of tokensRefillList) {
        // Only calculate the refill requirements from master EOA or master safe placeholder
        const isRecipientAddress = areAddressesEqual(walletAddress, toAddress);
        if (!(isRecipientAddress || walletAddress === 'master_safe')) {
          continue;
        }

        for (const [tokenAddress, amount] of Object.entries(
          tokensWithRequirements,
        )) {
          if (!isAddress(tokenAddress)) continue;

          const fromToken =
            defaultFromToken ||
            getFromToken(tokenAddress, fromChainConfig, toChainConfig);

          const fromChain = asAllMiddlewareChain(fromChainId);
          const toChain = toMiddlewareChain;
          const toToken = tokenAddress as Address;

          const existingRequest = bridgeRequests.find(
            (req) =>
              req.from.chain === fromChain &&
              req.to.chain === toChain &&
              areAddressesEqual(req.from.address, fromAddress) &&
              areAddressesEqual(req.to.address, toAddress) &&
              areAddressesEqual(req.from.token, fromToken) &&
              areAddressesEqual(req.to.token, toToken),
          );

          if (existingRequest) {
            // If the request already exists, update the amount
            const toAmount = BigInt(existingRequest.to.amount) + BigInt(amount);
            existingRequest.to.amount = toAmount.toString();
          } else {
            bridgeRequests.push({
              from: {
                chain: fromChain,
                address: fromAddress,
                token: fromToken,
              },
              to: {
                chain: toChain,
                address: toAddress,
                token: toToken,
                amount: `${amount}`,
              },
            });
          }
        }
      }

      return {
        bridge_requests:
          getUpdatedBridgeRequirementsParams(bridgeRequests) || bridgeRequests,
        force_update: isForceUpdate,
      } satisfies BridgeRefillRequirementsRequest;
    },
    [
      fromAddress,
      toAddress,
      fromChainConfig,
      refillRequirements,
      fromChainId,
      defaultFromToken,
      isBalancesAndFundingRequirementsLoading,
      toMiddlewareChain,
      getUpdatedBridgeRequirementsParams,
    ],
  );
};<|MERGE_RESOLUTION|>--- conflicted
+++ resolved
@@ -64,10 +64,6 @@
       ];
       const masterEoaRequirementAmount =
         masterEoaRequirement?.[AddressZero] ?? 0;
-<<<<<<< HEAD
-      window.console.log({ masterEoaRequirement });
-=======
->>>>>>> 9cbfb8bd
 
       // refill_requirements_masterSafe
       const safeRequirement: MasterSafeBalanceRecord['master_safe'] | null =
@@ -75,10 +71,6 @@
           ? refillRequirements.master_safe
           : null;
       const safeRequirementAmount = safeRequirement?.[AddressZero] ?? 0;
-<<<<<<< HEAD
-      window.console.log({ safeRequirement });
-=======
->>>>>>> 9cbfb8bd
 
       // monthly_gas_estimate
       const monthlyGasEstimate =
