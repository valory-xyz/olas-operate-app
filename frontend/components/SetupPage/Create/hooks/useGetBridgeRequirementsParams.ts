import { isAddress } from 'ethers/lib/utils';
import { useCallback } from 'react';

import { AddressBalanceRecord, MasterSafeBalanceRecord } from '@/client';
import { getFromToken } from '@/components/Bridge/utils';
import { ETHEREUM_TOKEN_CONFIG, TOKEN_CONFIG } from '@/config/tokens';
import { AddressZero } from '@/constants/address';
import {
  AllEvmChainId,
  AllEvmChainIdMap,
  EvmChainId,
} from '@/constants/chains';
import { SERVICE_TEMPLATES } from '@/constants/serviceTemplates';
import { useBalanceAndRefillRequirementsContext } from '@/hooks/useBalanceAndRefillRequirementsContext';
import { useServices } from '@/hooks/useServices';
import { useMasterWalletContext } from '@/hooks/useWallet';
import { Address } from '@/types/Address';
import { BridgeRefillRequirementsRequest } from '@/types/Bridge';
import { areAddressesEqual } from '@/utils/address';
import { bigintMax } from '@/utils/calculations';
import { asAllMiddlewareChain, asEvmChainId } from '@/utils/middlewareHelpers';

type TransferDirection = 'to' | 'from';

/**
 *
 * @warning A HOOK THAT SHOULD NEVER EXIST.
 * @deprecated TODO: This hook is used because BE doesn't support monthly_gas_estimate in the refill requirements yet.
 * Remove the hook once it's supported.
 *
 * Hook to return the updated bridge requirements params to improve the
 * initial funding requirements.
 *
 * Request quote with formula (will be moved to backend):
 *   max(refill_requirement_masterSafe, monthly_gas_estimate) + refill_requirements_masterEOA
 *
 */
const useGetBridgeRequirementsParamsWithMonthlyGasEstimate = (
  transferDirection: TransferDirection,
) => {
  const { selectedAgentConfig } = useServices();
  const { masterEoa } = useMasterWalletContext();
  const { refillRequirements, isBalancesAndFundingRequirementsLoading } =
    useBalanceAndRefillRequirementsContext();

  const toMiddlewareChain = selectedAgentConfig.middlewareHomeChainId;

  return useCallback(
    (bridgeRequests: BridgeRefillRequirementsRequest['bridge_requests']) => {
      if (isBalancesAndFundingRequirementsLoading) return;
      if (!refillRequirements) return;
      if (!masterEoa?.address) return;

      const nativeTokenIndex = bridgeRequests.findIndex((req) =>
        areAddressesEqual(req[transferDirection].token, AddressZero),
      );
      if (nativeTokenIndex === -1) return;

      window.console.log(refillRequirements);

      // refill_requirements_masterEOA
      const masterEoaRequirementAmount = (
        refillRequirements as AddressBalanceRecord
      )[masterEoa.address]?.[AddressZero];

      // refill_requirements_masterSafe
      const safeRequirementAmount = (
        refillRequirements as MasterSafeBalanceRecord
      )['master_safe']?.[AddressZero];

<<<<<<< HEAD
=======
      if (!masterEoaRequirementAmount) return;
>>>>>>> 1cf07939
      if (!safeRequirementAmount) return;

      // monthly_gas_estimate
      const monthlyGasEstimate =
        SERVICE_TEMPLATES.find(
          (template) => template.home_chain === toMiddlewareChain,
        )?.configurations[toMiddlewareChain]?.monthly_gas_estimate ?? 0;

      // amount = max(refill_requirement_masterSafe, monthly_gas_estimate) + refill_requirements_masterEOA
      const amount =
        bigintMax(BigInt(safeRequirementAmount), BigInt(monthlyGasEstimate)) +
        BigInt(masterEoaRequirementAmount);

      bridgeRequests[nativeTokenIndex].to.amount = amount.toString();

      return bridgeRequests;
    },
    [
      masterEoa,
      refillRequirements,
      toMiddlewareChain,
      isBalancesAndFundingRequirementsLoading,
      transferDirection,
    ],
  );
};

/**
 * @returns A function that returns the bridge refill requirements parameters
 * based on the current refill requirements OR null if requirements are not available/loading.
 */
export const useGetBridgeRequirementsParams = (
  fromChainId: AllEvmChainId,
  defaultFromToken?: Address,
  transferDirection: TransferDirection = 'from',
) => {
  const { selectedAgentConfig } = useServices();
  const { masterEoa } = useMasterWalletContext();
  const { refillRequirements, isBalancesAndFundingRequirementsLoading } =
    useBalanceAndRefillRequirementsContext();
  const getUpdatedBridgeRequirementsParams =
    useGetBridgeRequirementsParamsWithMonthlyGasEstimate(transferDirection);

  const fromChainConfig =
    fromChainId === AllEvmChainIdMap.Ethereum
      ? ETHEREUM_TOKEN_CONFIG
      : TOKEN_CONFIG[fromChainId as EvmChainId];
  const toMiddlewareChain = selectedAgentConfig.middlewareHomeChainId;
  const fromAddress = masterEoa?.address;
  const toAddress = masterEoa?.address;

  return useCallback(
    (isForceUpdate = false) => {
      if (isBalancesAndFundingRequirementsLoading) return null;
      if (!refillRequirements) return null;
      if (!fromAddress || !toAddress) return null;

      const toChainConfig = TOKEN_CONFIG[asEvmChainId(toMiddlewareChain)];

      const tokensRefillList = Object.entries(refillRequirements);
      const bridgeRequests: BridgeRefillRequirementsRequest['bridge_requests'] =
        [];

      // Populate bridge requests from refill Requirements
      for (const [walletAddress, tokensWithRequirements] of tokensRefillList) {
        // Only calculate the refill requirements from master EOA or master safe placeholder
        const isRecipientAddress = areAddressesEqual(walletAddress, toAddress);
        if (!(isRecipientAddress || walletAddress === 'master_safe')) {
          continue;
        }

        for (const [tokenAddress, amount] of Object.entries(
          tokensWithRequirements,
        )) {
          if (!isAddress(tokenAddress)) continue;

          const fromToken =
            defaultFromToken ||
            getFromToken(tokenAddress, fromChainConfig, toChainConfig);

          const fromChain = asAllMiddlewareChain(fromChainId);
          const toChain = toMiddlewareChain;
          const toToken = tokenAddress as Address;

          const existingRequest = bridgeRequests.find(
            (req) =>
              req.from.chain === fromChain &&
              req.to.chain === toChain &&
              areAddressesEqual(req.from.address, fromAddress) &&
              areAddressesEqual(req.to.address, toAddress) &&
              areAddressesEqual(req.from.token, fromToken) &&
              areAddressesEqual(req.to.token, toToken),
          );

          if (existingRequest) {
            // If the request already exists, update the amount
            const toAmount = BigInt(existingRequest.to.amount) + BigInt(amount);
            existingRequest.to.amount = toAmount.toString();
          } else {
            bridgeRequests.push({
              from: {
                chain: fromChain,
                address: fromAddress,
                token: fromToken,
              },
              to: {
                chain: toChain,
                address: toAddress,
                token: toToken,
                amount: `${amount}`,
              },
            });
          }
        }
      }

      const request: BridgeRefillRequirementsRequest = {
        bridge_requests:
          getUpdatedBridgeRequirementsParams(bridgeRequests) || bridgeRequests,
        force_update: isForceUpdate,
      };
      return request;
    },
    [
      fromAddress,
      toAddress,
      fromChainConfig,
      refillRequirements,
      fromChainId,
      defaultFromToken,
      isBalancesAndFundingRequirementsLoading,
      toMiddlewareChain,
      getUpdatedBridgeRequirementsParams,
    ],
  );
};<|MERGE_RESOLUTION|>--- conflicted
+++ resolved
@@ -68,10 +68,7 @@
         refillRequirements as MasterSafeBalanceRecord
       )['master_safe']?.[AddressZero];
 
-<<<<<<< HEAD
-=======
       if (!masterEoaRequirementAmount) return;
->>>>>>> 1cf07939
       if (!safeRequirementAmount) return;
 
       // monthly_gas_estimate
