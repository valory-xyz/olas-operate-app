--- conflicted
+++ resolved
@@ -33,16 +33,8 @@
   const buyCryptoStep = useBuyCryptoStep();
 
   // step 2: Swap funds
-<<<<<<< HEAD
-  const {
-    isSwapCompleted,
-    tokensToBeTransferred,
-    step: swapStep,
-  } = useSwapFundsStep(onRampChainId);
-=======
   const { tokensToBeTransferred, step: swapStep } =
     useSwapFundsStep(onRampChainId);
->>>>>>> 47500c0b
 
   // step 3 & 4: Create Master Safe and transfer funds
   const {
@@ -60,11 +52,7 @@
     if (!isMasterSafeCreatedAndFundsTransferred) return;
 
     // Delay to ensure the UI updates before navigating
-<<<<<<< HEAD
-    delayInSeconds(0).then(() => goto(Pages.Main));
-=======
     delayInSeconds(1).then(() => goto(Pages.Main));
->>>>>>> 47500c0b
   }, [
     isOnRampingStepCompleted,
     isMasterSafeCreatedAndFundsTransferred,
