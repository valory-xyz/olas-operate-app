import { ReloadOutlined } from '@ant-design/icons';
import { Button, Flex, Typography } from 'antd';
import { useCallback, useEffect, useMemo, useState } from 'react';

import { FundsAreSafeMessage } from '@/components/ui/FundsAreSafeMessage';
import { TransactionStep } from '@/components/ui/TransactionSteps';
import { AddressZero } from '@/constants/address';
import { EvmChainId } from '@/constants/chains';
import { TokenSymbol } from '@/constants/token';
import { useBalanceAndRefillRequirementsContext } from '@/hooks/useBalanceAndRefillRequirementsContext';
import { useBridgeRefillRequirementsOnDemand } from '@/hooks/useBridgeRefillRequirementsOnDemand';
import { useBridgingSteps } from '@/hooks/useBridgingSteps';
import { useOnRampContext } from '@/hooks/useOnRampContext';
<<<<<<< HEAD
import { useServices } from '@/hooks/useServices';
import { delayInSeconds } from '@/utils/delay';
import { asEvmChainDetails } from '@/utils/middlewareHelpers';

import { useGetBridgeRequirementsParams } from '../../hooks/useGetBridgeRequirementsParams';
import { useBridgeRequirementsUtils } from '../utils';
=======
import { BridgeStatuses } from '@/types/Bridge';
import { delayInSeconds } from '@/utils/delay';

import { useGetBridgeRequirementsParams } from '../../hooks/useGetBridgeRequirementsParams';
import { useBridgeRequirementsUtils } from '../hooks/useBridgeRequirementsUtils';
>>>>>>> 47500c0b

const { Text } = Typography;

/**
 * Hook to calculate the bridge requirements for the swapping process after on-ramp,
 */
const useBridgeRequirements = (onRampChainId: EvmChainId) => {
  const { isOnRampingStepCompleted } = useOnRampContext();
<<<<<<< HEAD
  const { selectedAgentConfig } = useServices();
  const { isBalancesAndFundingRequirementsLoading } =
    useBalanceAndRefillRequirementsContext();
  const { getReceivingTokens } = useBridgeRequirementsUtils(onRampChainId);
=======
  const { isBalancesAndFundingRequirementsLoading } =
    useBalanceAndRefillRequirementsContext();
  const {
    getReceivingTokens,
    getTokensToBeBridged,
    getBridgeParamsExceptNativeToken,
  } = useBridgeRequirementsUtils(onRampChainId);
>>>>>>> 47500c0b

  // State to control the force update of the bridge_refill_requirements API call
  // This is used when the user clicks on "Try again" button.
  const [isForceUpdate, setIsForceUpdate] = useState(false);
  const [
    isBridgeRefillRequirementsApiLoading,
    setIsBridgeRefillRequirementsApiLoading,
  ] = useState(true);
  const [isManuallyRefetching, setIsManuallyRefetching] = useState(false);

  const getBridgeRequirementsParams = useGetBridgeRequirementsParams(
    onRampChainId,
    AddressZero,
    'to',
  );

  const bridgeParams = useMemo(() => {
    if (!getBridgeRequirementsParams) return null;
    return getBridgeRequirementsParams(isForceUpdate);
  }, [isForceUpdate, getBridgeRequirementsParams]);

<<<<<<< HEAD
  // Cannot bridge the token if the onRampChainId is the same as the middleware home chain.
  // eg. for Optimism, we cannot bridge ETH to Optimism if we are on Optimism.
  const canIgnoreNativeToken =
    selectedAgentConfig.evmHomeChainId === onRampChainId;

  // Filter out the native token from the bridge requests
  const bridgeParamsExceptNativeToken = useMemo(() => {
    if (!bridgeParams) return null;

    const bridgeRequest = canIgnoreNativeToken
      ? bridgeParams.bridge_requests.filter(
          (request) => request.to.token !== AddressZero,
        )
      : bridgeParams.bridge_requests;
    return { ...bridgeParams, bridge_requests: bridgeRequest };
  }, [bridgeParams, canIgnoreNativeToken]);
=======
  const bridgeParamsExceptNativeToken =
    getBridgeParamsExceptNativeToken(bridgeParams);
>>>>>>> 47500c0b

  const {
    data: bridgeFundingRequirements,
    isLoading: isBridgeRefillRequirementsLoading,
    isError: isBridgeRefillRequirementsError,
    refetch: refetchBridgeRefillRequirements,
  } = useBridgeRefillRequirementsOnDemand(bridgeParamsExceptNativeToken);

  // fetch bridge refill requirements manually on mount
  useEffect(() => {
    if (!isBridgeRefillRequirementsApiLoading) return;
    if (!isOnRampingStepCompleted) return;

    refetchBridgeRefillRequirements().finally(() => {
      setIsBridgeRefillRequirementsApiLoading(false);
    });
  }, [
    isBridgeRefillRequirementsApiLoading,
    isOnRampingStepCompleted,
    refetchBridgeRefillRequirements,
    setIsBridgeRefillRequirementsApiLoading,
  ]);

  const isLoading =
    isBalancesAndFundingRequirementsLoading ||
    isBridgeRefillRequirementsLoading ||
    isBridgeRefillRequirementsApiLoading ||
    isManuallyRefetching;

  const hasAnyQuoteFailed = useMemo(() => {
    if (!bridgeFundingRequirements) return false;
    return bridgeFundingRequirements.bridge_request_status.some(
      ({ status }) => status === 'QUOTE_FAILED',
    );
  }, [bridgeFundingRequirements]);

  const receivingTokens = getReceivingTokens(bridgeParams);
<<<<<<< HEAD

  /**
   * List of tokens to bridge, excluding the native token, if onRampChainId
   * matches the middleware home chain.
   *
   * For example,
   * - Optimus, tokens to bridge: [USDC, OLAS]
   * - Gnosis, tokens to bridge: [ETH, USDC, OLAS]
   */
  const tokensToBeBridged = useMemo(() => {
    if (receivingTokens.length === 0) return [];

    const currentChainSymbol = asEvmChainDetails(
      selectedAgentConfig.middlewareHomeChainId,
    ).symbol;

    if (!canIgnoreNativeToken) {
      return receivingTokens.map((token) => token.symbol);
    }

    const filteredTokens = receivingTokens.filter(
      (token) => token.symbol !== currentChainSymbol,
    );
    return filteredTokens.map((token) => token.symbol);
  }, [
    selectedAgentConfig.middlewareHomeChainId,
    canIgnoreNativeToken,
    receivingTokens,
  ]);
=======
  const tokensToBeBridged = getTokensToBeBridged(receivingTokens);
>>>>>>> 47500c0b

  // Retry to fetch the bridge refill requirements
  const onRetry = useCallback(async () => {
    setIsForceUpdate(true);
    setIsManuallyRefetching(true);

    // slight delay before refetching.
    await delayInSeconds(1);

    refetchBridgeRefillRequirements()
      .then(() => {
        // force_update: true is used only when the user clicks on "Try again",
        // hence reset it to false after the API call is made.
        setIsForceUpdate(false);
      })
      .finally(() => {
        setIsManuallyRefetching(false);
      });
  }, [refetchBridgeRefillRequirements]);

  return {
    isLoading,
    hasError: isBridgeRefillRequirementsError || hasAnyQuoteFailed,
    bridgeFundingRequirements,
    receivingTokens,
    tokensToBeBridged,
    onRetry,
  };
};

const TITLE = 'Swap funds';

type SwapFundsStep = {
  tokensToBeTransferred: TokenSymbol[];
  step: TransactionStep;
};

const EMPTY_STATE: SwapFundsStep = {
  tokensToBeTransferred: [],
  step: {
    status: 'wait',
    title: TITLE,
    subSteps: [],
  },
};

const PROCESS_STATE: SwapFundsStep = {
  tokensToBeTransferred: [],
  step: {
    status: 'process',
    title: TITLE,
    subSteps: [{ description: 'Sending transaction...' }],
  },
};

const getQuoteFailedErrorState = (onRetry: () => void): SwapFundsStep => ({
  tokensToBeTransferred: [],
  step: {
    status: 'error',
    title: TITLE,
    subSteps: [
      {
        failed: (
          <Flex vertical gap={8} align="flex-start">
            <Text className="text-sm text-lighter">Quote request failed</Text>
            <Button onClick={onRetry} icon={<ReloadOutlined />} size="small">
              Try again
            </Button>
          </Flex>
        ),
      },
    ],
  },
});

/**
 * Hook to manage the swap funds step in the on-ramping process.
 */
export const useSwapFundsStep = (onRampChainId: EvmChainId) => {
<<<<<<< HEAD
  const { isOnRampingStepCompleted } = useOnRampContext();

=======
  const {
    isOnRampingStepCompleted,
    isSwappingFundsStepCompleted,
    updateIsSwappingStepCompleted,
  } = useOnRampContext();
>>>>>>> 47500c0b
  const {
    isLoading,
    hasError,
    bridgeFundingRequirements,
    receivingTokens,
    tokensToBeBridged,
    onRetry,
  } = useBridgeRequirements(onRampChainId);
<<<<<<< HEAD
=======

  // State to hold the steps for the swap funds process
  const [swapFundsSteps, setSwapFundsSteps] = useState<BridgeStatuses>();
>>>>>>> 47500c0b

  // If the on-ramping is not completed, we do not proceed with the swap step.
  const quoteId = useMemo(() => {
    if (isLoading) return;
    if (!isOnRampingStepCompleted) return;
    if (!bridgeFundingRequirements) return;
    return bridgeFundingRequirements.id;
  }, [isLoading, isOnRampingStepCompleted, bridgeFundingRequirements]);

  const { isBridgingCompleted, isBridgingFailed, isBridging, bridgeStatus } =
    useBridgingSteps(tokensToBeBridged, quoteId);

  // If the swap step is already completed, we do not swap funds again
  useEffect(() => {
    if (isSwappingFundsStepCompleted) return;
    if (isBridgingCompleted) {
      updateIsSwappingStepCompleted(true);
      if (bridgeStatus?.length) {
        setSwapFundsSteps(bridgeStatus);
      }
    }
  }, [
    isBridgingCompleted,
    isSwappingFundsStepCompleted,
    bridgeStatus,
    updateIsSwappingStepCompleted,
  ]);

  const bridgeStepStatus = useMemo(() => {
<<<<<<< HEAD
    if (!isOnRampingStepCompleted) return 'wait';
    if (isLoading || isBridging) return 'process';
=======
    if (isSwappingFundsStepCompleted) return 'finish';
    if (!isOnRampingStepCompleted) return 'wait';
>>>>>>> 47500c0b
    if (isBridgingFailed) return 'error';
    if (isLoading || isBridging) return 'process';
    if (isBridgingCompleted) return 'finish';
    return 'process';
  }, [
<<<<<<< HEAD
=======
    isSwappingFundsStepCompleted,
>>>>>>> 47500c0b
    isOnRampingStepCompleted,
    isLoading,
    isBridging,
    isBridgingFailed,
    isBridgingCompleted,
  ]);

  const tokensToBeTransferred = useMemo(() => {
    if (!receivingTokens) return [];
    return receivingTokens.map(({ symbol }) => symbol);
  }, [receivingTokens]);

  if (!isOnRampingStepCompleted) return EMPTY_STATE;
<<<<<<< HEAD
  if (isLoading || isBridging) return PROCESS_STATE;
  if (hasError) return getQuoteFailedErrorState(onRetry);
=======

  if (!isSwappingFundsStepCompleted) {
    if (isLoading || isBridging) return PROCESS_STATE;
    if (hasError) return getQuoteFailedErrorState(onRetry);
  }
>>>>>>> 47500c0b

  return {
    tokensToBeTransferred,
    step: {
      status: bridgeStepStatus,
      title: TITLE,
      subSteps: (swapFundsSteps || []).map(({ status, symbol, txnLink }) => {
        const description = (() => {
          if (status === 'finish') return `Swap ${symbol || ''} complete.`;
          if (status === 'error') return `Swap ${symbol || ''} failed.`;
          return `Sending transaction...`;
        })();

        return {
          description,
          txnLink,
          failed: status === 'error' && (
            <FundsAreSafeMessage
              onRetry={onRetry}
              onRetryProps={{ isLoading: bridgeStepStatus === 'process' }}
            />
          ),
        };
      }),
    },
  } satisfies SwapFundsStep;
};<|MERGE_RESOLUTION|>--- conflicted
+++ resolved
@@ -11,20 +11,11 @@
 import { useBridgeRefillRequirementsOnDemand } from '@/hooks/useBridgeRefillRequirementsOnDemand';
 import { useBridgingSteps } from '@/hooks/useBridgingSteps';
 import { useOnRampContext } from '@/hooks/useOnRampContext';
-<<<<<<< HEAD
-import { useServices } from '@/hooks/useServices';
-import { delayInSeconds } from '@/utils/delay';
-import { asEvmChainDetails } from '@/utils/middlewareHelpers';
-
-import { useGetBridgeRequirementsParams } from '../../hooks/useGetBridgeRequirementsParams';
-import { useBridgeRequirementsUtils } from '../utils';
-=======
 import { BridgeStatuses } from '@/types/Bridge';
 import { delayInSeconds } from '@/utils/delay';
 
 import { useGetBridgeRequirementsParams } from '../../hooks/useGetBridgeRequirementsParams';
 import { useBridgeRequirementsUtils } from '../hooks/useBridgeRequirementsUtils';
->>>>>>> 47500c0b
 
 const { Text } = Typography;
 
@@ -33,12 +24,6 @@
  */
 const useBridgeRequirements = (onRampChainId: EvmChainId) => {
   const { isOnRampingStepCompleted } = useOnRampContext();
-<<<<<<< HEAD
-  const { selectedAgentConfig } = useServices();
-  const { isBalancesAndFundingRequirementsLoading } =
-    useBalanceAndRefillRequirementsContext();
-  const { getReceivingTokens } = useBridgeRequirementsUtils(onRampChainId);
-=======
   const { isBalancesAndFundingRequirementsLoading } =
     useBalanceAndRefillRequirementsContext();
   const {
@@ -46,7 +31,6 @@
     getTokensToBeBridged,
     getBridgeParamsExceptNativeToken,
   } = useBridgeRequirementsUtils(onRampChainId);
->>>>>>> 47500c0b
 
   // State to control the force update of the bridge_refill_requirements API call
   // This is used when the user clicks on "Try again" button.
@@ -68,27 +52,8 @@
     return getBridgeRequirementsParams(isForceUpdate);
   }, [isForceUpdate, getBridgeRequirementsParams]);
 
-<<<<<<< HEAD
-  // Cannot bridge the token if the onRampChainId is the same as the middleware home chain.
-  // eg. for Optimism, we cannot bridge ETH to Optimism if we are on Optimism.
-  const canIgnoreNativeToken =
-    selectedAgentConfig.evmHomeChainId === onRampChainId;
-
-  // Filter out the native token from the bridge requests
-  const bridgeParamsExceptNativeToken = useMemo(() => {
-    if (!bridgeParams) return null;
-
-    const bridgeRequest = canIgnoreNativeToken
-      ? bridgeParams.bridge_requests.filter(
-          (request) => request.to.token !== AddressZero,
-        )
-      : bridgeParams.bridge_requests;
-    return { ...bridgeParams, bridge_requests: bridgeRequest };
-  }, [bridgeParams, canIgnoreNativeToken]);
-=======
   const bridgeParamsExceptNativeToken =
     getBridgeParamsExceptNativeToken(bridgeParams);
->>>>>>> 47500c0b
 
   const {
     data: bridgeFundingRequirements,
@@ -126,39 +91,7 @@
   }, [bridgeFundingRequirements]);
 
   const receivingTokens = getReceivingTokens(bridgeParams);
-<<<<<<< HEAD
-
-  /**
-   * List of tokens to bridge, excluding the native token, if onRampChainId
-   * matches the middleware home chain.
-   *
-   * For example,
-   * - Optimus, tokens to bridge: [USDC, OLAS]
-   * - Gnosis, tokens to bridge: [ETH, USDC, OLAS]
-   */
-  const tokensToBeBridged = useMemo(() => {
-    if (receivingTokens.length === 0) return [];
-
-    const currentChainSymbol = asEvmChainDetails(
-      selectedAgentConfig.middlewareHomeChainId,
-    ).symbol;
-
-    if (!canIgnoreNativeToken) {
-      return receivingTokens.map((token) => token.symbol);
-    }
-
-    const filteredTokens = receivingTokens.filter(
-      (token) => token.symbol !== currentChainSymbol,
-    );
-    return filteredTokens.map((token) => token.symbol);
-  }, [
-    selectedAgentConfig.middlewareHomeChainId,
-    canIgnoreNativeToken,
-    receivingTokens,
-  ]);
-=======
   const tokensToBeBridged = getTokensToBeBridged(receivingTokens);
->>>>>>> 47500c0b
 
   // Retry to fetch the bridge refill requirements
   const onRetry = useCallback(async () => {
@@ -238,16 +171,11 @@
  * Hook to manage the swap funds step in the on-ramping process.
  */
 export const useSwapFundsStep = (onRampChainId: EvmChainId) => {
-<<<<<<< HEAD
-  const { isOnRampingStepCompleted } = useOnRampContext();
-
-=======
   const {
     isOnRampingStepCompleted,
     isSwappingFundsStepCompleted,
     updateIsSwappingStepCompleted,
   } = useOnRampContext();
->>>>>>> 47500c0b
   const {
     isLoading,
     hasError,
@@ -256,12 +184,9 @@
     tokensToBeBridged,
     onRetry,
   } = useBridgeRequirements(onRampChainId);
-<<<<<<< HEAD
-=======
 
   // State to hold the steps for the swap funds process
   const [swapFundsSteps, setSwapFundsSteps] = useState<BridgeStatuses>();
->>>>>>> 47500c0b
 
   // If the on-ramping is not completed, we do not proceed with the swap step.
   const quoteId = useMemo(() => {
@@ -291,22 +216,14 @@
   ]);
 
   const bridgeStepStatus = useMemo(() => {
-<<<<<<< HEAD
-    if (!isOnRampingStepCompleted) return 'wait';
-    if (isLoading || isBridging) return 'process';
-=======
     if (isSwappingFundsStepCompleted) return 'finish';
     if (!isOnRampingStepCompleted) return 'wait';
->>>>>>> 47500c0b
     if (isBridgingFailed) return 'error';
     if (isLoading || isBridging) return 'process';
     if (isBridgingCompleted) return 'finish';
     return 'process';
   }, [
-<<<<<<< HEAD
-=======
     isSwappingFundsStepCompleted,
->>>>>>> 47500c0b
     isOnRampingStepCompleted,
     isLoading,
     isBridging,
@@ -320,16 +237,11 @@
   }, [receivingTokens]);
 
   if (!isOnRampingStepCompleted) return EMPTY_STATE;
-<<<<<<< HEAD
-  if (isLoading || isBridging) return PROCESS_STATE;
-  if (hasError) return getQuoteFailedErrorState(onRetry);
-=======
 
   if (!isSwappingFundsStepCompleted) {
     if (isLoading || isBridging) return PROCESS_STATE;
     if (hasError) return getQuoteFailedErrorState(onRetry);
   }
->>>>>>> 47500c0b
 
   return {
     tokensToBeTransferred,
