import { ReloadOutlined } from '@ant-design/icons';
import { Button, Flex, Typography } from 'antd';
import { useEffect, useMemo, useState } from 'react';

import { FundsAreSafeMessage } from '@/components/ui/FundsAreSafeMessage';
import { TransactionStep } from '@/components/ui/TransactionSteps';
import { EvmChainId } from '@/constants/chains';
import { TokenSymbol } from '@/constants/token';
import { useBridgingSteps } from '@/hooks/useBridgingSteps';
import { useOnRampContext } from '@/hooks/useOnRampContext';

import { useBridgeRequirementsQuery } from '../hooks/useBridgeRequirementsQuery';

const { Text } = Typography;

const TITLE = 'Swap funds';

type SwapFundsStep = {
  isSwapCompleted: boolean;
  tokensToBeTransferred: TokenSymbol[];
  step: TransactionStep;
};

const EMPTY_STATE: SwapFundsStep = {
  isSwapCompleted: false,
  tokensToBeTransferred: [],
  step: {
    status: 'wait',
    title: TITLE,
    subSteps: [],
  },
};

const PROCESS_STATE: SwapFundsStep = {
  isSwapCompleted: false,
  tokensToBeTransferred: [],
  step: {
    status: 'process',
    title: TITLE,
    subSteps: [{ description: 'Sending transaction...' }],
  },
};

const getQuoteFailedErrorState = (onRetry: () => void): SwapFundsStep => ({
  isSwapCompleted: false,
  tokensToBeTransferred: [],
  step: {
    status: 'error',
    title: TITLE,
    subSteps: [
      {
        failed: (
          <Flex vertical gap={8} align="flex-start">
            <Text className="text-sm text-lighter">Quote request failed</Text>
            <Button onClick={onRetry} icon={<ReloadOutlined />} size="small">
              Try again
            </Button>
          </Flex>
        ),
      },
    ],
  },
});

/**
 * Hook to manage the swap funds step in the on-ramping process.
 */
export const useSwapFundsStep = (
  onRampChainId: EvmChainId,
  isOnRampingCompleted: boolean,
) => {
  const { isOnRampingStepCompleted } = useOnRampContext();
  const {
    isLoading,
    hasError,
    bridgeFundingRequirements,
    receivingTokens,
    tokensToBeBridged,
    onRetry,
  } = useBridgeRequirementsQuery(
    onRampChainId,
    isOnRampingStepCompleted,
    true, // stop polling, since we want to execute the swap immediately
  );

  const [quoteId, setQuoteId] = useState<string | undefined>();

  // If the on-ramping is not completed, we do not proceed with the swap step.
<<<<<<< HEAD
  const quoteId =
    !isLoading && isOnRampingCompleted && bridgeFundingRequirements
      ? bridgeFundingRequirements?.id
      : null;

  window.console.log('%cuseSwapFundsSteps', 'color: green;', quoteId);
=======
  const updatedQuoteId = useMemo(() => {
    if (isLoading) return;
    if (!isOnRampingCompleted) return;
    if (!bridgeFundingRequirements) return;
    return bridgeFundingRequirements.id;
  }, [isLoading, isOnRampingCompleted, bridgeFundingRequirements]);

>>>>>>> 9cbfb8bd
  const { isBridgingCompleted, isBridgingFailed, isBridging, bridgeStatus } =
    useBridgingSteps(tokensToBeBridged, quoteId);

  // LOG
  window.console.log('useBridgingSteps', {
    quoteId,
    isBridging,
    isBridgingFailed,
    isBridgingCompleted,
    bridgeStatus,
  });

  // If the quoteId is not set, we set it to the fetched quoteId.
  useEffect(() => {
    if (hasError) {
      setQuoteId(undefined);
    }
    if (updatedQuoteId && !quoteId) {
      setQuoteId(updatedQuoteId);
    }
  }, [hasError, updatedQuoteId, quoteId]);

  const bridgeStepStatus = useMemo(() => {
    if (!isOnRampingCompleted) return 'wait';
    if (isLoading || isBridging) return 'process';
    if (isBridgingFailed) return 'error';
    if (isBridgingCompleted) return 'finish';
    return 'process';
  }, [
    isOnRampingCompleted,
    isLoading,
    isBridging,
    isBridgingFailed,
    isBridgingCompleted,
  ]);

  const tokensToBeTransferred = useMemo(() => {
    if (!receivingTokens) return [];
    return receivingTokens.map(({ symbol }) => symbol);
  }, [receivingTokens]);

  if (!isOnRampingCompleted) return EMPTY_STATE;
  if (isLoading || isBridging) return PROCESS_STATE;
  if (hasError) return getQuoteFailedErrorState(onRetry);

  return {
    isSwapCompleted: isBridgingCompleted,
    tokensToBeTransferred,
    step: {
      status: bridgeStepStatus,
      title: TITLE,
      subSteps: (bridgeStatus || []).map(({ status, symbol, txnLink }) => {
        const description = (() => {
          if (status === 'finish') return `Swap ${symbol || ''} complete.`;
          if (status === 'error') return `Swap ${symbol || ''} failed.`;
          return `Sending transaction...`;
        })();

        return {
          description,
          txnLink,
          failed: status === 'error' && (
            <FundsAreSafeMessage
              onRetry={onRetry}
              onRetryProps={{ isLoading: bridgeStepStatus === 'process' }}
            />
          ),
        };
      }),
    },
  } satisfies SwapFundsStep;
};<|MERGE_RESOLUTION|>--- conflicted
+++ resolved
@@ -86,14 +86,6 @@
   const [quoteId, setQuoteId] = useState<string | undefined>();
 
   // If the on-ramping is not completed, we do not proceed with the swap step.
-<<<<<<< HEAD
-  const quoteId =
-    !isLoading && isOnRampingCompleted && bridgeFundingRequirements
-      ? bridgeFundingRequirements?.id
-      : null;
-
-  window.console.log('%cuseSwapFundsSteps', 'color: green;', quoteId);
-=======
   const updatedQuoteId = useMemo(() => {
     if (isLoading) return;
     if (!isOnRampingCompleted) return;
@@ -101,7 +93,6 @@
     return bridgeFundingRequirements.id;
   }, [isLoading, isOnRampingCompleted, bridgeFundingRequirements]);
 
->>>>>>> 9cbfb8bd
   const { isBridgingCompleted, isBridgingFailed, isBridging, bridgeStatus } =
     useBridgingSteps(tokensToBeBridged, quoteId);
 
