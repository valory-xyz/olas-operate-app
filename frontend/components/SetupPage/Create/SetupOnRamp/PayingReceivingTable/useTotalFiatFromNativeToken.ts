import { useQuery } from '@tanstack/react-query';

<<<<<<< HEAD
=======
import { onRampChainMap, SupportedMiddlewareChain } from '@/constants/chains';
import { isDev } from '@/constants/env';
>>>>>>> d9fae51f
import { REACT_QUERY_KEYS } from '@/constants/react-query-keys';
import { useServices } from '@/hooks/useServices';
import { asMiddlewareChain } from '@/utils/middlewareHelpers';

const apiKey = '8015f7f6-0a15-4e0c-8793-d332789af7f7';

type FeeBreakdownItem = {
  name: string;
  value: number;
  id: string;
  ids: string[];
};

type Quote = {
  quoteId: string;
  conversionPrice: number;
  marketConversionPrice: number;
  slippage: number;
  fiatCurrency: string;
  cryptoCurrency: string;
  paymentMethod: string;
  fiatAmount: number;
  cryptoAmount: number;
  isBuyOrSell: 'BUY' | 'SELL';
  network: string;
  feeDecimal: number;
  totalFee: number;
  feeBreakdown: FeeBreakdownItem[];
  nonce: number;
  cryptoLiquidityProvider: string;
  notes: string[];
};

// const transakPriceUrl = isDev
//   ? 'https://api-stg.transak.com/api/v1/pricing/public/quotes'
//   : 'https://api.transak.com/api/v1/pricing/public/quotes';

const transakPriceUrl =
  'https://api-stg.transak.com/api/v1/pricing/public/quotes';

const fetchTransakQuote = async (
  network: SupportedMiddlewareChain,
  amount: number | string,
  signal: AbortSignal,
): Promise<{ response: Quote }> => {
  const options = {
    method: 'GET',
    headers: { accept: 'application/json' },
    signal,
  };

  const params = new URLSearchParams({
    partnerApiKey: apiKey,
    fiatCurrency: 'USD',
    cryptoCurrency: 'ETH',
    isBuyOrSell: 'BUY',
    network,
    paymentMethod: 'credit_debit_card',
    cryptoAmount: amount.toString(),
  });

  const response = await fetch(
    `${transakPriceUrl}?${params.toString()}`,
    options,
  );

  if (!response.ok) {
    throw new Error(`Failed to fetch Transak quote: ${response.status}`);
  }

  return response.json();
};

export const useTotalFiatFromNativeToken = (nativeTokenAmount?: number) => {
  const { selectedAgentConfig } = useServices();
  const fromChainName = asMiddlewareChain(selectedAgentConfig.evmHomeChainId);
  const networkName = asMiddlewareChain(onRampChainMap[fromChainName]);

  return useQuery({
    queryKey: REACT_QUERY_KEYS.ON_RAMP_QUOTE_KEY(
      networkName,
      nativeTokenAmount!,
    ),
    queryFn: async ({ signal }) => {
      try {
        const { response } = await fetchTransakQuote(
          networkName,
          nativeTokenAmount!,
          signal,
        );
        return response;
      } catch (error) {
        console.error('Error fetching Transak quote', error);
        throw error;
      }
    },
    select: (data) => data.fiatAmount,
    enabled: !!apiKey && !!networkName && !!nativeTokenAmount,
  });
};<|MERGE_RESOLUTION|>--- conflicted
+++ resolved
@@ -1,10 +1,6 @@
 import { useQuery } from '@tanstack/react-query';
 
-<<<<<<< HEAD
-=======
 import { onRampChainMap, SupportedMiddlewareChain } from '@/constants/chains';
-import { isDev } from '@/constants/env';
->>>>>>> d9fae51f
 import { REACT_QUERY_KEYS } from '@/constants/react-query-keys';
 import { useServices } from '@/hooks/useServices';
 import { asMiddlewareChain } from '@/utils/middlewareHelpers';
