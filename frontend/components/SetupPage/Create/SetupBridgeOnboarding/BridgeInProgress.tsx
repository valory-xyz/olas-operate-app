import { useMutation, useQuery } from '@tanstack/react-query';
import { Typography } from 'antd';
import { useEffect, useMemo } from 'react';

import { AddressBalanceRecord } from '@/client';
import { CustomAlert } from '@/components/Alert';
import { BridgeTransferFlow } from '@/components/bridge/BridgeTransferFlow';
import { BridgingSteps, StepEvent } from '@/components/bridge/BridgingSteps';
import { CardFlex } from '@/components/styled/CardFlex';
import { FIVE_SECONDS_INTERVAL } from '@/constants/intervals';
import { REACT_QUERY_KEYS } from '@/constants/react-query-keys';
import { Pages } from '@/enums/Pages';
import { TokenSymbol } from '@/enums/Token';
import { useBackupSigner } from '@/hooks/useBackupSigner';
import { useBalanceAndRefillRequirementsContext } from '@/hooks/useBalanceAndRefillRequirementsContext';
import { useOnlineStatusContext } from '@/hooks/useOnlineStatus';
import { usePageState } from '@/hooks/usePageState';
import { useServices } from '@/hooks/useServices';
import { useMasterWalletContext } from '@/hooks/useWallet';
import { BridgeService } from '@/service/Bridge';
import { WalletService } from '@/service/Wallet';
import { Address } from '@/types/Address';
import { BridgingStepStatus, CrossChainTransferDetails } from '@/types/Bridge';
import { bigintMax } from '@/utils/calculations';

import { SetupCreateHeader } from '../SetupCreateHeader';

const { Text, Title } = Typography;

const KeepAppOpenAlert = () => (
  <CustomAlert
    type="warning"
    fullWidth
    showIcon
    message={
      <Text className="text-sm">
        Keep the app open until bridging is complete.
      </Text>
    }
  />
);

const Header = () => (
  <>
    <CardFlex $noBorder $gap={20} $padding="0 24px">
      <SetupCreateHeader />
      <Title level={3} className="m-0">
        Bridging in progress
      </Title>
    </CardFlex>
    <KeepAppOpenAlert />
  </>
);

// hook to fetch bridging steps (step 1)
const useBridgingSteps = (quoteId: string, tokenSymbols: TokenSymbol[]) => {
  const { isOnline } = useOnlineStatusContext();

  // `/execute` bridge API should be called first before fetching the status.
  const {
    isLoading: isBridgeExecuteLoading,
    isFetching: isBridgeExecuteFetching,
    isError: isBridgeExecuteError,
    refetch: refetchBridgeExecute,
  } = useQuery({
    queryKey: REACT_QUERY_KEYS.BRIDGE_EXECUTE_KEY(quoteId),
    queryFn: async () => {
      return await BridgeService.executeBridge(quoteId);
    },
    enabled: !!quoteId && isOnline,
    retry: false,
    refetchOnWindowFocus: false,
    refetchInterval: false,
  });

  const statusQuery = useQuery({
    queryKey: REACT_QUERY_KEYS.BRIDGE_STATUS_BY_QUOTE_ID_KEY(quoteId),
    queryFn: async () => {
      try {
        return await BridgeService.getBridgeStatus(quoteId);
      } catch (error) {
        console.error('Error fetching bridge status', error);
        throw error;
      }
    },
    select: ({ status, bridge_request_status }) => {
      const isBridgingFailed = bridge_request_status.some(
        (step) => step.status === 'EXECUTION_FAILED',
      );
<<<<<<< HEAD
=======
      const isBridgingCompleted = bridge_request_status.every(
        (step) => step.status === 'EXECUTION_DONE',
      );
>>>>>>> 5617595d
      return {
        status,
        isBridgingCompleted,
        isBridgingFailed,
        bridgeRequestStatus: bridge_request_status.map((step, index) => {
          const status: BridgingStepStatus = (() => {
            if (step.status === 'EXECUTION_DONE') return 'finish';
            if (step.status === 'EXECUTION_FAILED') return 'error';
            if (step.status === 'EXECUTION_PENDING') return 'process';
            return 'process';
          })();

          return {
            symbol: tokenSymbols[index],
            status,
            txnLink: step.explorer_link,
          };
        }) satisfies StepEvent[],
      };
    },
    // fetch by interval until the status is FINISHED
    refetchInterval: ({ state }) => {
      const isBridgingFailed = state?.data?.bridge_request_status.some(
        (step) => step.status === 'EXECUTION_FAILED',
      );
      return isBridgingFailed ? false : FIVE_SECONDS_INTERVAL;
    },
    enabled:
      !!quoteId && isOnline && !isBridgeExecuteLoading && !isBridgeExecuteError,
  });

  return {
    isBridgeExecuteLoading: isBridgeExecuteFetching || isBridgeExecuteLoading,
    isBridgeExecuteError,
    refetchBridgeExecute,
    ...statusQuery,
  };
};

// hook to create master safe and transfer funds (step 2 and 3)
const useMasterSafeCreationAndTransfer = (tokenSymbols: TokenSymbol[]) => {
  const backupSignerAddress = useBackupSigner();
  const { masterEoa } = useMasterWalletContext();
  const {
    isBalancesAndFundingRequirementsLoading,
    balances,
    refillRequirements,
  } = useBalanceAndRefillRequirementsContext();
  const { selectedAgentConfig } = useServices();

  const chain = selectedAgentConfig.middlewareHomeChainId;

  const initialFunds = useMemo(() => {
    if (isBalancesAndFundingRequirementsLoading) return;
    if (!balances) return;
    if (!masterEoa) return;

    return Object.entries(balances[masterEoa.address]).reduce(
      (acc, [tokenAddress, tokenBalance]) => {
        /** @example { [0xMasterEoaAddress]: { 0x00000000...: amount } } */
        const requiredAmountsByMasterEoa = (
          refillRequirements as AddressBalanceRecord
        )?.[masterEoa.address];

        if (!requiredAmountsByMasterEoa) return acc;

        const amountRequiredByMasterEoaCurrentToken =
          requiredAmountsByMasterEoa[tokenAddress as Address] || 0;

        // NOTE: Need to keep some funds in the EOA for gas, and transfer the rest to the master safe.
        const remainingBalanceForMasterSafe = bigintMax(
          BigInt(tokenBalance) - BigInt(amountRequiredByMasterEoaCurrentToken),
        );
        acc[tokenAddress as Address] = remainingBalanceForMasterSafe.toString();

        return acc;
      },
      {} as Record<Address, string>,
    );
  }, [
    isBalancesAndFundingRequirementsLoading,
    masterEoa,
    balances,
    refillRequirements,
  ]);

  return useMutation({
    mutationFn: async () => {
      if (!initialFunds) return;

      try {
        const response = await WalletService.createSafe(
          chain,
          backupSignerAddress,
          initialFunds,
        );

        return {
          isSafeCreated: true,
          txnLink: response.safe_creation_explorer_link || null,

          // NOTE: Currently, both creation and transfer are handled in the same API call.
          // Hence, the response contains the transfer status as well.
          masterSafeTransferStatus: 'FINISHED',
          transfers: tokenSymbols.map((symbol) => ({
            symbol,
            status: 'finish' as BridgingStepStatus,
            txnLink: null, // BE does not return the txn link yet
          })),
        };
      } catch (error) {
        console.error('Safe creation failed:', error);
        throw error;
      }
    },
  });
};

type BridgeInProgressProps = { quoteId: string } & CrossChainTransferDetails;

/**
 * Bridge in progress screen.
 */
export const BridgeInProgress = ({
  quoteId,
  fromChain,
  toChain,
  transfers,
}: BridgeInProgressProps) => {
  const { goto } = usePageState();
  const symbols = transfers.map((transfer) => transfer.toSymbol);

  const {
    isBridgeExecuteLoading,
    isBridgeExecuteError,
    refetchBridgeExecute,
    isLoading: isBridging,
    data: bridge,
  } = useBridgingSteps(quoteId, symbols);
  const {
    isPending: isLoadingMasterSafeCreation,
    isError: isErrorMasterSafeCreation,
    data: masterSafeDetails,
    mutateAsync: createMasterSafe,
  } = useMasterSafeCreationAndTransfer(symbols);

<<<<<<< HEAD
  const isBridgingCompleted = !!(
    bridge?.status === 'EXECUTION_DONE' && !bridge?.isBridgingFailed
  );

=======
>>>>>>> 5617595d
  const isSafeCreated = masterSafeDetails?.isSafeCreated;
  const isTransferCompleted =
    masterSafeDetails?.masterSafeTransferStatus === 'FINISHED';

  // Create master safe after the bridging is completed
  // and if the master safe is not created yet
  useEffect(() => {
    if (isBridgeExecuteLoading) return;
    if (bridge?.isBridgingFailed || isBridgeExecuteError) return;
    if (isLoadingMasterSafeCreation) return;
    if (isErrorMasterSafeCreation) return;
    if (masterSafeDetails?.isSafeCreated) return;

    createMasterSafe();
  }, [
    isBridgeExecuteLoading,
    bridge?.isBridgingFailed,
    isBridgeExecuteError,
    isLoadingMasterSafeCreation,
    masterSafeDetails,
    isErrorMasterSafeCreation,
    createMasterSafe,
  ]);

  // Redirect to main page if all 3 steps are completed
  useEffect(() => {
    if (bridge?.isBridgingFailed) return;
    if (!isSafeCreated) return;
    if (!isTransferCompleted) return;

    goto(Pages.Main);
  }, [bridge?.isBridgingFailed, isSafeCreated, isTransferCompleted, goto]);

  const bridgeDetails = useMemo(() => {
    const currentBridgeStatus: BridgingStepStatus = (() => {
      if (isBridgeExecuteError) return 'error';
      if (isBridgeExecuteLoading || isBridging) return 'process';
      if (!bridge) return 'wait';
      if (bridge.isBridgingFailed) return 'error';
<<<<<<< HEAD
      return 'finish';
=======
      if (bridge.isBridgingCompleted) return 'finish';

      return 'wait';
>>>>>>> 5617595d
    })();

    return {
      status: currentBridgeStatus,
      subSteps: (bridge?.bridgeRequestStatus || []).map((step) => ({
        ...step,
        onRetry: refetchBridgeExecute,
        onRetryProps: { isLoading: currentBridgeStatus === 'process' },
      })) satisfies StepEvent[],
    };
  }, [
    isBridging,
    isBridgeExecuteLoading,
    isBridgeExecuteError,
    bridge,
    refetchBridgeExecute,
  ]);

  const masterSafeCreationDetails = useMemo(() => {
    const currentMasterSafeCreationStatus: BridgingStepStatus = (() => {
      if (isErrorMasterSafeCreation) return 'error';
      if (!bridge?.isBridgingCompleted) return 'wait';
      if (isLoadingMasterSafeCreation) return 'process';
      if (isSafeCreated) return 'finish';
      return 'process';
    })();

    return {
      status: currentMasterSafeCreationStatus,
      subSteps: [
        {
          txnLink: null, // BE to be updated to return the txn link
          onRetry: createMasterSafe,
          onRetryProps: {
            isLoading: currentMasterSafeCreationStatus === 'process',
          },
        },
      ] satisfies StepEvent[],
    };
  }, [
    bridge?.isBridgingCompleted,
    isSafeCreated,
    isLoadingMasterSafeCreation,
    isErrorMasterSafeCreation,
    createMasterSafe,
  ]);

  const masterSafeTransferDetails = useMemo(() => {
    const currentMasterSafeStatus: BridgingStepStatus = (() => {
      if (isErrorMasterSafeCreation) return 'error';
      if (!bridge?.isBridgingCompleted || !isSafeCreated) return 'wait';
      return isTransferCompleted ? 'finish' : 'wait';
    })();

    return {
      status: currentMasterSafeStatus,
      subSteps: (masterSafeDetails?.transfers || []).map((transfer) => ({
        ...transfer,
        onRetry: createMasterSafe,
        onRetryProps: {
          isLoading: masterSafeCreationDetails.status === 'process',
        },
      })) satisfies StepEvent[],
    };
  }, [
    isErrorMasterSafeCreation,
    isSafeCreated,
    bridge?.isBridgingCompleted,
    isTransferCompleted,
    masterSafeCreationDetails,
    masterSafeDetails?.transfers,
    createMasterSafe,
  ]);

  return (
    <>
      <Header />
      <CardFlex $noBorder $gap={20} $padding="0 24px">
        <BridgeTransferFlow
          fromChain={fromChain}
          toChain={toChain}
          transfers={transfers}
        />
        {!!bridgeDetails && (
          <BridgingSteps
            chainName="Base"
            bridge={bridgeDetails}
            masterSafeCreation={masterSafeCreationDetails}
            masterSafeTransfer={masterSafeTransferDetails}
          />
        )}
      </CardFlex>
    </>
  );
};<|MERGE_RESOLUTION|>--- conflicted
+++ resolved
@@ -87,12 +87,9 @@
       const isBridgingFailed = bridge_request_status.some(
         (step) => step.status === 'EXECUTION_FAILED',
       );
-<<<<<<< HEAD
-=======
       const isBridgingCompleted = bridge_request_status.every(
         (step) => step.status === 'EXECUTION_DONE',
       );
->>>>>>> 5617595d
       return {
         status,
         isBridgingCompleted,
@@ -239,13 +236,6 @@
     mutateAsync: createMasterSafe,
   } = useMasterSafeCreationAndTransfer(symbols);
 
-<<<<<<< HEAD
-  const isBridgingCompleted = !!(
-    bridge?.status === 'EXECUTION_DONE' && !bridge?.isBridgingFailed
-  );
-
-=======
->>>>>>> 5617595d
   const isSafeCreated = masterSafeDetails?.isSafeCreated;
   const isTransferCompleted =
     masterSafeDetails?.masterSafeTransferStatus === 'FINISHED';
@@ -285,13 +275,9 @@
       if (isBridgeExecuteLoading || isBridging) return 'process';
       if (!bridge) return 'wait';
       if (bridge.isBridgingFailed) return 'error';
-<<<<<<< HEAD
-      return 'finish';
-=======
       if (bridge.isBridgingCompleted) return 'finish';
 
       return 'wait';
->>>>>>> 5617595d
     })();
 
     return {
