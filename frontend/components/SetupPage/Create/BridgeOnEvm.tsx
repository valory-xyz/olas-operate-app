import { Button, Typography } from 'antd';

import { DepositForBridging } from '@/components/bridge/DepositForBridging';
import { CardFlex } from '@/components/styled/CardFlex';
import { CardSection } from '@/components/styled/CardSection';
import { SetupScreen } from '@/enums/SetupScreen';
import { TokenSymbol } from '@/enums/Token';
import { CrossChainTransferDetails } from '@/types/Bridge';

import { SetupCreateHeader } from './SetupCreateHeader';

const { Text, Title } = Typography;

const FROM_CHAIN_NAME = 'Ethereum';

<<<<<<< HEAD
export const BridgeOnEvm = () => {
  const { goto } = useSetup();
=======
type BridgeOnEvmProps = {
  onNext: () => void;
  updateQuoteId: (quoteId: string) => void;
  updateCrossChainTransferDetails: (details: CrossChainTransferDetails) => void;
};
>>>>>>> 7130de1b

export const BridgeOnEvm = ({
  onNext,
  updateQuoteId,
  updateCrossChainTransferDetails,
}: BridgeOnEvmProps) => {
  // TODO: only the "is_refill_required" is true, move to next page and pass the quote_id
  // and the amount of the funds that are transferred.
  // TODO: remove after automatic redirection to the next page
  const handleNext = () => {
    updateQuoteId('quoteId');
    updateCrossChainTransferDetails({
      fromChain: 'Ethereum',
      toChain: 'Base',
      transfers: [
        {
          fromSymbol: TokenSymbol.OLAS,
          fromAmount: '100000000000000000000',
          toSymbol: TokenSymbol.OLAS,
          toAmount: '100000000000000000000',
        },
        {
          fromSymbol: TokenSymbol.ETH,
          fromAmount: '5500000000000000',
          toSymbol: TokenSymbol.ETH,
          toAmount: '5000000000000000',
        },
      ],
    });
    onNext();
  };

  return (
    <CardFlex $noBorder>
      <SetupCreateHeader prev={SetupScreen.SetupEoaFunding} />

      <CardSection vertical gap={16} className="m-0 pt-24">
        <Title level={3} className="m-0">
          Bridge from {FROM_CHAIN_NAME}
        </Title>
        <Text className="text-base">
          The bridged amount covers all funds required to create your account
          and run your agent, including fees. No further funds will be needed.
        </Text>

        {/* TODO: pass onNext, updateQuoteId & updateCrossChainTransferDetails */}
        <DepositForBridging chainName={FROM_CHAIN_NAME} />
        {/* TODO: remove after automatic redirection to the next page */}
        <Button onClick={handleNext} block type="primary" size="large">
          {'Next => In progress page'}
        </Button>
      </CardSection>
    </CardFlex>
  );
};<|MERGE_RESOLUTION|>--- conflicted
+++ resolved
@@ -13,16 +13,11 @@
 
 const FROM_CHAIN_NAME = 'Ethereum';
 
-<<<<<<< HEAD
-export const BridgeOnEvm = () => {
-  const { goto } = useSetup();
-=======
 type BridgeOnEvmProps = {
   onNext: () => void;
   updateQuoteId: (quoteId: string) => void;
   updateCrossChainTransferDetails: (details: CrossChainTransferDetails) => void;
 };
->>>>>>> 7130de1b
 
 export const BridgeOnEvm = ({
   onNext,
