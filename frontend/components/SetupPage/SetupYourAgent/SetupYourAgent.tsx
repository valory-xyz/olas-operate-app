import { ConfigProvider, Typography } from 'antd';
import React from 'react';

import { CustomAlert } from '@/components/Alert';
import { CardFlex } from '@/components/styled/CardFlex';
import { SERVICE_TEMPLATES } from '@/constants/serviceTemplates';
import { AgentType } from '@/enums/Agent';
import { SetupScreen } from '@/enums/SetupScreen';
import { useServices } from '@/hooks/useServices';
import { LOCAL_FORM_THEME } from '@/theme';

import { SetupCreateHeader } from '../Create/SetupCreateHeader';
import { AgentsFunAgentSetup } from './AgentsFunAgentSetup';
import { ModiusAgentForm } from './ModiusAgentForm/ModiusAgentForm';
import { OptimusAgentForm } from './OptimusAgentForm/OptimusAgentForm';

const { Title, Text } = Typography;

export const SetupYourAgent = () => {
  const { selectedAgentType } = useServices();
  const serviceTemplate = SERVICE_TEMPLATES.find(
    (template) => template.agentType === selectedAgentType,
  );

  if (!serviceTemplate) {
    return (
      <CustomAlert
        type="error"
        showIcon
        message={<Text>Please select an agent type first!</Text>}
        className="mb-8"
      />
    );
  }

  return (
    <ConfigProvider theme={LOCAL_FORM_THEME}>
      <CardFlex gap={10} styles={{ body: { padding: '12px 24px' } }} noBorder>
        <SetupCreateHeader prev={SetupScreen.AgentIntroduction} />
        <Title level={3} className="mb-0">
          Set up your agent
        </Title>

<<<<<<< HEAD
        {selectedAgentType === AgentType.Memeooorr ||
          (selectedAgentType === AgentType.AgentsFunEliza && (
            <MemeooorrAgentForm serviceTemplate={serviceTemplate} />
          ))}

=======
        {selectedAgentType === AgentType.AgentsFun && (
          <AgentsFunAgentSetup serviceTemplate={serviceTemplate} />
        )}
>>>>>>> 11c44eb5
        {selectedAgentType === AgentType.Modius && (
          <ModiusAgentForm serviceTemplate={serviceTemplate} />
        )}
        {selectedAgentType === AgentType.Optimus && (
          <OptimusAgentForm serviceTemplate={serviceTemplate} />
        )}
      </CardFlex>
    </ConfigProvider>
  );
};<|MERGE_RESOLUTION|>--- conflicted
+++ resolved
@@ -41,17 +41,11 @@
           Set up your agent
         </Title>
 
-<<<<<<< HEAD
-        {selectedAgentType === AgentType.Memeooorr ||
+        {selectedAgentType === AgentType.AgentsFun ||
           (selectedAgentType === AgentType.AgentsFunEliza && (
-            <MemeooorrAgentForm serviceTemplate={serviceTemplate} />
+            <AgentsFunAgentSetup serviceTemplate={serviceTemplate} />
           ))}
 
-=======
-        {selectedAgentType === AgentType.AgentsFun && (
-          <AgentsFunAgentSetup serviceTemplate={serviceTemplate} />
-        )}
->>>>>>> 11c44eb5
         {selectedAgentType === AgentType.Modius && (
           <ModiusAgentForm serviceTemplate={serviceTemplate} />
         )}
