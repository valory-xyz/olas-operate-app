--- conflicted
+++ resolved
@@ -7,293 +7,13 @@
 import { AgentType } from '@/enums/Agent';
 import { SetupScreen } from '@/enums/SetupScreen';
 import { useServices } from '@/hooks/useServices';
-<<<<<<< HEAD
+import { LOCAL_FORM_THEME } from '@/theme';
 
 import { SetupCreateHeader } from '../Create/SetupCreateHeader';
 import { MemeooorrAgentForm } from './MemeooorrAgentForm/MemeooorrAgentForm';
 import { ModiusAgentForm } from './ModiusAgentForm/ModiusAgentForm';
 
 const { Title, Text } = Typography;
-
-// TODO: consolidate theme into mainTheme
-const LOCAL_THEME = { components: { Input: { fontSize: 16 } } };
-=======
-import { useSetup } from '@/hooks/useSetup';
-import { useStakingProgram } from '@/hooks/useStakingProgram';
-import { LOCAL_FORM_THEME } from '@/theme';
-
-import { SetupCreateHeader } from '../Create/SetupCreateHeader';
-import { useMemeFormValidate } from '../hooks/useMemeFormValidate';
-import { onDummyServiceCreation } from './validation';
-
-const { Title, Text } = Typography;
-
-type FieldValues = {
-  personaDescription: string;
-  geminiApiKey: string;
-  xEmail: string;
-  xUsername: string;
-  xPassword: string;
-};
-
-export const requiredRules = [{ required: true, message: 'Field is required' }];
-export const validateMessages = {
-  required: 'Field is required',
-  types: { email: 'Enter a valid email' },
-};
-
-export const XAccountCredentials = () => (
-  <Flex vertical>
-    <Divider style={{ margin: '16px 0' }} />
-    <Title level={5} className="mt-0">
-      X account credentials
-    </Title>
-    <Text type="secondary" className="mb-16">
-      Create a new account for your agent at{' '}
-      <a href="https://x.com" target="_blank" rel="noreferrer">
-        x.com
-      </a>{' '}
-      and enter the login details. This enables your agent to view X and
-      interact with other agents.
-    </Text>
-    <CustomAlert
-      type="warning"
-      showIcon
-      message={
-        <Flex justify="space-between" gap={4} vertical>
-          <Text>
-            To avoid your X account getting suspended for bot activity, complete
-            the onboarding steps. You can find them on your profile page under
-            &quot;Let&lsquo;s get you set up&quot;.
-          </Text>
-        </Flex>
-      }
-      className="mb-16"
-    />
-  </Flex>
-);
-
-export const InvalidGeminiApiCredentials = () => (
-  <CustomAlert
-    type="error"
-    showIcon
-    message={<Text>API key is invalid</Text>}
-    className="mb-8"
-  />
-);
-
-export const InvalidXCredentials = () => (
-  <CustomAlert
-    type="error"
-    showIcon
-    message={<Text>X account credentials are invalid or 2FA is enabled.</Text>}
-    className="mb-16"
-  />
-);
-
-type SetupYourAgentFormProps = { serviceTemplate: ServiceTemplate };
-// Agent setup form
-const SetupYourAgentForm = ({ serviceTemplate }: SetupYourAgentFormProps) => {
-  const { goto } = useSetup();
-  const { defaultStakingProgramId } = useStakingProgram();
-
-  const [form] = Form.useForm<FieldValues>();
-  const [isSubmitting, setIsSubmitting] = useState(false);
-
-  const {
-    submitButtonText,
-    setSubmitButtonText,
-    geminiApiKeyValidationStatus,
-    setGeminiApiKeyValidationStatus,
-    twitterCredentialsValidationStatus,
-    setTwitterCredentialsValidationStatus,
-    handleValidate,
-  } = useMemeFormValidate();
-
-  const onFinish = useCallback(
-    async (values: Record<keyof FieldValues, string>) => {
-      if (!defaultStakingProgramId) return;
-
-      try {
-        setIsSubmitting(true);
-
-        const cookies = await handleValidate(values);
-        if (!cookies) return;
-
-        const overriddenServiceConfig: ServiceTemplate = {
-          ...serviceTemplate,
-          description: `Memeooorr @${values.xUsername}`,
-          env_variables: {
-            ...serviceTemplate.env_variables,
-            TWIKIT_USERNAME: {
-              ...serviceTemplate.env_variables.TWIKIT_USERNAME,
-              value: values.xUsername,
-            },
-            TWIKIT_EMAIL: {
-              ...serviceTemplate.env_variables.TWIKIT_EMAIL,
-              value: values.xEmail,
-            },
-            TWIKIT_PASSWORD: {
-              ...serviceTemplate.env_variables.TWIKIT_PASSWORD,
-              value: values.xPassword,
-            },
-            TWIKIT_COOKIES: {
-              ...serviceTemplate.env_variables.TWIKIT_COOKIES,
-              value: cookies,
-            },
-            GENAI_API_KEY: {
-              ...serviceTemplate.env_variables.GENAI_API_KEY,
-              value: values.geminiApiKey,
-            },
-            PERSONA: {
-              ...serviceTemplate.env_variables.PERSONA,
-              value: values.personaDescription,
-            },
-          },
-        };
-
-        await onDummyServiceCreation(
-          defaultStakingProgramId,
-          overriddenServiceConfig,
-        );
-
-        message.success('Agent setup complete');
-
-        // move to next page
-        goto(SetupScreen.SetupEoaFunding);
-      } catch (error) {
-        message.error('Something went wrong. Please try again.');
-        console.error(error);
-      } finally {
-        setIsSubmitting(false);
-        setSubmitButtonText('Continue');
-      }
-    },
-    [
-      defaultStakingProgramId,
-      handleValidate,
-      serviceTemplate,
-      goto,
-      setSubmitButtonText,
-    ],
-  );
-
-  // Clean up
-  useUnmount(async () => {
-    setIsSubmitting(false);
-    setGeminiApiKeyValidationStatus('unknown');
-    setTwitterCredentialsValidationStatus('unknown');
-    setSubmitButtonText('Continue');
-  });
-
-  const commonFieldProps = useMemo(
-    () => ({ rules: requiredRules, hasFeedback: true }),
-    [],
-  );
-
-  const canSubmitForm = isSubmitting || !defaultStakingProgramId;
-
-  return (
-    <Form<FieldValues>
-      form={form}
-      name="setup-your-agent"
-      layout="vertical"
-      onFinish={onFinish}
-      validateMessages={validateMessages}
-      disabled={canSubmitForm}
-    >
-      <Form.Item
-        name="personaDescription"
-        label="Persona Description"
-        {...commonFieldProps}
-      >
-        <Input.TextArea size="small" rows={4} placeholder="e.g. ..." />
-      </Form.Item>
-
-      <Form.Item
-        name="geminiApiKey"
-        label="Gemini API Key"
-        {...commonFieldProps}
-      >
-        <Input.Password
-          iconRender={(visible) =>
-            visible ? <EyeTwoTone /> : <EyeInvisibleOutlined />
-          }
-        />
-      </Form.Item>
-      {geminiApiKeyValidationStatus === 'invalid' && (
-        <InvalidGeminiApiCredentials />
-      )}
-
-      {/* X */}
-      <XAccountCredentials />
-      {twitterCredentialsValidationStatus === 'invalid' && (
-        <InvalidXCredentials />
-      )}
-
-      <Form.Item
-        name="xEmail"
-        label="X email"
-        rules={[{ required: true, type: 'email' }]}
-        hasFeedback
-      >
-        <Input />
-      </Form.Item>
-
-      <Form.Item name="xUsername" label="X username" {...commonFieldProps}>
-        <Input
-          addonBefore="@"
-          onKeyDown={(e) => {
-            if (e.key === '@') {
-              e.preventDefault();
-            }
-          }}
-        />
-      </Form.Item>
-
-      <Form.Item
-        name="xPassword"
-        label="X password"
-        {...commonFieldProps}
-        rules={[
-          ...requiredRules,
-          {
-            validator: (_, value) => {
-              if (value && value.includes('$')) {
-                return Promise.reject(
-                  new Error(
-                    'Password must not contain the “$” symbol. Please update your password on Twitter, then retry.',
-                  ),
-                );
-              }
-              return Promise.resolve();
-            },
-          },
-        ]}
-      >
-        <Input.Password
-          iconRender={(visible) =>
-            visible ? <EyeTwoTone /> : <EyeInvisibleOutlined />
-          }
-        />
-      </Form.Item>
-
-      <Form.Item>
-        <Button
-          type="primary"
-          htmlType="submit"
-          size="large"
-          block
-          loading={isSubmitting}
-          disabled={canSubmitForm}
-        >
-          {submitButtonText}
-        </Button>
-      </Form.Item>
-    </Form>
-  );
-};
->>>>>>> 3bf0d155
 
 export const SetupYourAgent = () => {
   const { selectedAgentType } = useServices();
