--- conflicted
+++ resolved
@@ -1,14 +1,11 @@
 import { ServiceTemplate } from '@/client';
 import { StakingProgramId } from '@/enums/StakingProgram';
 import { ServicesService } from '@/service/Services';
-import { XCookie } from '@/types/Cookies';
 
 /**
  * Validate the Google Gemini API key
  */
 export const validateGeminiApiKey = async (apiKey: string) => {
-  return true;
-
   if (!apiKey) return false;
 
   try {
@@ -22,14 +19,6 @@
     console.error('Error validating Gemini API key:', error);
     return false;
   }
-};
-
-const formatXCookies = (cookiesArray: XCookie[]) => {
-  const cookiesObject: Record<string, string> = {};
-  cookiesArray.forEach((cookie) => {
-    cookiesObject[cookie.key] = cookie.value;
-  });
-  return JSON.stringify(cookiesObject);
 };
 
 /**
@@ -47,34 +36,25 @@
     email: string;
     username: string;
     password: string;
-<<<<<<< HEAD
   }) => Promise<{ success: boolean }>,
 ) => {
-  return true;
-
   if (!email || !username || !password) return false;
-=======
-  }) => Promise<{ success: boolean; cookies?: XCookie[] }>,
-): Promise<{ isValid: boolean; cookies?: string }> => {
-  if (!email || !username || !password) return { isValid: false };
->>>>>>> 3bf0d155
 
   try {
-    const result = await validateTwitterLogin({
+    const isValidated = await validateTwitterLogin({
       username,
       password,
       email,
     });
-
-    if (result.success && result.cookies) {
-      return { isValid: true, cookies: formatXCookies(result.cookies) };
+    if (isValidated.success) {
+      return true;
     }
 
-    console.error('Error validating Twitter credentials:', result);
-    return { isValid: false };
+    console.error('Error validating Twitter credentials:', isValidated);
+    return false;
   } catch (error) {
     console.error('Unexpected error validating Twitter credentials:', error);
-    return { isValid: false };
+    return false;
   }
 };
 
