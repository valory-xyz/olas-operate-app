import { Button, Divider, Form, Input, message, Typography } from 'antd';
import React, { useCallback, useState } from 'react';
import { useUnmount } from 'usehooks-ts';

import { ServiceTemplate } from '@/client';
import { COINGECKO_URL, TENDERLY_URL } from '@/constants/urls';
import { SetupScreen } from '@/enums/SetupScreen';
import { useSetup } from '@/hooks/useSetup';
import { useStakingProgram } from '@/hooks/useStakingProgram';
import { onDummyServiceCreation } from '@/utils/service';

import {
<<<<<<< HEAD
  agentFieldProps,
=======
  modiusAgentFieldOptionalProps,
  modiusAgentFieldProps,
>>>>>>> 7ada98c6
  requiredRules,
  validateApiKey,
  validateMessages,
  validateSlug,
<<<<<<< HEAD
} from '../shared/formUtils';
import { InvalidGeminiApiCredentials } from '../shared/InvalidGeminiApiCredentials';
=======
} from '../../../AgentForms/common/formUtils';
import { InvalidGeminiApiCredentials } from '../../../AgentForms/common/InvalidGeminiApiCredentials';
>>>>>>> 7ada98c6
import {
  CoinGeckoApiKeyLabel,
  ModiusGeminiApiKeyLabel,
  TenderlyAccessTokenLabel,
  TenderlyAccountSlugLabel,
  TenderlyProjectSlugLabel,
} from '../shared/labels';
import { onDummyServiceCreation } from '../shared/utils';
import {
  ModiusFieldValues,
  useModiusFormValidate,
} from './useModiusFormValidate';

const { Text } = Typography;

const SetupHeader = () => (
  <Text>
    Set up your agent with access to a{' '}
    <a target="_blank" href={TENDERLY_URL}>
      Tenderly
    </a>{' '}
    project for simulating bridge and swap routes, and swap routes and provide a{' '}
    <a target="_blank" href={COINGECKO_URL}>
      CoinGecko API key
    </a>{' '}
    as a price source.
  </Text>
);

type ModiusAgentFormProps = { serviceTemplate: ServiceTemplate };

export const ModiusAgentForm = ({ serviceTemplate }: ModiusAgentFormProps) => {
  const { goto } = useSetup();
  const { defaultStakingProgramId } = useStakingProgram();

  const [form] = Form.useForm<ModiusFieldValues>();
  const [isSubmitting, setIsSubmitting] = useState(false);
  const {
    geminiApiKeyValidationStatus,
    submitButtonText,
    updateSubmitButtonText,
    validateForm,
  } = useModiusFormValidate();

  const onFinish = useCallback(
    async (values: ModiusFieldValues) => {
      if (!defaultStakingProgramId) return;

      try {
        setIsSubmitting(true);

        // wait for agent setup to complete
        updateSubmitButtonText('Setting up agent...');

        const isFormValid = await validateForm(values);
        if (!isFormValid) return;

        const overriddenServiceConfig: ServiceTemplate = {
          ...serviceTemplate,
          env_variables: {
            ...serviceTemplate.env_variables,
            TENDERLY_ACCESS_KEY: {
              ...serviceTemplate.env_variables.TENDERLY_ACCESS_KEY,
              value: values.tenderlyAccessToken,
            },
            TENDERLY_ACCOUNT_SLUG: {
              ...serviceTemplate.env_variables.TENDERLY_ACCOUNT_SLUG,
              value: values.tenderlyAccountSlug,
            },
            TENDERLY_PROJECT_SLUG: {
              ...serviceTemplate.env_variables.TENDERLY_PROJECT_SLUG,
              value: values.tenderlyProjectSlug,
            },
            COINGECKO_API_KEY: {
              ...serviceTemplate.env_variables.COINGECKO_API_KEY,
              value: values.coinGeckoApiKey,
            },
            GENAI_API_KEY: {
              ...serviceTemplate.env_variables.GENAI_API_KEY,
              value: values.geminiApiKey || '',
            },
          },
        };

        await onDummyServiceCreation(
          defaultStakingProgramId,
          overriddenServiceConfig,
        );

        message.success('Agent setup complete');

        // move to next page
        goto(SetupScreen.SetupEoaFunding);
      } catch (error) {
        message.error('Something went wrong. Please try again.');
        console.error(error);
      } finally {
        setIsSubmitting(false);
        updateSubmitButtonText('Continue');
      }
    },
    [
      defaultStakingProgramId,
      serviceTemplate,
      validateForm,
      updateSubmitButtonText,
      goto,
    ],
  );

  // Clean up
  useUnmount(async () => {
    setIsSubmitting(false);
    updateSubmitButtonText('Continue');
  });

  const canSubmitForm = isSubmitting || !defaultStakingProgramId;

  return (
    <>
      <SetupHeader />
      <Divider style={{ margin: '8px 0' }} />

      <Form<ModiusFieldValues>
        form={form}
        name="setup-your-agent"
        layout="vertical"
        onFinish={onFinish}
        validateMessages={validateMessages}
        disabled={canSubmitForm}
      >
        <Form.Item
          name="tenderlyAccessToken"
          label={<TenderlyAccessTokenLabel />}
          {...agentFieldProps}
          rules={[...requiredRules, { validator: validateApiKey }]}
        >
          <Input.Password />
        </Form.Item>

        <Form.Item
          name="tenderlyAccountSlug"
          label={<TenderlyAccountSlugLabel />}
          {...agentFieldProps}
          rules={[...requiredRules, { validator: validateSlug }]}
        >
          <Input />
        </Form.Item>

        <Form.Item
          name="tenderlyProjectSlug"
          label={<TenderlyProjectSlugLabel />}
          {...agentFieldProps}
          rules={[...requiredRules, { validator: validateSlug }]}
        >
          <Input />
        </Form.Item>

        <Form.Item
          name="coinGeckoApiKey"
          label={<CoinGeckoApiKeyLabel />}
          {...agentFieldProps}
          rules={[...requiredRules, { validator: validateApiKey }]}
        >
          <Input.Password />
        </Form.Item>

        <Form.Item
          name="geminiApiKey"
          label={<ModiusGeminiApiKeyLabel />}
<<<<<<< HEAD
          {...agentFieldProps}
=======
          {...modiusAgentFieldOptionalProps}
>>>>>>> 7ada98c6
        >
          <Input.Password />
        </Form.Item>
        {geminiApiKeyValidationStatus === 'invalid' && (
          <InvalidGeminiApiCredentials />
        )}

        <Form.Item>
          <Button
            type="primary"
            htmlType="submit"
            size="large"
            block
            loading={isSubmitting}
            disabled={canSubmitForm}
          >
            {submitButtonText}
          </Button>
        </Form.Item>
      </Form>
    </>
  );
};<|MERGE_RESOLUTION|>--- conflicted
+++ resolved
@@ -10,31 +10,20 @@
 import { onDummyServiceCreation } from '@/utils/service';
 
 import {
-<<<<<<< HEAD
   agentFieldProps,
-=======
-  modiusAgentFieldOptionalProps,
-  modiusAgentFieldProps,
->>>>>>> 7ada98c6
   requiredRules,
   validateApiKey,
   validateMessages,
   validateSlug,
-<<<<<<< HEAD
-} from '../shared/formUtils';
-import { InvalidGeminiApiCredentials } from '../shared/InvalidGeminiApiCredentials';
-=======
 } from '../../../AgentForms/common/formUtils';
 import { InvalidGeminiApiCredentials } from '../../../AgentForms/common/InvalidGeminiApiCredentials';
->>>>>>> 7ada98c6
 import {
   CoinGeckoApiKeyLabel,
   ModiusGeminiApiKeyLabel,
   TenderlyAccessTokenLabel,
   TenderlyAccountSlugLabel,
   TenderlyProjectSlugLabel,
-} from '../shared/labels';
-import { onDummyServiceCreation } from '../shared/utils';
+} from '../../../AgentForms/common/labels';
 import {
   ModiusFieldValues,
   useModiusFormValidate,
@@ -197,11 +186,7 @@
         <Form.Item
           name="geminiApiKey"
           label={<ModiusGeminiApiKeyLabel />}
-<<<<<<< HEAD
-          {...agentFieldProps}
-=======
-          {...modiusAgentFieldOptionalProps}
->>>>>>> 7ada98c6
+          {...agentFieldProps}
         >
           <Input.Password />
         </Form.Item>
