--- conflicted
+++ resolved
@@ -45,8 +45,7 @@
     0 3px 6px 0 rgba(170, 193, 203, 0.1);
 `;
 
-<<<<<<< HEAD
-const screenWithoutCards: SetupScreen[] = [
+const SCREEN_WITHOUT_CARDS: SetupScreen[] = [
   SETUP_SCREEN.AgentOnboarding,
   SETUP_SCREEN.SetupYourAgent,
   SETUP_SCREEN.FundYourAgent,
@@ -54,17 +53,7 @@
   SETUP_SCREEN.SetupBridgeOnboardingScreen,
   SETUP_SCREEN.SetupOnRamp,
   SETUP_SCREEN.SelectStaking,
-=======
-const SCREEN_WITHOUT_CARDS: SetupScreen[] = [
-  SetupScreen.AgentOnboarding,
-  SetupScreen.SetupYourAgent,
-  SetupScreen.FundYourAgent,
-  SetupScreen.TransferFunds,
-  SetupScreen.SetupBridgeOnboardingScreen,
-  SetupScreen.SetupOnRamp,
-  SetupScreen.SelectStaking,
-  SetupScreen.AccountRecovery,
->>>>>>> 50847910
+  SETUP_SCREEN.AccountRecovery,
 ];
 
 export const Setup = () => {
@@ -74,13 +63,7 @@
     switch (setupObject.state) {
       case SETUP_SCREEN.Welcome:
         return <SetupWelcome />;
-<<<<<<< HEAD
-
-      // Create account
       case SETUP_SCREEN.SetupPassword:
-=======
-      case SetupScreen.SetupPassword:
->>>>>>> 50847910
         return <SetupPassword />;
       case SETUP_SCREEN.SetupBackupSigner:
         return <SetupBackupSigner />;
@@ -100,19 +83,8 @@
         return <SetupOnRamp />;
       case SETUP_SCREEN.EarlyAccessOnly:
         return <EarlyAccessOnly />;
-<<<<<<< HEAD
-
-      // Restore account, screens to be re-implemented as per v1
-      case SETUP_SCREEN.Restore:
-        return <SetupRestoreMain />;
-      case SETUP_SCREEN.RestoreSetPassword:
-        return <SetupRestoreSetPassword />;
-      case SETUP_SCREEN.RestoreViaBackup:
-        return <SetupRestoreViaBackup />;
-=======
-      case SetupScreen.AccountRecovery:
+      case SETUP_SCREEN.AccountRecovery:
         return <AccountRecovery />;
->>>>>>> 50847910
       default:
         return <UnexpectedError />;
     }
