import { Typography } from 'antd';
import React, { useContext, useMemo } from 'react';
import styled from 'styled-components';

import { COLOR } from '@/constants/colors';
import { SetupContext } from '@/context/SetupProvider';
import { SetupScreen } from '@/enums/SetupScreen';

import { AccountRecovery } from '../AccountRecovery';
import { SelectStakingPage } from '../SelectStakingPage';
import { CardFlex } from '../ui/CardFlex';
import { AgentOnboarding } from './AgentOnboarding/AgentOnboarding';
import { SetupBackupSigner } from './Create/SetupBackupSigner';
import { SetupBridgeOnboarding } from './Create/SetupBridgeOnboarding/SetupBridgeOnboarding';
import { SetupOnRamp } from './Create/SetupOnRamp/SetupOnRamp';
import { SetupPassword } from './Create/SetupPassword';
import { EarlyAccessOnly } from './EarlyAccessOnly';
import { FundYourAgent } from './FundYourAgent/FundYourAgent';
import { TransferFunds } from './FundYourAgent/TransferFunds';
import { SetupWelcome } from './SetupWelcome';
import { SetupYourAgent } from './SetupYourAgent/SetupYourAgent';
import { SupportButton } from './SupportButton';

const { Title } = Typography;

const UnexpectedError = () => (
  <CardFlex style={{ height: 400, textAlign: 'center' }} $noBorder>
    <Title level={4} className="m-0">
      Something went wrong!
    </Title>
  </CardFlex>
);

const SetupCard = styled.div`
  max-width: 516px;
  width: 100%;
  margin: auto;
  overflow: hidden;
  border-radius: 16px;
  background: ${COLOR.WHITE};
  box-shadow:
    0 74px 21px 0 rgba(170, 193, 203, 0),
    0 47px 19px 0 rgba(170, 193, 203, 0.01),
    0 26px 16px 0 rgba(170, 193, 203, 0.05),
    0 12px 12px 0 rgba(170, 193, 203, 0.09),
    0 3px 6px 0 rgba(170, 193, 203, 0.1);
`;

const SCREEN_WITHOUT_CARDS: SetupScreen[] = [
  SetupScreen.AgentOnboarding,
  SetupScreen.SetupYourAgent,
  SetupScreen.FundYourAgent,
  SetupScreen.TransferFunds,
  SetupScreen.SetupBridgeOnboardingScreen,
  SetupScreen.SetupOnRamp,
  SetupScreen.SelectStaking,
  SetupScreen.AccountRecovery,
];

export const Setup = () => {
  const { setupObject } = useContext(SetupContext);

  const setupScreen = useMemo(() => {
    switch (setupObject.state) {
      case SetupScreen.Welcome:
        return <SetupWelcome />;
      case SetupScreen.SetupPassword:
        return <SetupPassword />;
      case SetupScreen.SetupBackupSigner:
        return <SetupBackupSigner />;
      case SetupScreen.AgentOnboarding:
        return <AgentOnboarding />;
      case SetupScreen.SetupYourAgent:
        return <SetupYourAgent />;
      case SetupScreen.SelectStaking:
        return <SelectStakingPage mode="onboard" />;
      case SetupScreen.FundYourAgent:
        return <FundYourAgent />;
      case SetupScreen.TransferFunds:
        return <TransferFunds />;
      case SetupScreen.SetupBridgeOnboardingScreen:
        return <SetupBridgeOnboarding />;
      case SetupScreen.SetupOnRamp:
        return <SetupOnRamp />;
      case SetupScreen.EarlyAccessOnly:
        return <EarlyAccessOnly />;
      case SetupScreen.AccountRecovery:
        return <AccountRecovery />;
      default:
        return <UnexpectedError />;
    }
  }, [setupObject.state]);

<<<<<<< HEAD
  if (SCREEN_WITHOUT_CARDS.includes(setupObject.state)) {
    return setupScreen;
=======
  let Wrapper: React.ElementType = SetupCard;
  if (screenWithoutCards.includes(setupObject.state)) {
    Wrapper = React.Fragment;
>>>>>>> 8cb06988
  }

  return (
    <Wrapper>
      <SupportButton />
      {setupScreen}
    </Wrapper>
  );
};<|MERGE_RESOLUTION|>--- conflicted
+++ resolved
@@ -91,14 +91,9 @@
     }
   }, [setupObject.state]);
 
-<<<<<<< HEAD
+  let Wrapper: React.ElementType = SetupCard;
   if (SCREEN_WITHOUT_CARDS.includes(setupObject.state)) {
-    return setupScreen;
-=======
-  let Wrapper: React.ElementType = SetupCard;
-  if (screenWithoutCards.includes(setupObject.state)) {
     Wrapper = React.Fragment;
->>>>>>> 8cb06988
   }
 
   return (
