--- conflicted
+++ resolved
@@ -10,28 +10,15 @@
   useBalanceContext,
   useElectronApi,
   useMasterBalances,
-<<<<<<< HEAD
+  useMnemonicExists,
   useOnlineStatusContext,
   usePageState,
   useServices,
   useSetup,
 } from '@/hooks';
 import { AccountService } from '@/service/Account';
+import { WalletService } from '@/service/Wallet';
 import { asEvmChainId, getErrorMessage } from '@/utils';
-=======
-} from '@/hooks/useBalanceContext';
-import { useElectronApi } from '@/hooks/useElectronApi';
-import { useMnemonicExists } from '@/hooks/useMnemonicExists';
-import { useOnlineStatusContext } from '@/hooks/useOnlineStatus';
-import { usePageState } from '@/hooks/usePageState';
-import { useServices } from '@/hooks/useServices';
-import { useSetup } from '@/hooks/useSetup';
-import { useMasterWalletContext } from '@/hooks/useWallet';
-import { AccountService } from '@/service/Account';
-import { WalletService } from '@/service/Wallet';
-import { getErrorMessage } from '@/utils/error';
-import { asEvmChainId } from '@/utils/middlewareHelpers';
->>>>>>> 05262eea
 
 import { FormFlex } from '../ui/FormFlex';
 import { FormLabel } from '../ui/Typography';
