--- conflicted
+++ resolved
@@ -1,13 +1,8 @@
 import { Button } from 'antd';
 import { useEffect } from 'react';
 
-<<<<<<< HEAD
-import { Pages } from '@/enums';
+import { PAGES } from '@/constants';
 import { useIsInitiallyFunded, usePageState } from '@/hooks';
-=======
-import { PAGES } from '@/constants';
-import { usePageState } from '@/hooks';
->>>>>>> edd05aac
 
 import { SuccessOutlined } from '../custom-icons';
 import { Modal } from './Modal';
