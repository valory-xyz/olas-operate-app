import {
  CopyOutlined,
  // QrcodeOutlined,
  WarningOutlined,
} from '@ant-design/icons';
import {
  Alert,
  Button,
  Flex,
  message,
  Popover,
  // QRCode,
  Tooltip,
  Typography,
} from 'antd';
import Link from 'next/link';
import { useCallback, useMemo, useState } from 'react';
import styled from 'styled-components';

import { copyToClipboard, truncateAddress } from '@/common-util';
import { COLOR, COW_SWAP_GNOSIS_XDAI_OLAS_URL } from '@/constants';
import { UNICODE_SYMBOLS } from '@/constants/unicode';
<<<<<<< HEAD
import { useBalance } from '@/hooks';
import { useElectronApi } from '@/hooks/useElectronApi';
=======
import { useWallet } from '@/hooks/useWallet';
>>>>>>> 8f9c4300
import { Address } from '@/types';

import { CardSection } from '../styled/CardSection';
import { useNeedsFunds } from './MainNeedsFunds';

const { Text } = Typography;

const CustomizedCardSection = styled(CardSection)<{ border?: boolean }>`
  > .ant-btn {
    width: 50%;
  }
`;

<<<<<<< HEAD
const useAddFunds = () => {
  const { setHeight, setFullHeight } = useElectronApi();
  const { hasEnoughEth, hasEnoughOlas } = useNeedsFunds();

  const [isAddFundsVisible, setIsAddFundsVisible] = useState(false);

  const toggleAddFunds = useCallback(() => {
    setIsAddFundsVisible((prev) => !prev);

    if (!isAddFundsVisible) {
      setFullHeight?.();
    } else if (!hasEnoughEth && !hasEnoughOlas) {
      setHeight?.(580);
    } else if (!hasEnoughEth || !hasEnoughOlas) {
      setHeight?.(580);
    } else {
      setHeight?.(475);
    }
  }, [
    isAddFundsVisible,
    hasEnoughEth,
    hasEnoughOlas,
    setFullHeight,
    setHeight,
  ]);

  return {
    isAddFundsVisible,
    toggleAddFunds,
  };
};

export const MainAddFunds = () => {
  const { wallets } = useBalance();
  const { isAddFundsVisible, toggleAddFunds } = useAddFunds();
  const walletAddress = useMemo(() => wallets[0]?.address, [wallets]);
=======
export const MainAddFunds = () => {
  const { masterSafeAddress, masterEoaAddress } = useWallet();
  const [isAddFundsVisible, setIsAddFundsVisible] = useState(false);

  const fundingAddress: Address | undefined =
    masterSafeAddress ?? masterEoaAddress;
>>>>>>> 8f9c4300

  const truncatedFundingAddress: string | undefined = useMemo(
    () => fundingAddress && truncateAddress(fundingAddress),
    [fundingAddress],
  );

  const handleCopyAddress = useCallback(
    () =>
      fundingAddress &&
      copyToClipboard(fundingAddress).then(() =>
        message.success('Copied successfully!'),
      ),
    [fundingAddress],
  );

  return (
    <>
      <CustomizedCardSection gap={12}>
        <Button type="default" size="large" onClick={toggleAddFunds}>
          {isAddFundsVisible ? 'Close instructions' : 'Add funds'}
        </Button>

        <Popover
          placement="topRight"
          trigger={['hover', 'click']}
          content={<Text>Ability to withdraw is coming soon</Text>}
        >
          <Button type="default" size="large" disabled>
            Withdraw
          </Button>
        </Popover>
      </CustomizedCardSection>

      {isAddFundsVisible && (
        <>
          <AddFundsWarningAlertSection />
          <AddFundsAddressSection
            truncatedFundingAddress={truncatedFundingAddress}
            fundingAddress={fundingAddress}
            handleCopy={handleCopyAddress}
          />
          <AddFundsGetTokensSection />
        </>
      )}
    </>
  );
};

const AddFundsWarningAlertSection = () => (
  <CardSection>
    <Alert
      className="card-section-alert"
      type="warning"
      showIcon
      icon={<WarningOutlined />}
      message={
        <Flex vertical gap={2.5}>
          <Text className="text-base" strong style={{ color: COLOR.BROWN }}>
            Only send funds on Gnosis Chain!
          </Text>
          <Text className="text-base" style={{ color: COLOR.BROWN }}>
            You will lose any assets you send on other chains.
          </Text>
        </Flex>
      }
    />
  </CardSection>
);

const AddFundsAddressSection = ({
  fundingAddress,
  truncatedFundingAddress,
  handleCopy,
}: {
  fundingAddress?: string;
  truncatedFundingAddress?: string;
  handleCopy: () => void;
}) => (
  <CardSection gap={10} justify="center" align="center">
    <Tooltip
      title={
        <span className="can-select-text flex">
          {fundingAddress ?? 'Error loading address'}
        </span>
      }
    >
      <Text title={fundingAddress}>GNO: {truncatedFundingAddress ?? '--'}</Text>
    </Tooltip>

    <Button onClick={handleCopy}>
      <CopyOutlined />
    </Button>

    {/* <Popover
      title="Scan QR code"
      content={
        <QRCode
          size={250}
          value={`https://metamask.app.link/send/${fundingAddress}@${100}`}
        />
      }
    >
      <Button>
        <QrcodeOutlined />
      </Button>
    </Popover> */}
  </CardSection>
);

const AddFundsGetTokensSection = () => (
  <CardSection justify="center" borderTop>
    <Link target="_blank" href={COW_SWAP_GNOSIS_XDAI_OLAS_URL}>
      Get OLAS + XDAI on Gnosis Chain {UNICODE_SYMBOLS.EXTERNAL_LINK}
    </Link>
  </CardSection>
);<|MERGE_RESOLUTION|>--- conflicted
+++ resolved
@@ -20,12 +20,8 @@
 import { copyToClipboard, truncateAddress } from '@/common-util';
 import { COLOR, COW_SWAP_GNOSIS_XDAI_OLAS_URL } from '@/constants';
 import { UNICODE_SYMBOLS } from '@/constants/unicode';
-<<<<<<< HEAD
-import { useBalance } from '@/hooks';
 import { useElectronApi } from '@/hooks/useElectronApi';
-=======
 import { useWallet } from '@/hooks/useWallet';
->>>>>>> 8f9c4300
 import { Address } from '@/types';
 
 import { CardSection } from '../styled/CardSection';
@@ -39,7 +35,6 @@
   }
 `;
 
-<<<<<<< HEAD
 const useAddFunds = () => {
   const { setHeight, setFullHeight } = useElectronApi();
   const { hasEnoughEth, hasEnoughOlas } = useNeedsFunds();
@@ -73,17 +68,11 @@
 };
 
 export const MainAddFunds = () => {
-  const { wallets } = useBalance();
   const { isAddFundsVisible, toggleAddFunds } = useAddFunds();
-  const walletAddress = useMemo(() => wallets[0]?.address, [wallets]);
-=======
-export const MainAddFunds = () => {
   const { masterSafeAddress, masterEoaAddress } = useWallet();
-  const [isAddFundsVisible, setIsAddFundsVisible] = useState(false);
 
   const fundingAddress: Address | undefined =
     masterSafeAddress ?? masterEoaAddress;
->>>>>>> 8f9c4300
 
   const truncatedFundingAddress: string | undefined = useMemo(
     () => fundingAddress && truncateAddress(fundingAddress),
