--- conflicted
+++ resolved
@@ -1,11 +1,7 @@
 import { InfoCircleOutlined } from '@ant-design/icons';
-<<<<<<< HEAD
-import { Flex, Skeleton, Tag, Tooltip, Typography } from 'antd';
-=======
 import { Button, Flex, Modal, Skeleton, Tag, Tooltip, Typography } from 'antd';
 import Image from 'next/image';
 import { useCallback, useEffect, useRef, useState } from 'react';
->>>>>>> 8799c672
 
 import { useBalance } from '@/hooks/useBalance';
 import { useReward } from '@/hooks/useReward';
@@ -61,9 +57,6 @@
       )}
     </CardSection>
   );
-<<<<<<< HEAD
-};
-=======
 };
 
 const SHARE_TEXT = `I just earned my first reward through the Operate app powered by #olas!\n\nDownload the Pearl app:`;
@@ -185,5 +178,4 @@
     <DisplayRewards />
     <NotifyRewardsModal />
   </>
-);
->>>>>>> 8799c672
+);