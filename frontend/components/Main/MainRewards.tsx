--- conflicted
+++ resolved
@@ -1,20 +1,10 @@
 import { InfoCircleOutlined } from '@ant-design/icons';
 import { Flex, Skeleton, Tag, Tooltip, Typography } from 'antd';
 
-<<<<<<< HEAD
-import { balanceFormat } from '@/common-util';
-import { useBalance } from '@/hooks';
+import { useBalance } from '@/hooks/useBalance';
 import { useReward } from '@/hooks/useReward';
-
-=======
-import { useBalance } from '@/hooks/useBalance';
-import { useElectronApi } from '@/hooks/useElectronApi';
-import { useReward } from '@/hooks/useReward';
-import { useStore } from '@/hooks/useStore';
 import { balanceFormat } from '@/utils/numberFormatters';
 
-import { ConfettiAnimation } from '../Confetti/ConfettiAnimation';
->>>>>>> f994d788
 import { CardSection } from '../styled/CardSection';
 
 const { Text, Paragraph } = Typography;
