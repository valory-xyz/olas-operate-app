import { LoadingOutlined } from '@ant-design/icons';
import { Button, Flex, Steps, Typography } from 'antd';
import { noop } from 'lodash';
import React, { useMemo } from 'react';
import styled from 'styled-components';

import { UNICODE_SYMBOLS } from '@/constants/symbols';
import { SUPPORT_URL } from '@/constants/urls';
import { TokenSymbol } from '@/enums/Token';
import { BridgingStepStatus as Status } from '@/types/Bridge';
import { Maybe, Nullable } from '@/types/Util';

import { ExportLogsButton } from '../ExportLogsButton';

const { Text } = Typography;

const SubStepRow = styled.div`
  line-height: normal;
`;

const Desc = ({ text }: { text: string }) => (
  <Text className="text-sm text-lighter" style={{ lineHeight: 'normal' }}>
    {text}
  </Text>
);

const TxnDetails = ({ link }: { link: string }) => (
  <a href={link} target="_blank" rel="noopener noreferrer" className="pl-4">
    <Text className="text-sm text-primary">
      Txn details {UNICODE_SYMBOLS.EXTERNAL_LINK}
    </Text>
  </a>
);

type FundsAreSafeMessageProps = Pick<StepEvent, 'onRetry' | 'onRetryProps'>;
const FundsAreSafeMessage = ({
  onRetry = noop,
  onRetryProps,
}: FundsAreSafeMessageProps) => (
  <Flex vertical gap={8} align="flex-start" className="mt-12 text-sm">
    <Flex gap={8}>
      {onRetry && (
        <Button
          loading={onRetryProps?.isLoading}
          onClick={onRetry}
          type="primary"
          size="small"
        >
          Retry
        </Button>
      )}
<<<<<<< HEAD
      <Button size="small">Export logs</Button>
=======
      <ExportLogsButton size="small" />
>>>>>>> ebce36a1
    </Flex>

    <Text className="text-sm text-lighter">
      Don&apos;t worry, your funds remain safe. You can access them by importing
      your Pearl seed phrase into a compatible wallet, like MetaMask or
      Coinbase.
    </Text>

    <Text className="text-sm text-lighter">
      Ask for help in{' '}
      <a href={SUPPORT_URL} target="_blank" rel="noopener noreferrer">
        the Olas community Discord server {UNICODE_SYMBOLS.EXTERNAL_LINK}
      </a>
    </Text>
  </Flex>
);

type Step = {
  title: string;
  status: Status;
  computedSubSteps: {
    description: Nullable<string>;
    txnLink: Maybe<string>;
    isFailed?: boolean;
    onRetry?: () => void;
    onRetryProps?: { isLoading: boolean };
  }[];
};

export type StepEvent = {
  symbol?: TokenSymbol;
  status?: Status;
  txnLink?: Maybe<string>;
  onRetry?: () => void;
  onRetryProps?: { isLoading: boolean };
};

const generateBridgeStep = (
  status: Status,
  subSteps: StepEvent[],
): Omit<Step, 'title'> => {
  return {
    status,
    computedSubSteps: subSteps.map(
      ({ symbol, status, txnLink, onRetry, onRetryProps }) => {
        const isFailed = status === 'error';
        const description = (() => {
          if (status === 'finish') {
            return `Bridging ${symbol || ''} transaction complete.`;
          }
          if (status === 'error') {
            return `Bridging ${symbol || ''} failed.`;
          }
          return `Sending transaction...`;
        })();

        return { description, txnLink, isFailed, onRetry, onRetryProps };
      },
    ),
  };
};

const generateMasterSafeCreationStep = (
  status: Status,
  subSteps: StepEvent[],
): Step => {
  const isFailed = status === 'error';
  const description = (() => {
    if (status === 'finish') return 'Transaction complete.';
    if (status === 'error') return 'Transaction failed.';
    if (status === 'process') return 'Sending transaction...';
    return null;
  })();

  return {
    title: 'Create Master Safe',
    status,
    computedSubSteps: subSteps.map(({ txnLink }) => {
      return { description, txnLink, isFailed };
    }),
  };
};

const generateMasterSafeTransferStep = (
  status: Status,
  subSteps: StepEvent[],
): Step => {
  return {
    title: 'Transfer funds to the Master Safe',
    status,
    computedSubSteps: subSteps.map(({ symbol, status, txnLink }) => {
      const isFailed = status === 'error';
      const description = (() => {
        if (status === 'finish') {
          return `Transfer ${symbol} transaction complete.`;
        }
        if (status === 'process') {
          return 'Sending transaction...';
        }
        if (status === 'error') {
          return `Transfer ${symbol} transaction failed.`;
        }
        return null;
      })();

      return { description, txnLink, isFailed };
    }),
  };
};

type BridgingStep = { status: Status; subSteps: StepEvent[] };

type BridgingStepsProps = {
  chainName: string;
  bridge: BridgingStep;
  masterSafeCreation?: BridgingStep;
  masterSafeTransfer?: BridgingStep;
};

/**
 * Presentational component for the bridging steps.
 */
export const BridgingSteps = ({
  chainName,
  bridge,
  masterSafeCreation,
  masterSafeTransfer,
}: BridgingStepsProps) => {
  const bridgeStep: Step = useMemo(() => {
    return {
      title: `Bridge funds to ${chainName}`,
      ...generateBridgeStep(bridge.status, bridge.subSteps),
    };
  }, [chainName, bridge]);

  const masterSafeCreationStep: Nullable<Step> = useMemo(() => {
    if (!masterSafeCreation) return null;
    return generateMasterSafeCreationStep(
      masterSafeCreation.status,
      masterSafeCreation.subSteps,
    );
  }, [masterSafeCreation]);

  const masterSafeTransferStep: Nullable<Step> = useMemo(() => {
    if (!masterSafeTransfer) return null;
    return generateMasterSafeTransferStep(
      masterSafeTransfer.status,
      masterSafeTransfer.subSteps,
    );
  }, [masterSafeTransfer]);

  const steps = useMemo(
    () =>
      [bridgeStep, masterSafeCreationStep, masterSafeTransferStep].filter(
        (step): step is Step => Boolean(step),
      ),
    [bridgeStep, masterSafeCreationStep, masterSafeTransferStep],
  );

  return (
    <Steps
      size="small"
      direction="vertical"
      items={steps.map(({ status, title, computedSubSteps }) => {
        return {
          status,
          title,
          description: computedSubSteps.map((subStep, index) => (
            <SubStepRow key={index} style={{ marginTop: index === 0 ? 4 : 6 }}>
              {subStep.description && <Desc text={subStep.description} />}
              {subStep.txnLink && <TxnDetails link={subStep.txnLink} />}
              {subStep.isFailed && (
                <FundsAreSafeMessage
                  onRetry={subStep.onRetry}
                  onRetryProps={subStep.onRetryProps}
                />
              )}
            </SubStepRow>
          )),
          icon: status === 'process' ? <LoadingOutlined /> : undefined,
        };
      })}
    />
  );
};<|MERGE_RESOLUTION|>--- conflicted
+++ resolved
@@ -49,11 +49,7 @@
           Retry
         </Button>
       )}
-<<<<<<< HEAD
-      <Button size="small">Export logs</Button>
-=======
       <ExportLogsButton size="small" />
->>>>>>> ebce36a1
     </Flex>
 
     <Text className="text-sm text-lighter">
