import {
  CheckSquareOutlined,
  ClockCircleOutlined,
  LoadingOutlined,
} from '@ant-design/icons';
import { Divider, Flex, Spin, Typography } from 'antd';
import { upperFirst } from 'lodash';
import Image from 'next/image';
import { useEffect, useMemo } from 'react';
import styled from 'styled-components';

import {
  AddressBalanceRecord,
  MasterSafeBalanceRecord,
  MiddlewareChain,
} from '@/client';
import { ETHEREUM_TOKEN_CONFIG, TokenType } from '@/config/tokens';
import { AddressZero } from '@/constants/address';
import { COLOR } from '@/constants/colors';
import { TokenSymbol } from '@/enums/Token';
import { useBalanceAndRefillRequirementsContext } from '@/hooks/useBalanceAndRefillRequirementsContext';
import { useBridgeRefillRequirements } from '@/hooks/useBridgeRefillRequirements';
import { useServices } from '@/hooks/useServices';
import { useMasterWalletContext } from '@/hooks/useWallet';
import { Address } from '@/types/Address';
import { CrossChainTransferDetails } from '@/types/Bridge';
import { areAddressesEqual } from '@/utils/address';
import { formatUnitsToNumber } from '@/utils/numberFormatters';

import { InfoTooltip } from '../InfoTooltip';
import {
  LIGHT_ICON_STYLE,
  SUCCESS_ICON_STYLE,
  WARNING_ICON_STYLE,
} from '../ui/iconStyles';
import { DepositAddress } from './DepositAddress';
import { getBridgeRequirementsParams } from './utils';

const { Text } = Typography;

const RootCard = styled(Flex)`
  align-items: start;
  border-radius: 12px;
  border: 1px solid ${COLOR.BORDER_GRAY};
`;

const DepositForBridgingHeader = ({ chainName }: { chainName: string }) => (
  <Flex gap={8} align="center" className="p-16">
    <Image
      src={`/chains/${chainName}-chain.png`}
      width={20}
      height={20}
      alt={`${chainName} logo`}
    />
    <Text>{upperFirst(chainName)}</Text>
  </Flex>
);

const RequestingQuote = () => (
  <Flex gap={8} className="p-16">
    <Spin indicator={<LoadingOutlined spin style={LIGHT_ICON_STYLE} />} />
    <Text>Requesting quote...</Text>
  </Flex>
);

type TokenDetails = {
  address?: Address;
  symbol: TokenSymbol;
  totalRequiredInWei: bigint;
  currentBalanceInWei: bigint;
  areFundsReceived: boolean;
  decimals: number;
  isNative?: boolean;
  precision?: number;
};

type TokenInfoProps = TokenDetails;

const TokenInfo = ({
  symbol,
  totalRequiredInWei,
  currentBalanceInWei,
  areFundsReceived,
  decimals,
  isNative,
  precision = 2,
}: TokenDetails) => {
  const depositRequiredInWei = totalRequiredInWei - currentBalanceInWei;

  return (
    <Flex gap={8} align="center">
      {areFundsReceived ? (
        <>
          <CheckSquareOutlined style={SUCCESS_ICON_STYLE} />
          <Text strong>{symbol}</Text> funds received!
        </>
      ) : (
        <>
          <ClockCircleOutlined style={WARNING_ICON_STYLE} />
          <Text className="loading-ellipses">
            Waiting for{' '}
            <Text strong>
              {formatUnitsToNumber(depositRequiredInWei, decimals, precision)}
              &nbsp;
              {symbol}
            </Text>
          </Text>
        </>
      )}

      <InfoTooltip overlayInnerStyle={{ width: 300 }} placement="top">
        <Flex vertical gap={12} className="p-8">
          <Flex justify="space-between">
            <Text type="secondary" className="text-sm">
              Total amount required
            </Text>
            <Text
              className="text-sm"
              strong
            >{`${formatUnitsToNumber(totalRequiredInWei, decimals, precision)} ${symbol}`}</Text>
          </Flex>
          <Flex justify="space-between">
            <Text type="secondary" className="text-sm">
              Balance at deposit address
            </Text>
            <Text
              className="text-sm"
              strong
            >{`${formatUnitsToNumber(currentBalanceInWei, decimals, precision)} ${symbol}`}</Text>
          </Flex>
          <Divider className="m-0" />
          <Flex justify="space-between">
            <Text className="text-sm" strong>
              Deposit required
            </Text>
            <Text
              className="text-sm"
              strong
            >{`${formatUnitsToNumber(depositRequiredInWei, decimals, precision)} ${symbol}`}</Text>
          </Flex>
          {isNative && (
            <Text type="secondary" className="text-sm">
              The total amount may fluctuate due to periodic quote updates.
            </Text>
          )}
        </Flex>
      </InfoTooltip>
    </Flex>
  );
};

type DepositForBridgingProps = {
  chainName: string;
  updateQuoteId: (quoteId: string) => void;
  updateCrossChainTransferDetails: (details: CrossChainTransferDetails) => void;
  onNext: () => void;
};

export const DepositForBridging = ({
  chainName,
  updateQuoteId,
  updateCrossChainTransferDetails,
  onNext,
}: DepositForBridgingProps) => {
  const { selectedAgentConfig } = useServices();
  const toMiddlewareChain = selectedAgentConfig.middlewareHomeChainId;
  const { masterEoa } = useMasterWalletContext();

  const { refillRequirements, isBalancesAndFundingRequirementsLoading } =
    useBalanceAndRefillRequirementsContext();

  const bridgeRequirementsParams = useMemo(() => {
    if (isBalancesAndFundingRequirementsLoading) return null;
    if (!masterEoa) return null;
    if (!refillRequirements) return null;

    return getBridgeRequirementsParams({
      fromAddress: masterEoa.address,
      toAddress: masterEoa.address,
      toMiddlewareChain,
      refillRequirements,
    });
  }, [
    isBalancesAndFundingRequirementsLoading,
    masterEoa,
    toMiddlewareChain,
    refillRequirements,
  ]);

  const {
    data: bridgeFundingRequirements,
    isLoading: isBridgeRefillRequirementsLoading,
  } = useBridgeRefillRequirements(bridgeRequirementsParams);

  const isRequestingQuote =
    isBalancesAndFundingRequirementsLoading ||
    isBridgeRefillRequirementsLoading;

  // List of tokens that need to be deposited
  const tokens = useMemo(() => {
    if (!bridgeFundingRequirements) return [];
    if (!masterEoa) return [];

    const fromMiddlewareChain = MiddlewareChain.ETHEREUM;

    const bridgeTotalRequirements =
      bridgeFundingRequirements.bridge_total_requirements[
        fromMiddlewareChain
      ]?.[masterEoa.address];
    const bridgeRefillRequirements =
      bridgeFundingRequirements.bridge_refill_requirements[
        fromMiddlewareChain
      ]?.[masterEoa.address];

    if (!bridgeTotalRequirements || !bridgeRefillRequirements) return [];
<<<<<<< HEAD

    // TODO: OLAS token is not skipped for testing, to be removed!
    const totalRequirements = Object.entries(bridgeTotalRequirements).filter(
      ([tokenAddress]) =>
        tokenAddress !== ETHEREUM_TOKEN_CONFIG[TokenSymbol.OLAS].address,
    );

    return totalRequirements.map(([tokenAddress, totalRequired]) => {
      const totalRequiredInWei = BigInt(totalRequired);
      const currentBalanceInWei =
        totalRequiredInWei -
        BigInt(bridgeRefillRequirements[tokenAddress as Address] || 0);

      const token = Object.values(ETHEREUM_TOKEN_CONFIG).find((tokenInfo) => {
        if (tokenAddress === AddressZero && !tokenInfo.address) return true;
        return areAddressesEqual(tokenInfo.address!, tokenAddress);
      });

      if (!token) {
        throw new Error(
          `Failed to get the token info for the following token address: ${tokenAddress}`,
        );
      }

      const areFundsReceived = totalRequiredInWei - currentBalanceInWei <= 0;

      return {
        address: tokenAddress as Address,
        symbol: token.symbol,
        totalRequiredInWei,
        currentBalanceInWei,
        areFundsReceived,
        decimals: token.decimals,
        isNative: token.tokenType === TokenType.NativeGas,
      } satisfies TokenInfoProps;
    });
  }, [bridgeFundingRequirements, masterEoa]);

  // After the user has deposited the required funds,
  // send the quote ID, cross-chain transfer details to the next step
  useEffect(() => {
    if (isRequestingQuote) return;
    if (!bridgeFundingRequirements) return;
    if (tokens.length === 0) return;

    const areAllFundsReceived =
      tokens.every((token) => token.areFundsReceived) &&
      !bridgeFundingRequirements.is_refill_required;
    if (!areAllFundsReceived) return;

    updateQuoteId(bridgeFundingRequirements.id);
    updateCrossChainTransferDetails({
      fromChain: upperFirst(MiddlewareChain.ETHEREUM),
      toChain: upperFirst(toMiddlewareChain),
      transfers: tokens.map((token) => {
        const toAmount = (() => {
          if (!masterEoa?.address) return;
=======

    return Object.entries(bridgeTotalRequirements).map(
      ([tokenAddress, totalRequired]) => {
        const totalRequiredInWei = BigInt(totalRequired);
        const currentBalanceInWei =
          totalRequiredInWei -
          BigInt(bridgeRefillRequirements[tokenAddress as Address] || 0);
>>>>>>> 1e422c88

          const masterSafeAmount = (
            refillRequirements as MasterSafeBalanceRecord
          )?.master_safe?.[token.address];
          const masterEoaAmount = (
            refillRequirements as AddressBalanceRecord
          )?.[masterEoa.address]?.[token.address];

          return (masterSafeAmount || 0) + (masterEoaAmount || 0);
        })();

        const areFundsReceived = totalRequiredInWei - currentBalanceInWei <= 0;

        return {
<<<<<<< HEAD
=======
          address: tokenAddress as Address,
          symbol: token.symbol,
          totalRequiredInWei,
          currentBalanceInWei,
          areFundsReceived,
          decimals: token.decimals,
          isNative: token.tokenType === TokenType.NativeGas,
        } satisfies TokenInfoProps;
      },
    );
  }, [bridgeFundingRequirements, masterEoa]);

  // After the user has deposited the required funds,
  // send the quote ID, cross-chain transfer details to the next step
  useEffect(() => {
    if (isRequestingQuote) return;
    if (!bridgeFundingRequirements) return;
    if (tokens.length === 0) return;

    const areAllFundsReceived =
      tokens.every((token) => token.areFundsReceived) &&
      !bridgeFundingRequirements.is_refill_required;
    if (!areAllFundsReceived) return;

    updateQuoteId(bridgeFundingRequirements.id);
    updateCrossChainTransferDetails({
      fromChain: upperFirst(MiddlewareChain.ETHEREUM),
      toChain: upperFirst(toMiddlewareChain),
      transfers: tokens.map((token) => {
        const toAmount = (() => {
          if (!masterEoa?.address) return;

          const masterSafeAmount = (
            refillRequirements as MasterSafeBalanceRecord
          )?.master_safe?.[token.address];
          const masterEoaAmount = (
            refillRequirements as AddressBalanceRecord
          )?.[masterEoa.address]?.[token.address];

          return (masterSafeAmount || 0) + (masterEoaAmount || 0);
        })();

        return {
>>>>>>> 1e422c88
          fromSymbol: token.symbol,
          fromAmount: token.currentBalanceInWei.toString(),
          toSymbol: token.symbol,
          toAmount: toAmount?.toString() || '0',
        };
      }),
    });
    onNext();
  }, [
    isRequestingQuote,
    toMiddlewareChain,
    refillRequirements,
    bridgeFundingRequirements,
    masterEoa,
    tokens,
    onNext,
    updateQuoteId,
    updateCrossChainTransferDetails,
  ]);

  return (
    <RootCard vertical>
      <DepositForBridgingHeader chainName={chainName} />
      <Divider className="m-0" />

      {isRequestingQuote ? (
        <RequestingQuote />
      ) : (
        <>
          <Flex gap={8} align="start" vertical className="p-16">
            {tokens.map((token) => (
              <TokenInfo
                key={token.symbol}
                {...token}
                precision={token.isNative ? 4 : 2}
              />
            ))}
          </Flex>
          <Divider className="m-0" />
          <DepositAddress />
        </>
      )}
    </RootCard>
  );
};<|MERGE_RESOLUTION|>--- conflicted
+++ resolved
@@ -213,9 +213,8 @@
       ]?.[masterEoa.address];
 
     if (!bridgeTotalRequirements || !bridgeRefillRequirements) return [];
-<<<<<<< HEAD
-
-    // TODO: OLAS token is not skipped for testing, to be removed!
+
+    // TODO: OLAS token is skipped for testing, to be removed!
     const totalRequirements = Object.entries(bridgeTotalRequirements).filter(
       ([tokenAddress]) =>
         tokenAddress !== ETHEREUM_TOKEN_CONFIG[TokenSymbol.OLAS].address,
@@ -271,15 +270,6 @@
       transfers: tokens.map((token) => {
         const toAmount = (() => {
           if (!masterEoa?.address) return;
-=======
-
-    return Object.entries(bridgeTotalRequirements).map(
-      ([tokenAddress, totalRequired]) => {
-        const totalRequiredInWei = BigInt(totalRequired);
-        const currentBalanceInWei =
-          totalRequiredInWei -
-          BigInt(bridgeRefillRequirements[tokenAddress as Address] || 0);
->>>>>>> 1e422c88
 
           const masterSafeAmount = (
             refillRequirements as MasterSafeBalanceRecord
@@ -291,55 +281,7 @@
           return (masterSafeAmount || 0) + (masterEoaAmount || 0);
         })();
 
-        const areFundsReceived = totalRequiredInWei - currentBalanceInWei <= 0;
-
         return {
-<<<<<<< HEAD
-=======
-          address: tokenAddress as Address,
-          symbol: token.symbol,
-          totalRequiredInWei,
-          currentBalanceInWei,
-          areFundsReceived,
-          decimals: token.decimals,
-          isNative: token.tokenType === TokenType.NativeGas,
-        } satisfies TokenInfoProps;
-      },
-    );
-  }, [bridgeFundingRequirements, masterEoa]);
-
-  // After the user has deposited the required funds,
-  // send the quote ID, cross-chain transfer details to the next step
-  useEffect(() => {
-    if (isRequestingQuote) return;
-    if (!bridgeFundingRequirements) return;
-    if (tokens.length === 0) return;
-
-    const areAllFundsReceived =
-      tokens.every((token) => token.areFundsReceived) &&
-      !bridgeFundingRequirements.is_refill_required;
-    if (!areAllFundsReceived) return;
-
-    updateQuoteId(bridgeFundingRequirements.id);
-    updateCrossChainTransferDetails({
-      fromChain: upperFirst(MiddlewareChain.ETHEREUM),
-      toChain: upperFirst(toMiddlewareChain),
-      transfers: tokens.map((token) => {
-        const toAmount = (() => {
-          if (!masterEoa?.address) return;
-
-          const masterSafeAmount = (
-            refillRequirements as MasterSafeBalanceRecord
-          )?.master_safe?.[token.address];
-          const masterEoaAmount = (
-            refillRequirements as AddressBalanceRecord
-          )?.[masterEoa.address]?.[token.address];
-
-          return (masterSafeAmount || 0) + (masterEoaAmount || 0);
-        })();
-
-        return {
->>>>>>> 1e422c88
           fromSymbol: token.symbol,
           fromAmount: token.currentBalanceInWei.toString(),
           toSymbol: token.symbol,
