--- conflicted
+++ resolved
@@ -37,17 +37,10 @@
     <List.Item>
       <Flex justify="space-between" className="w-full">
         <Text>
-<<<<<<< HEAD
-          {formatUnitsToNumber(fromAmount, 18, 8)} {fromSymbol}
-        </Text>
-        <Text>
-          {formatUnitsToNumber(toAmount, 18, 8)} {toSymbol}
-=======
           {formatUnitsToNumber(fromAmount, decimals, 8)} {fromSymbol}
         </Text>
         <Text>
           {formatUnitsToNumber(toAmount, decimals, 8)} {toSymbol}
->>>>>>> cef99c16
         </Text>
       </Flex>
     </List.Item>
