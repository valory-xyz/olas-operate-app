import { Flex, Typography } from 'antd';

import { FormLabel } from '@/components/ui/Typography';
import { UNICODE_SYMBOLS } from '@/constants/symbols';
import {
  COINGECKO_DEMO_API_KEY,
  COINGECKO_URL,
  GEMINI_API_URL,
  TENDERLY_URL,
} from '@/constants/urls';

const { Text, Title } = Typography;

export const TenderlyApiKeySubHeader = ({
  isSetupPage = false,
}: {
  isSetupPage?: boolean;
}) => (
  <Flex gap={8} vertical className="mb-32">
    <Title level={5} className="m-0">
      {isSetupPage ? 'Step 1. ' : ''}
      Tenderly
    </Title>
    <Text type="secondary">
      Your agent needs access to a Tenderly project for simulating bridge and
      swap routes for on-chain transactions.
    </Text>
  </Flex>
);

<<<<<<< HEAD
export const CoinGeckoApiKeySubHeader = ({
  isSetupPage = false,
}: {
  isSetupPage?: boolean;
}) => (
  <Flex gap={8} vertical className="mb-32">
    <Title level={5} className="m-0">
      {isSetupPage ? 'Step 2. ' : ''}
      CoinGecko
    </Title>
    <Text type="secondary">
      The CoinGecko API key enables your agent to fetch real-time token price
      data, ensuring accurate investment calculations.
    </Text>
=======
type AgentsNameLabel = 'Modius' | 'Optimus' | 'Prediction';

export const TenderlyAccessTokenLabel = () => (
  <Flex align="center" gap={6}>
    <Text>Tenderly access token</Text>
    <InfoTooltip placement="bottom" overlayInnerStyle={TOOLTIP_STYLE}>
      <Paragraph className="text-sm mt-0">
        The Tenderly access token allows your agent to interact with Tenderly’s
        simulation tools, helping it analyze and optimize bridge and swap
        routes.
      </Paragraph>
      <Paragraph className="text-sm m-0">
        To locate your personal access token:
      </Paragraph>
      <ol className="pl-16 text-sm mb-4">
        <li>
          <Text className="text-sm">
            Connect to{' '}
            <a target="_blank" href={TENDERLY_URL}>
              Tenderly&nbsp;
              {UNICODE_SYMBOLS.EXTERNAL_LINK}
            </a>{' '}
            and click on your profile photo.
          </Text>
        </li>
        <li>
          <Text className="text-sm">
            Go to{' '}
            <span className="font-weight-600">
              Account Settings → Access Tokens.
            </span>
          </Text>
        </li>
      </ol>
    </InfoTooltip>
>>>>>>> 0dc8f24e
  </Flex>
);

export const GeminiApiKeySubHeader = ({
  isSetupPage = false,
  name,
}: {
  isSetupPage?: boolean;
  name: 'Modius' | 'Optimus';
}) => (
  <Flex gap={8} vertical className="mb-32">
    <Title level={5} className="m-0">
      {isSetupPage ? 'Step 3. ' : ''}
      Gemini API key
    </Title>
    <Text type="secondary">
      The Gemini API key allows you to chat with your agent and update its goals
      through {name} profile.
    </Text>
  </Flex>
);

export const TenderlyAccessTokenLabel = () => (
  <FormLabel>Tenderly access token</FormLabel>
);

export const TenderlyAccountSlugLabel = () => (
  <FormLabel>Tenderly account slug</FormLabel>
);

export const TenderlyProjectSlugLabel = () => (
  <FormLabel>Tenderly project slug</FormLabel>
);

export const CoinGeckoApiKeyLabel = () => (
  <FormLabel>CoinGecko API key</FormLabel>
);

export const GeminiApiKeyLabel = () => (
  <Flex align="center" gap={6}>
    <FormLabel>Gemini API key</FormLabel>
    <Text type="secondary" className="text-sm">
      – optional
    </Text>
  </Flex>
);

export const TenderlyAccessTokenDesc = () => (
  <Flex vertical gap={24} style={{ marginBottom: 68 }}>
    <Flex vertical gap={6}>
      <Text>
        <Text strong>The Tenderly access</Text> token allows your agent to
        interact with Tenderly’s simulation tools, helping it analyze and
        optimize bridge and swap routes.
      </Text>
      <Text>To locate your personal access token:</Text>
      <Text>
        <ol className="m-0">
          <li>
            Connect to{' '}
            <a href={TENDERLY_URL} target="_blank" rel="noreferrer">
              Tenderly {UNICODE_SYMBOLS.EXTERNAL_LINK}
            </a>{' '}
            and click on your profile photo.
          </li>
          <li>Go to Account Settings → Access Tokens.</li>
        </ol>
      </Text>
    </Flex>
    <Text>
      <Text strong>The account slug</Text> is a unique identifier for your
      Tenderly account that represents your username. You can find your account
      slug in your Tenderly project settings.
    </Text>
    <Text>
      <Text strong>The project slug</Text> is a unique identifier for each
      project in Tenderly. It’s automatically generated from your project’s
      name. You can find the project slug in your Tenderly project settings.
    </Text>
  </Flex>
);

export const CoinGeckoApiKeyDesc = () => (
  <Flex vertical gap={4} style={{ marginBottom: 100 }}>
    <Text>
      To create your <Text strong>CoinGecko API key</Text>:
    </Text>

    <Text>
      <ol className="m-0">
        <li>
          <Text>
            Log in to your{' '}
            <a target="_blank" href={COINGECKO_URL}>
              CoinGecko account&nbsp;
              {UNICODE_SYMBOLS.EXTERNAL_LINK}
            </a>
            .
          </Text>
        </li>
        <li>
          <Text>Go to Developer Dashboard.</Text>
        </li>
        <li>
          <Text>Find your key under the My API Keys section.</Text>
        </li>
      </ol>
    </Text>

    <Text>
      <a target="_blank" href={COINGECKO_DEMO_API_KEY}>
        Learn how to create a demo API key&nbsp;
        {UNICODE_SYMBOLS.EXTERNAL_LINK}
      </a>
    </Text>
  </Flex>
);

<<<<<<< HEAD
export const GeminiApiKeyDesc = () => (
  <Flex vertical>
    <Text>
      You can generate <Text strong>Gemini API key</Text> for free on{' '}
      <a target="_blank" rel="noopener noreferrer" href={GEMINI_API_URL}>
        Google AI Studio
      </a>
      .
=======
export const GoogleAiStudioHelper = ({ name }: { name: AgentsNameLabel }) => (
  <Paragraph className="text-sm m-0">
    The Gemini API key allows you to chat with your agent and update its goals
    through {name} profile. You can generate one for free on{' '}
    <a target="_blank" rel="noopener noreferrer" href={GEMINI_API_URL}>
      Google AI Studio
    </a>
    .
  </Paragraph>
);

export const GeminiApiKeyLabel = ({ name }: { name: AgentsNameLabel }) => (
  <Flex align="center" gap={6}>
    <Text>Gemini API key</Text>
    <InfoTooltip placement="bottom" overlayInnerStyle={TOOLTIP_STYLE}>
      <GoogleAiStudioHelper name={name} />
    </InfoTooltip>
    <Text type="secondary" className="text-sm">
      (Optional)
>>>>>>> 0dc8f24e
    </Text>
  </Flex>
);<|MERGE_RESOLUTION|>--- conflicted
+++ resolved
@@ -9,7 +9,7 @@
   TENDERLY_URL,
 } from '@/constants/urls';
 
-const { Text, Title } = Typography;
+const { Text, Title, Paragraph } = Typography;
 
 export const TenderlyApiKeySubHeader = ({
   isSetupPage = false,
@@ -28,7 +28,6 @@
   </Flex>
 );
 
-<<<<<<< HEAD
 export const CoinGeckoApiKeySubHeader = ({
   isSetupPage = false,
 }: {
@@ -43,43 +42,6 @@
       The CoinGecko API key enables your agent to fetch real-time token price
       data, ensuring accurate investment calculations.
     </Text>
-=======
-type AgentsNameLabel = 'Modius' | 'Optimus' | 'Prediction';
-
-export const TenderlyAccessTokenLabel = () => (
-  <Flex align="center" gap={6}>
-    <Text>Tenderly access token</Text>
-    <InfoTooltip placement="bottom" overlayInnerStyle={TOOLTIP_STYLE}>
-      <Paragraph className="text-sm mt-0">
-        The Tenderly access token allows your agent to interact with Tenderly’s
-        simulation tools, helping it analyze and optimize bridge and swap
-        routes.
-      </Paragraph>
-      <Paragraph className="text-sm m-0">
-        To locate your personal access token:
-      </Paragraph>
-      <ol className="pl-16 text-sm mb-4">
-        <li>
-          <Text className="text-sm">
-            Connect to{' '}
-            <a target="_blank" href={TENDERLY_URL}>
-              Tenderly&nbsp;
-              {UNICODE_SYMBOLS.EXTERNAL_LINK}
-            </a>{' '}
-            and click on your profile photo.
-          </Text>
-        </li>
-        <li>
-          <Text className="text-sm">
-            Go to{' '}
-            <span className="font-weight-600">
-              Account Settings → Access Tokens.
-            </span>
-          </Text>
-        </li>
-      </ol>
-    </InfoTooltip>
->>>>>>> 0dc8f24e
   </Flex>
 );
 
@@ -101,6 +63,8 @@
     </Text>
   </Flex>
 );
+
+type AgentsNameLabel = 'Modius' | 'Optimus' | 'Prediction';
 
 export const TenderlyAccessTokenLabel = () => (
   <FormLabel>Tenderly access token</FormLabel>
@@ -198,7 +162,6 @@
   </Flex>
 );
 
-<<<<<<< HEAD
 export const GeminiApiKeyDesc = () => (
   <Flex vertical>
     <Text>
@@ -207,7 +170,11 @@
         Google AI Studio
       </a>
       .
-=======
+    </Text>
+  </Flex>
+);
+
+// TODO: ensure Predict Agent Form works in Pearl V1
 export const GoogleAiStudioHelper = ({ name }: { name: AgentsNameLabel }) => (
   <Paragraph className="text-sm m-0">
     The Gemini API key allows you to chat with your agent and update its goals
@@ -217,17 +184,4 @@
     </a>
     .
   </Paragraph>
-);
-
-export const GeminiApiKeyLabel = ({ name }: { name: AgentsNameLabel }) => (
-  <Flex align="center" gap={6}>
-    <Text>Gemini API key</Text>
-    <InfoTooltip placement="bottom" overlayInnerStyle={TOOLTIP_STYLE}>
-      <GoogleAiStudioHelper name={name} />
-    </InfoTooltip>
-    <Text type="secondary" className="text-sm">
-      (Optional)
->>>>>>> 0dc8f24e
-    </Text>
-  </Flex>
 );