--- conflicted
+++ resolved
@@ -6,11 +6,8 @@
 import {
   COINGECKO_DEMO_API_URL,
   GEMINI_API_URL,
-<<<<<<< HEAD
   OPEN_AI_API_URL,
-=======
   X_ACCOUNT_API_TOKENS_GUIDE_URL,
->>>>>>> 176425e5
 } from '@/constants/urls';
 
 const { Text, Title } = Typography;
@@ -105,17 +102,6 @@
   </Flex>
 );
 
-<<<<<<< HEAD
-export const OpenAiApiKeyDesc = () => (
-  <Flex vertical>
-    <Text>
-      Please provide with your Open AI Api Key. If you do not own one, follow
-      instructions to get it for free{' '}
-      <a target="_blank" rel="noopener noreferrer" href={OPEN_AI_API_URL}>
-        here&nbsp;{UNICODE_SYMBOLS.EXTERNAL_LINK}
-      </a>
-      .
-=======
 export const PersonaDescriptionLabel = () => (
   <FormLabel>Persona Description</FormLabel>
 );
@@ -216,7 +202,6 @@
     </Text>
   </Flex>
 );
-
 export const XAccountApiTokensDesc = () => (
   <Flex vertical gap={4} style={{ marginBottom: 252 }}>
     <Text>
@@ -224,7 +209,17 @@
       <a target="_blank" href={X_ACCOUNT_API_TOKENS_GUIDE_URL}>
         Step-by-step guide&nbsp;{UNICODE_SYMBOLS.EXTERNAL_LINK}
       </a>
->>>>>>> 176425e5
-    </Text>
-  </Flex>
+    </Text>
+  </Flex>
+);
+
+export const OpenAiApiKeyDesc = () => (
+  <Text>
+    Please provide with your Open AI Api Key. If you do not own one, follow
+    instructions to get it for free{' '}
+    <a target="_blank" rel="noopener noreferrer" href={OPEN_AI_API_URL}>
+      here&nbsp;{UNICODE_SYMBOLS.EXTERNAL_LINK}
+    </a>
+    .
+  </Text>
 );