--- conflicted
+++ resolved
@@ -3,12 +3,7 @@
 import { useEffect } from 'react';
 import styled from 'styled-components';
 
-<<<<<<< HEAD
-import { StakingProgramId } from '@/constants';
-import { Pages } from '@/enums';
-=======
 import { PAGES, StakingProgramId } from '@/constants';
->>>>>>> fb8de26a
 import { usePageState, useStakingProgram } from '@/hooks';
 
 import { CooldownContentTooltip } from './CooldownTooltip';
