import { Button, Flex, message } from 'antd';
import { useBoolean } from 'usehooks-ts';

<<<<<<< HEAD
import { SERVICE_TEMPLATES } from '@/constants/serviceTemplates';
import { Pages, SetupScreen, StakingProgramId } from '@/enums';
=======
import { SETUP_SCREEN, StakingProgramId } from '@/constants';
>>>>>>> edd05aac
import {
  useBalanceAndRefillRequirementsContext,
  useIsInitiallyFunded,
  usePageState,
  useServices,
  useSetup,
  useStakingProgram,
} from '@/hooks';
import { onDummyServiceCreation, updateServiceIfNeeded } from '@/utils';

import { useCanMigrate } from './hooks/useCanMigrate';

type SwitchStakingButtonProps = {
  stakingProgramId: StakingProgramId;
};

/**
 * Button for select default staking program during onboarding
 */
export const SelectStakingButton = ({
  stakingProgramId,
}: SwitchStakingButtonProps) => {
  const {
    value: isLoading,
    setTrue: startLoading,
    setFalse: stopLoading,
  } = useBoolean(false);

  const { goto: gotoSetup } = useSetup();
  const { goto: gotoPage } = usePageState();

  const { buttonText, canMigrate } = useCanMigrate({
    stakingProgramId,
    isCurrentStakingProgram: false,
  });

  const {
    selectedService,
    selectedAgentType,
    isLoading: isServicesLoading,
    refetch: refetchServices,
  } = useServices();
  const { refetch: refetchRequirements } =
    useBalanceAndRefillRequirementsContext();
  const { setDefaultStakingProgramId } = useStakingProgram();

  const { setIsInitiallyFunded } = useIsInitiallyFunded();

  const handleSelect = async () => {
    startLoading();

    // If service already exists, need to update the selected contract in it
    // for proper fund requirements calculation
    if (selectedService) {
      try {
        await updateServiceIfNeeded(
          selectedService,
          selectedAgentType,
          stakingProgramId,
        );
      } catch (error) {
        console.error(error);
        message.error('An error occurred while updating the staking contract.');
        stopLoading();
        return;
      }
    } else {
      // Otherwise need to create dummy service
      const serviceTemplate = SERVICE_TEMPLATES.find(
        (template) => template.agentType === selectedAgentType,
      );

      if (!serviceTemplate) {
        throw new Error('Service template unavailable');
      }

      try {
        await onDummyServiceCreation(stakingProgramId, serviceTemplate);
      } catch (error) {
        console.error(error);
        message.error('An error occurred while updating the staking contract.');
        stopLoading();
      }

      // fetch services again to update the state after service creation
      await refetchServices?.();
    }

    // refetch refill requirements to check if the agent requires funding
    const result = await refetchRequirements();
    const isRefillRequired = result.data?.is_refill_required;
    const allowStartAgent = result.data?.allow_start_agent;

    // Update state in the end so the order change is not noticeable
    setDefaultStakingProgramId(stakingProgramId);
<<<<<<< HEAD

    // If has sufficient funds to run selected agent, navigate to main
    if (isRefillRequired === false && allowStartAgent === true) {
      setIsInitiallyFunded();
      gotoPage(Pages.Main);
    } else {
      // Otherwise navigate to funding page
      gotoSetup(SetupScreen.FundYourAgent);
    }
=======
    goto(SETUP_SCREEN.FundYourAgent);
>>>>>>> edd05aac
  };

  return (
    <Flex className="px-24 py-24">
      <Button
        size="large"
        type="primary"
        onClick={handleSelect}
        block
        disabled={!canMigrate || isServicesLoading}
        loading={isLoading}
      >
        {buttonText}
      </Button>
    </Flex>
  );
};<|MERGE_RESOLUTION|>--- conflicted
+++ resolved
@@ -1,12 +1,8 @@
 import { Button, Flex, message } from 'antd';
 import { useBoolean } from 'usehooks-ts';
 
-<<<<<<< HEAD
+import { PAGES, SETUP_SCREEN, StakingProgramId } from '@/constants';
 import { SERVICE_TEMPLATES } from '@/constants/serviceTemplates';
-import { Pages, SetupScreen, StakingProgramId } from '@/enums';
-=======
-import { SETUP_SCREEN, StakingProgramId } from '@/constants';
->>>>>>> edd05aac
 import {
   useBalanceAndRefillRequirementsContext,
   useIsInitiallyFunded,
@@ -102,19 +98,15 @@
 
     // Update state in the end so the order change is not noticeable
     setDefaultStakingProgramId(stakingProgramId);
-<<<<<<< HEAD
 
     // If has sufficient funds to run selected agent, navigate to main
     if (isRefillRequired === false && allowStartAgent === true) {
       setIsInitiallyFunded();
-      gotoPage(Pages.Main);
+      gotoPage(PAGES.Main);
     } else {
       // Otherwise navigate to funding page
-      gotoSetup(SetupScreen.FundYourAgent);
+      gotoSetup(SETUP_SCREEN.FundYourAgent);
     }
-=======
-    goto(SETUP_SCREEN.FundYourAgent);
->>>>>>> edd05aac
   };
 
   return (
