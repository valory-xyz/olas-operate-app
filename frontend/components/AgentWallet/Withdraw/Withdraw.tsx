import { Button, Flex, Modal, Typography } from 'antd';
import { useCallback, useState } from 'react';

import {
  LoadingOutlined,
  SuccessOutlined,
  WarningOutlined,
} from '@/components/custom-icons';
<<<<<<< HEAD
import { cardStyles } from '@/components/ui/cardStyles';
=======
import { cardStyles } from '@/components/ui';
>>>>>>> 6f2388bd
import { UNICODE_SYMBOLS } from '@/constants/symbols';
import { SUPPORT_URL } from '@/constants/urls';
import { Pages } from '@/enums/Pages';
import { usePageState } from '@/hooks/usePageState';

import { ChainAndAmountOverview } from './ChainAndAmountOverview';
import { useWithdrawFunds } from './useWithdrawFunds';

const { Title, Text, Link } = Typography;

const WithdrawalInProgress = () => (
  <Flex gap={32} vertical>
    <Flex align="center" justify="center">
      <LoadingOutlined />
    </Flex>
    <Flex gap={12} vertical align="center" className="text-center">
      <Title level={4} className="m-0">
        Withdrawal in Progress
      </Title>
      <Text className="text-neutral-tertiary">
        It usually takes 1-2 minutes.
      </Text>
    </Flex>
  </Flex>
);

const WithdrawalComplete = () => {
  const { goto } = usePageState();
  return (
    <Flex gap={32} vertical>
      <Flex align="center" justify="center">
        <SuccessOutlined />
      </Flex>

      <Flex gap={12} vertical className="text-center">
        <Title level={4} className="m-0">
          Withdrawal Complete!
        </Title>
        <Text className="text-neutral-tertiary">
          Funds transferred to the Pearl wallet.
        </Text>
      </Flex>

      <Button
        onClick={() => goto(Pages.PearlWallet)}
        type="primary"
        block
        size="large"
      >
        Go to Pearl Wallet
      </Button>
    </Flex>
  );
};

type WithdrawalFailedProps = { onTryAgain: () => void };
const WithdrawalFailed = ({ onTryAgain }: WithdrawalFailedProps) => (
  <Flex gap={32} vertical>
    <Flex align="center" justify="center">
      <WarningOutlined />
    </Flex>

    <Flex gap={12} vertical className="text-center">
      <Title level={4} className="m-0">
        Withdrawal Failed
      </Title>
      <Text className="text-neutral-tertiary">
        Something went wrong with your withdrawal. Please try again or contact
        the Olas community.
      </Text>
    </Flex>

    <Flex gap={16} vertical className="text-center">
      <Button onClick={onTryAgain} type="primary" block size="large">
        Try Again
      </Button>
      <Link href={SUPPORT_URL} target="_blank" rel="noreferrer">
        Join Olas Community Discord Server {UNICODE_SYMBOLS.EXTERNAL_LINK}
      </Link>
    </Flex>
  </Flex>
);

type EnterWithdrawalAddressProps = { onBack: () => void };

export const Withdraw = ({ onBack }: EnterWithdrawalAddressProps) => {
  const { isLoading, isError, isSuccess, onWithdrawFunds } = useWithdrawFunds();

  const [isWithdrawModalVisible, setWithdrawModalVisible] = useState(false);

  const handleWithdrawFunds = useCallback(() => {
    setWithdrawModalVisible(true);
    onWithdrawFunds();
  }, [onWithdrawFunds]);

  return (
    <Flex gap={16} vertical style={cardStyles}>
      <ChainAndAmountOverview
        onBack={onBack}
        onWithdraw={handleWithdrawFunds}
      />

      {isWithdrawModalVisible && (
        <Modal
          onCancel={
            isLoading ? undefined : () => setWithdrawModalVisible(false)
          }
          closable={!isLoading}
          open
          width={436}
          title={null}
          footer={null}
        >
          {isError ? (
            <WithdrawalFailed onTryAgain={handleWithdrawFunds} />
          ) : isSuccess ? (
            <WithdrawalComplete />
          ) : (
            <WithdrawalInProgress />
          )}
        </Modal>
      )}
    </Flex>
  );
};<|MERGE_RESOLUTION|>--- conflicted
+++ resolved
@@ -6,11 +6,7 @@
   SuccessOutlined,
   WarningOutlined,
 } from '@/components/custom-icons';
-<<<<<<< HEAD
-import { cardStyles } from '@/components/ui/cardStyles';
-=======
 import { cardStyles } from '@/components/ui';
->>>>>>> 6f2388bd
 import { UNICODE_SYMBOLS } from '@/constants/symbols';
 import { SUPPORT_URL } from '@/constants/urls';
 import { Pages } from '@/enums/Pages';
