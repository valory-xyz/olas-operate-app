import { ArrowRightOutlined } from '@ant-design/icons';
import { Button, Flex, Image, Typography } from 'antd';
import { entries, isNil, isNumber } from 'lodash';
import { useCallback, useEffect, useMemo, useState } from 'react';
import { useUnmount } from 'usehooks-ts';

import {
  BackButton,
  CardFlex,
  cardStyles,
  Divider,
  TokenAmountInput,
} from '@/components/ui';
import { TOKEN_CONFIG } from '@/config/tokens';
import { AddressZero, TokenSymbol } from '@/constants';
import { Pages } from '@/enums';
import { useAvailableAssets, usePageState, useServices } from '@/hooks';
import { TokenAmounts } from '@/types/Wallet';
import { formatUnitsToNumber } from '@/utils/numberFormatters';

import { useAgentWallet } from '../AgentWalletProvider';
import { ConfirmTransfer } from './ConfirmTransfer';

const { Title, Text } = Typography;

const FundAgentTitle = () => (
  <Flex vertical justify="space-between" gap={12}>
    <Title level={4} className="m-0">
      Fund Agent
    </Title>
    <Text className="text-neutral-tertiary">
      Enter the token amounts you want to send to your AI agent.
    </Text>
  </Flex>
);

const PearlWalletToAgentWallet = () => {
  const { agentName, agentImgSrc } = useAgentWallet();
  return (
    <Flex vertical style={{ margin: '0 -32px' }}>
      <Divider className="m-0" />
      <Flex gap={16} style={{ padding: '12px 32px' }} align="center">
        <Text>
          <Text type="secondary">From</Text>{' '}
          <Text className="font-weight-500">Pearl Wallet</Text>
        </Text>
        <ArrowRightOutlined style={{ fontSize: 12 }} />
        <Flex gap={8} align="center">
          <Text type="secondary">To</Text>{' '}
          {agentName && agentImgSrc && (
            <Image src={agentImgSrc} width={28} height={28} alt={agentName} />
          )}
          <Text className="font-weight-500">{agentName}</Text>
        </Flex>
      </Flex>
      <Divider className="m-0" />
    </Flex>
  );
};

const FundPearlWallet = () => {
  const { goto } = usePageState();

  return (
    <Flex justify="space-between" align="center" className="w-full">
      <Text type="danger" className="text-sm">
        Not enough funds on Pearl Wallet balance.
      </Text>
      <Button size="small" onClick={() => goto(Pages.PearlWallet)}>
        Fund Pearl Wallet
      </Button>
    </Flex>
  );
};

const useFundAgent = () => {
  const { selectedAgentConfig } = useServices();
  const { isLoading: isAvailableAssetsLoading, availableAssets } =
<<<<<<< HEAD
    useAvailableAssets(selectedAgentConfig.evmHomeChainId, {
      includeMasterEoa: false,
    });
=======
    useAvailableAssets(selectedAgentConfig.evmHomeChainId);
  const { fundInitialValues, setFundInitialValues } = useAgentWallet();
>>>>>>> ea21b878

  const [amountsToFund, setAmountsToFund] = useState<
    Partial<Record<TokenSymbol, number>>
  >({});

  const onAmountChange = useCallback((symbol: TokenSymbol, amount: number) => {
    setAmountsToFund((prev) => ({ ...prev, [symbol]: amount }));
  }, []);

  // Prefill inputs with initial values if provided
  useEffect(() => {
    // Convert address-indexed wei amounts into symbol-indexed decimal numbers
    const chainTokenConfig = TOKEN_CONFIG[selectedAgentConfig.evmHomeChainId];
    const addressToTokenMeta = Object.entries(chainTokenConfig).reduce(
      (acc, [symbol, config]) => {
        const address = 'address' in config ? config.address : AddressZero;
        const key = (address ?? AddressZero).toLowerCase();
        acc[key] = { symbol: symbol as TokenSymbol, decimals: config.decimals };
        return acc;
      },
      {} as Record<string, { symbol: TokenSymbol; decimals: number }>,
    );

    const initialAmountsToFund: TokenAmounts = {};

    entries(fundInitialValues).forEach(([tokenAddress, amountWei]) => {
      const meta =
        addressToTokenMeta[(tokenAddress || AddressZero).toLowerCase()];
      if (!meta) return;
      const parsed = formatUnitsToNumber(amountWei, meta.decimals, 4);
      initialAmountsToFund[meta.symbol] = parsed;
    });

    setAmountsToFund(initialAmountsToFund);
  }, [fundInitialValues, selectedAgentConfig.evmHomeChainId]);

  // Reset amounts on unmount
  useUnmount(() => {
    setAmountsToFund({});
    setFundInitialValues({});
  });

  return {
    isLoading: isAvailableAssetsLoading,
    availableAssets,
    amountsToFund,
    onAmountChange,
  };
};

export const FundAgent = ({ onBack }: { onBack: () => void }) => {
  const { availableAssets, amountsToFund, onAmountChange } = useFundAgent();

  // Check if the amounts are less than or equal to available balance
  const isTransferDisabled = useMemo(
    () =>
      Object.entries(amountsToFund).every(([symbol, amount]) => {
        const asset = availableAssets.find(
          (asset) => asset.symbol === (symbol as TokenSymbol),
        );

        return isNumber(amount) && asset && amount <= asset.amount;
      }),
    [amountsToFund, availableAssets],
  );

  return (
    <Flex gap={16} vertical style={cardStyles}>
      <CardFlex $noBorder $padding="32px" className="w-full">
        <Flex gap={32} vertical>
          <Flex gap={12} vertical>
            <BackButton onPrev={onBack} />
            <FundAgentTitle />
          </Flex>
          <PearlWalletToAgentWallet />

          <Flex justify="space-between" align="center" vertical gap={16}>
            {availableAssets.map(({ amount, symbol }) => {
              const hasError =
                !isNil(amountsToFund?.[symbol]) &&
                (amountsToFund[symbol] ?? 0) > amount;

              return (
                <Flex key={symbol} gap={8} vertical className="w-full">
                  <TokenAmountInput
                    tokenSymbol={symbol}
                    value={amountsToFund?.[symbol] ?? 0}
                    totalAmount={amount}
                    onChange={(x) => onAmountChange(symbol, x ?? 0)}
                    hasError={hasError}
                  />
                  {hasError && <FundPearlWallet />}
                </Flex>
              );
            })}
          </Flex>
        </Flex>
      </CardFlex>

      <ConfirmTransfer
        isTransferDisabled={isTransferDisabled}
        fundsToTransfer={amountsToFund}
      />
    </Flex>
  );
};<|MERGE_RESOLUTION|>--- conflicted
+++ resolved
@@ -76,14 +76,10 @@
 const useFundAgent = () => {
   const { selectedAgentConfig } = useServices();
   const { isLoading: isAvailableAssetsLoading, availableAssets } =
-<<<<<<< HEAD
     useAvailableAssets(selectedAgentConfig.evmHomeChainId, {
       includeMasterEoa: false,
     });
-=======
-    useAvailableAssets(selectedAgentConfig.evmHomeChainId);
   const { fundInitialValues, setFundInitialValues } = useAgentWallet();
->>>>>>> ea21b878
 
   const [amountsToFund, setAmountsToFund] = useState<
     Partial<Record<TokenSymbol, number>>
