import { useMutation } from '@tanstack/react-query';
import { Button, Flex, Modal, Typography } from 'antd';
import { isEmpty, set, values } from 'lodash';
import { useCallback, useMemo, useState } from 'react';

import {
  LoadingOutlined,
  SuccessOutlined,
  WarningOutlined,
} from '@/components/custom-icons';
import { CardFlex } from '@/components/ui/CardFlex';
<<<<<<< HEAD
import { TOKEN_CONFIG } from '@/config/tokens';
import { AddressZero, MiddlewareChain, TokenSymbol } from '@/constants';
import { useSupportModal } from '@/context/SupportModalProvider';
=======
import { TOKEN_CONFIG, TokenSymbol } from '@/config/tokens';
import {
  AddressZero,
  MiddlewareChain,
  SUPPORT_URL,
  UNICODE_SYMBOLS,
} from '@/constants';
>>>>>>> fb8de26a
import {
  useAgentFundingRequests,
  useBalanceAndRefillRequirementsContext,
  useService,
  useServices,
} from '@/hooks';
import {
  type ChainFunds,
  FundService,
  type TokenAmountMap,
} from '@/service/Fund';
import { Address, TokenAmounts, TokenBalanceRecord } from '@/types';
import { bigintMin } from '@/utils';
import { asEvmChainId } from '@/utils/middlewareHelpers';
import { parseUnits } from '@/utils/numberFormatters';

const { Title, Text } = Typography;

const TransferInProgress = () => (
  <Flex gap={32} vertical>
    <Flex align="center" justify="center">
      <LoadingOutlined />
    </Flex>
    <Flex gap={12} vertical align="center" className="text-center">
      <Title level={4} className="m-0">
        Transfer in Progress
      </Title>
      <Text className="text-neutral-tertiary">
        It usually takes 1-2 minutes.
      </Text>
    </Flex>
  </Flex>
);

const TransferComplete = ({ onClose }: { onClose: () => void }) => (
  <Flex gap={32} vertical>
    <Flex align="center" justify="center">
      <SuccessOutlined />
    </Flex>

    <Flex gap={12} vertical className="text-center">
      <Title level={4} className="m-0">
        Transfer Complete!
      </Title>
      <Text className="text-neutral-tertiary">
        Funds transferred to the Agent wallet.
      </Text>
    </Flex>

    <Button onClick={onClose} type="primary" block size="large">
      Close
    </Button>
  </Flex>
);

const TransferFailed = ({ onTryAgain }: { onTryAgain: () => void }) => {
  const { toggleSupportModal } = useSupportModal();

  const openSupportModal = () => {
    toggleSupportModal();
  };

  return (
    <Flex gap={32} vertical>
      <Flex align="center" justify="center">
        <WarningOutlined />
      </Flex>

      <Flex gap={12} vertical className="text-center">
        <Title level={4} className="m-0">
          Transfer Failed
        </Title>
        <Text className="text-neutral-tertiary">
          Something went wrong with your transfer. Please try again or contact
          Valory support.
        </Text>
      </Flex>

      <Flex gap={16} vertical className="text-center">
        <Button onClick={onTryAgain} type="primary" block size="large">
          Try Again
        </Button>
        <Button onClick={openSupportModal} type="default" block size="large">
          Contact Support
        </Button>
      </Flex>
    </Flex>
  );
};

const useConfirmTransfer = () => {
  const { selectedService } = useServices();
  const { refetch } = useBalanceAndRefillRequirementsContext();
  const { isPending, isSuccess, isError, mutateAsync } = useMutation({
    mutationFn: async (funds: ChainFunds) => {
      if (!selectedService) throw new Error('No service selected');

      const serviceConfigId = selectedService.service_config_id;
      await FundService.fundAgent({ funds, serviceConfigId });
    },
    onSuccess: () => {
      // Refetch funding requirements because balances are changed
      refetch();
    },
  });

  const onFundAgent = useCallback(
    async (fundsToPass: ChainFunds) => {
      try {
        await mutateAsync(fundsToPass);
      } catch (error) {
        console.error(error);
      }
    },
    [mutateAsync],
  );

  return { onFundAgent, isLoading: isPending, isSuccess, isError };
};

type ConfirmTransferProps = {
  canTransfer?: boolean;
  fundsToTransfer: TokenAmounts;
};

/**
 * Prepares ChainFunds for a funding request.
 *
 * Converts user-entered amounts into keyed by token address amounts, allocating funds
 * to the service EOA first to cover its requirements, and sending any remainder to safe.
 */
const prepareAgentFundsForTransfer = ({
  fundsToTransfer,
  middlewareHomeChainId,
  serviceSafe,
  serviceEoa,
  eoaTokenRequirements,
}: {
  fundsToTransfer: TokenAmounts;
  middlewareHomeChainId: MiddlewareChain;
  serviceSafe: { address: Address };
  serviceEoa: { address: Address };
  eoaTokenRequirements?: TokenBalanceRecord | null;
}): ChainFunds => {
  const chainTokenConfig = TOKEN_CONFIG[asEvmChainId(middlewareHomeChainId)];
  const tokenAmountsByAddress: TokenAmountMap = {};

  Object.entries(fundsToTransfer).forEach(([untypedSymbol, { amount }]) => {
    const symbol = untypedSymbol as TokenSymbol;
    if (amount > 0 && chainTokenConfig[symbol]) {
      const tokenConfig = chainTokenConfig[symbol];
      if (!tokenConfig) return;

      const { address: tokenAddress, decimals } = tokenConfig;
      tokenAmountsByAddress[tokenAddress ?? AddressZero] = parseUnits(
        amount,
        decimals,
      );
    }
  });

  // Build agent funds fulfilling EOA requirements first, send remainder to Safe
  const eoaAddress = serviceEoa.address;
  const agentFunds: Record<Address, TokenAmountMap> = {};

  Object.entries(tokenAmountsByAddress).forEach(([tokenAddress, amount]) => {
    const requiredForEoa = BigInt(
      (eoaTokenRequirements?.[tokenAddress as Address] as string) || '0',
    );

    const amountBigInt = BigInt(amount);
    const allocateToEoa = bigintMin(amountBigInt, requiredForEoa);

    if (allocateToEoa > 0n) {
      set(
        agentFunds,
        `${eoaAddress}.${tokenAddress}`,
        allocateToEoa.toString(),
      );
    }

    const remaining = amountBigInt - allocateToEoa;
    if (remaining > 0n) {
      const safeAddress = serviceSafe.address;
      set(agentFunds, [safeAddress, tokenAddress], remaining.toString());
    }
  });

  const fundsTo: ChainFunds = {
    [middlewareHomeChainId]: agentFunds,
  };

  return fundsTo;
};

export const ConfirmTransfer = ({
  canTransfer,
  fundsToTransfer,
}: ConfirmTransferProps) => {
  const { selectedAgentConfig, selectedService } = useServices();
  const { serviceSafes, serviceEoa } = useService(
    selectedService?.service_config_id,
  );
  const { onFundAgent, isLoading, isSuccess, isError } = useConfirmTransfer();
  const { eoaTokenRequirements } = useAgentFundingRequests();

  const [isTransferStateModalVisible, setIsTransferStateModalVisible] =
    useState(false);

  const { middlewareHomeChainId, evmHomeChainId } = selectedAgentConfig;
  const serviceSafe = useMemo(
    () => serviceSafes?.find(({ evmChainId }) => evmChainId === evmHomeChainId),
    [serviceSafes, evmHomeChainId],
  );

  const handleConfirmTransfer = useCallback(() => {
    if (!serviceSafe || !serviceEoa) {
      throw new Error('Agents wallets are not available.');
    }

    const fundsTo = prepareAgentFundsForTransfer({
      fundsToTransfer,
      middlewareHomeChainId,
      serviceSafe,
      serviceEoa,
      eoaTokenRequirements,
    });

    setIsTransferStateModalVisible(true);
    onFundAgent(fundsTo);
  }, [
    onFundAgent,
    fundsToTransfer,
    middlewareHomeChainId,
    serviceSafe,
    serviceEoa,
    eoaTokenRequirements,
  ]);

  const handleClose = useCallback(
    () => setIsTransferStateModalVisible(false),
    [],
  );

  const canConfirmTransfer = useMemo(() => {
    if (!serviceSafe) return false;
    if (isEmpty(fundsToTransfer)) return false;

    // Check if all amounts are zero
    if (values(fundsToTransfer).every((x) => x.amount === 0)) return false;

    return canTransfer;
  }, [fundsToTransfer, serviceSafe, canTransfer]);

  return (
    <CardFlex $noBorder $padding="32px" className="w-full">
      <Button
        disabled={!canConfirmTransfer || isLoading}
        onClick={handleConfirmTransfer}
        type="primary"
        className="w-full"
        size="large"
      >
        Confirm Transfer
      </Button>

      {isTransferStateModalVisible && (
        <Modal
          onCancel={isLoading ? undefined : handleClose}
          closable={!isLoading}
          open
          width={436}
          title={null}
          footer={null}
        >
          {isError ? (
            <TransferFailed onTryAgain={handleConfirmTransfer} />
          ) : isSuccess ? (
            <TransferComplete onClose={handleClose} />
          ) : (
            <TransferInProgress />
          )}
        </Modal>
      )}
    </CardFlex>
  );
};<|MERGE_RESOLUTION|>--- conflicted
+++ resolved
@@ -9,19 +9,9 @@
   WarningOutlined,
 } from '@/components/custom-icons';
 import { CardFlex } from '@/components/ui/CardFlex';
-<<<<<<< HEAD
-import { TOKEN_CONFIG } from '@/config/tokens';
-import { AddressZero, MiddlewareChain, TokenSymbol } from '@/constants';
+import { TOKEN_CONFIG, TokenSymbol } from '@/config/tokens';
+import { AddressZero, MiddlewareChain } from '@/constants';
 import { useSupportModal } from '@/context/SupportModalProvider';
-=======
-import { TOKEN_CONFIG, TokenSymbol } from '@/config/tokens';
-import {
-  AddressZero,
-  MiddlewareChain,
-  SUPPORT_URL,
-  UNICODE_SYMBOLS,
-} from '@/constants';
->>>>>>> fb8de26a
 import {
   useAgentFundingRequests,
   useBalanceAndRefillRequirementsContext,
