import { Button, Flex, Popover, theme, Typography } from 'antd';
import { useMemo, useState } from 'react';

import { DeploymentStatus } from '@/client';
import { OpenAddFundsSection } from '@/components/MainPage/sections/AddFundsSection';
import { CardSection } from '@/components/styled/CardSection';
import { STAKING_PROGRAM_META } from '@/constants/stakingProgramMeta';
import { UNICODE_SYMBOLS } from '@/constants/symbols';
import { Pages } from '@/enums/PageState';
import { StakingProgram } from '@/enums/StakingProgram';
import { StakingProgramStatus } from '@/enums/StakingProgramStatus';
import { useBalance } from '@/hooks/useBalance';
import { useModals } from '@/hooks/useModals';
import { usePageState } from '@/hooks/usePageState';
import { useServices } from '@/hooks/useServices';
import { useServiceTemplates } from '@/hooks/useServiceTemplates';
import { useStakingContractInfo } from '@/hooks/useStakingContractInfo';
import { useStakingProgram } from '@/hooks/useStakingProgram';
import { ServicesService } from '@/service/Services';
import { Address } from '@/types/Address';
import { getMinimumStakedAmountRequired } from '@/utils/service';

import {
  AlertInsufficientMigrationFunds,
  AlertNoSlots,
  AlertUpdateToMigrate,
} from './alerts';
import { StakingContractTag } from './StakingContractTag';

// const { Text } = Typography;

const { useToken } = theme;

// const CustomDivider = styled(Divider)`
//   flex: auto;
//   width: max-content;
//   min-width: 0;
//   margin: 0;
// `;

// const ContractParameter = ({
//   label,
//   value,
// }: {
//   label: string;
//   value: string;
// }) => (
//   <Flex gap={16} align="center">
//     <Text type="secondary">{label}</Text>
//     <CustomDivider />
//     <Text className="font-weight-600">{value}</Text>
//   </Flex>
// );

export const StakingContractSection = ({
  stakingProgram,
  contractAddress,
}: {
  stakingProgram: StakingProgram;
  contractAddress: Address;
}) => {
  const { goto } = usePageState();
  const {
    setServiceStatus,
    serviceStatus,
    setIsServicePollingPaused,
    updateServiceStatus,
  } = useServices();
  const { serviceTemplate } = useServiceTemplates();
  const { setMigrationModalOpen } = useModals();
  const { activeStakingProgram, defaultStakingProgram, updateStakingProgram } =
    useStakingProgram();
  const { token } = useToken();
<<<<<<< HEAD
  const { totalOlasBalance, isBalanceLoaded } = useBalance();
  const { isServiceStakedForMinimumDuration } = useStakingContractInfo();
  const [isFundingSectionOpen, setIsFundingSectionOpen] = useState(false);
=======
  const { safeBalance, totalOlasStakedBalance, isBalanceLoaded } = useBalance();
  const { isServiceStakedForMinimumDuration, stakingContractInfoRecord } =
    useStakingContractInfo();
>>>>>>> 31ac5209

  const stakingContractInfoForStakingProgram =
    stakingContractInfoRecord?.[stakingProgram];

  const activeStakingProgramMeta = STAKING_PROGRAM_META[stakingProgram];

  const isSelected =
    activeStakingProgram && activeStakingProgram === stakingProgram;

  const hasEnoughRewards = true;
  //(stakingContractInfoForStakingProgram?.availableRewards ?? 0) > 0;

  const minimumOlasRequiredToMigrate = useMemo(
    () => getMinimumStakedAmountRequired(serviceTemplate, StakingProgram.Beta),
    [serviceTemplate],
  );

  const hasEnoughOlasToMigrate = useMemo(() => {
    if (safeBalance?.OLAS === undefined || totalOlasStakedBalance === undefined)
      return false;

    const balanceForMigration = safeBalance.OLAS + totalOlasStakedBalance;

    if (minimumOlasRequiredToMigrate === undefined) return false;

    return balanceForMigration >= minimumOlasRequiredToMigrate;
  }, [minimumOlasRequiredToMigrate, safeBalance?.OLAS, totalOlasStakedBalance]);

  const hasEnoughSlots =
    stakingContractInfoForStakingProgram?.maxNumServices &&
    stakingContractInfoForStakingProgram?.serviceIds &&
    stakingContractInfoForStakingProgram?.maxNumServices >
      stakingContractInfoForStakingProgram?.serviceIds?.length;

  // TODO: compatibility needs to be implemented
  const isAppVersionCompatible = true; // contract.appVersion === 'rc105';

  const isMigratable =
    !isSelected &&
    activeStakingProgram === StakingProgram.Alpha && // TODO: make more elegant
    isBalanceLoaded &&
    hasEnoughSlots &&
    hasEnoughRewards &&
    hasEnoughOlasToMigrate &&
    isAppVersionCompatible &&
    serviceStatus !== DeploymentStatus.DEPLOYED &&
    serviceStatus !== DeploymentStatus.DEPLOYING &&
    serviceStatus !== DeploymentStatus.STOPPING &&
    isServiceStakedForMinimumDuration;

  const cantMigrateReason = useMemo(() => {
    if (isSelected) {
      return 'Contract is already selected';
    }

    if (!hasEnoughRewards) {
      return 'No available rewards';
    }

    if (activeStakingProgram !== StakingProgram.Alpha) {
      return 'Can only migrate from Alpha to Beta';
    }

    if (!isBalanceLoaded) {
      return 'Loading balance...';
    }

    if (!hasEnoughSlots) {
      return 'No available staking slots';
    }

    if (!hasEnoughOlasToMigrate) {
      return `Insufficient OLAS to migrate, ${minimumOlasRequiredToMigrate} OLAS required in total.`;
    }

    if (!isAppVersionCompatible) {
      return 'Pearl update required to migrate';
    }

    if (serviceStatus === DeploymentStatus.DEPLOYED) {
      return 'Service is currently running';
    }

    if (serviceStatus === DeploymentStatus.DEPLOYING) {
      return 'Service is currently deploying';
    }

    if (serviceStatus === DeploymentStatus.STOPPING) {
      return 'Service is currently stopping';
    }

    if (!isServiceStakedForMinimumDuration) {
      return 'Service has not been staked for the minimum duration';
    }
  }, [
    activeStakingProgram,
    hasEnoughOlasToMigrate,
    hasEnoughRewards,
    hasEnoughSlots,
    isAppVersionCompatible,
    isBalanceLoaded,
    isSelected,
    isServiceStakedForMinimumDuration,
    minimumOlasRequiredToMigrate,
    serviceStatus,
  ]);

  const cantMigrateAlert = useMemo(() => {
    if (isSelected || !isBalanceLoaded) {
      return null;
    }

    if (!hasEnoughSlots) {
      return <AlertNoSlots />;
    }

    if (
      !hasEnoughOlasToMigrate &&
      safeBalance?.OLAS !== undefined &&
      totalOlasStakedBalance !== undefined
    ) {
      return (
        <AlertInsufficientMigrationFunds
          masterSafeOlasBalance={safeBalance.OLAS}
          stakedOlasBalance={totalOlasStakedBalance}
          totalOlasRequiredForStaking={minimumOlasRequiredToMigrate}
        />
      );
    }

    if (!isAppVersionCompatible) {
      return <AlertUpdateToMigrate />;
    }
  }, [
    isSelected,
    isBalanceLoaded,
    hasEnoughSlots,
    hasEnoughOlasToMigrate,
    isAppVersionCompatible,
    safeBalance?.OLAS,
    totalOlasStakedBalance,
    minimumOlasRequiredToMigrate,
  ]);

  const contractTagStatus = useMemo(() => {
    if (activeStakingProgram === stakingProgram)
      return StakingProgramStatus.Selected;

    // Pearl is not staked, set as Selected if default (Beta)
    if (!activeStakingProgram && stakingProgram === defaultStakingProgram)
      return StakingProgramStatus.Selected;

    // Otherwise, highlight Beta as New
    if (stakingProgram === StakingProgram.Beta) return StakingProgramStatus.New;

    // Otherwise, no tag
    return;
  }, [activeStakingProgram, defaultStakingProgram, stakingProgram]);

  return (
    <>
      <CardSection
        style={
          isSelected || !activeStakingProgram
            ? { background: token.colorBgContainerDisabled }
            : {}
        }
        bordertop="true"
        borderbottom="true"
        vertical
        gap={16}
      >
        {/* Title */}
        <Flex gap={12}>
          <Typography.Title
            level={5}
            className="m-0"
          >{`${activeStakingProgramMeta.name} contract`}</Typography.Title>
          <StakingContractTag status={contractTagStatus} />
          {!isSelected && (
            // here instead of isSelected we should check that the contract is not the old staking contract
            // but the one from staking factory (if we want to open govern)
            <a
              href={`https://gnosisscan.io/address/${contractAddress}`}
              target="_blank"
              className="ml-auto"
            >
              Contract details {UNICODE_SYMBOLS.EXTERNAL_LINK}
            </a>
          )}
        </Flex>

        {/* TODO: redisplay once bugs resolved */}

        {/* Contract details
      {stakingContractInfo?.availableRewards && (
        <ContractParameter
          label="Rewards per work period"
          value={`${stakingContractInfo?.availableRewards} OLAS`}
        />
      )}

      {stakingContractInfo?.minStakingDeposit && (
        <ContractParameter
          label="Required OLAS for staking"
          value={`${stakingContractInfo?.minStakingDeposit} OLAS`}
        />
      )} */}

        {cantMigrateAlert}
        {/* Switch to program button */}
        {
          <>
            <Popover content={!isMigratable && cantMigrateReason}>
              <Button
                type="primary"
                size="large"
                disabled={!isMigratable}
                onClick={async () => {
                  setIsServicePollingPaused(true);
                  try {
                    setServiceStatus(DeploymentStatus.DEPLOYING);
                    goto(Pages.Main);
                    // TODO: cleanup and call via hook

                    await ServicesService.createService({
                      stakingProgram,
                      serviceTemplate,
                      deploy: true,
                    });

                    await updateStakingProgram();

                    setMigrationModalOpen(true);
                  } catch (error) {
                    console.error(error);
                  } finally {
                    setIsServicePollingPaused(false);
                    updateServiceStatus();
                  }
                }}
              >
                Switch to {activeStakingProgramMeta?.name} contract
              </Button>
            </Popover>
          </>
        }
        {stakingProgram === StakingProgram.Beta && (
          <Button
            type="default"
            size="large"
            onClick={() => setIsFundingSectionOpen((prev) => !prev)}
          >
            {isFundingSectionOpen ? 'Hide' : 'Show'} address to fund
          </Button>
        )}
      </CardSection>
      {stakingProgram === StakingProgram.Beta && isFundingSectionOpen && (
        <OpenAddFundsSection />
      )}
    </>
  );
};<|MERGE_RESOLUTION|>--- conflicted
+++ resolved
@@ -71,15 +71,10 @@
   const { activeStakingProgram, defaultStakingProgram, updateStakingProgram } =
     useStakingProgram();
   const { token } = useToken();
-<<<<<<< HEAD
-  const { totalOlasBalance, isBalanceLoaded } = useBalance();
-  const { isServiceStakedForMinimumDuration } = useStakingContractInfo();
-  const [isFundingSectionOpen, setIsFundingSectionOpen] = useState(false);
-=======
   const { safeBalance, totalOlasStakedBalance, isBalanceLoaded } = useBalance();
   const { isServiceStakedForMinimumDuration, stakingContractInfoRecord } =
     useStakingContractInfo();
->>>>>>> 31ac5209
+  const [isFundingSectionOpen, setIsFundingSectionOpen] = useState(false);
 
   const stakingContractInfoForStakingProgram =
     stakingContractInfoRecord?.[stakingProgram];
