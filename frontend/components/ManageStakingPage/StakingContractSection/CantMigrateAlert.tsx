import { Flex, Typography } from 'antd';
import { isNil } from 'lodash';

import { CustomAlert } from '@/components/Alert';
import { LOW_MASTER_SAFE_BALANCE } from '@/constants/thresholds';
import { StakingProgramId } from '@/enums/StakingProgram';
import { useBalance } from '@/hooks/useBalance';
import { useNeedsFunds } from '@/hooks/useNeedsFunds';
import { useServiceTemplates } from '@/hooks/useServiceTemplates';
<<<<<<< HEAD
import { useStakingContractInfo } from '@/hooks/useStakingContractInfo';
=======
import {
  useActiveStakingContractInfo,
  useStakingContractContext,
} from '@/hooks/useStakingContractInfo';
import { getMinimumStakedAmountRequired } from '@/utils/service';
>>>>>>> 24190fd8

import { CantMigrateReason } from './useMigrate';

const { Text } = Typography;

type CantMigrateAlertProps = { stakingProgramId: StakingProgramId };

const AlertInsufficientMigrationFunds = ({
  stakingProgramId,
}: CantMigrateAlertProps) => {
  const { serviceTemplate } = useServiceTemplates();
  const { isStakingContractInfoRecordLoaded } = useStakingContractContext();
  const { isServiceStaked } = useActiveStakingContractInfo();
  const { masterSafeBalance: safeBalance, totalOlasStakedBalance } =
    useBalance();
  const { serviceFundRequirements, isInitialFunded } = useNeedsFunds();

  const totalOlasRequiredForStaking = getMinimumStakedAmountRequired(
    serviceTemplate,
    stakingProgramId,
  );

  if (!isStakingContractInfoRecordLoaded) return null;
  if (isNil(totalOlasRequiredForStaking)) return null;
  if (isNil(safeBalance?.OLAS)) return null;
  if (isNil(totalOlasStakedBalance)) return null;

  const requiredOlasDeposit = isServiceStaked
    ? totalOlasRequiredForStaking - (totalOlasStakedBalance + safeBalance.OLAS) // when staked
    : totalOlasRequiredForStaking - safeBalance.OLAS; // when not staked

  const requiredXdaiDeposit = isInitialFunded
    ? LOW_MASTER_SAFE_BALANCE - safeBalance.ETH // is already funded allow minimal maintenance
    : serviceFundRequirements.eth - safeBalance.ETH; // otherwise require full initial funding requirements

  return (
    <CustomAlert
      type="warning"
      showIcon
      message={
        <Flex vertical gap={4}>
          <Text className="font-weight-600">Additional funds required</Text>
          <Text>
            <ul style={{ marginTop: 0, marginBottom: 4 }}>
              {requiredOlasDeposit > 0 && <li>{requiredOlasDeposit} OLAS</li>}
              {requiredXdaiDeposit > 0 && <li>{requiredXdaiDeposit} XDAI</li>}
            </ul>
            Add the required funds to your account to meet the staking
            requirements.
          </Text>
        </Flex>
      }
    />
  );
};

const AlertNoSlots = () => (
  <CustomAlert
    type="warning"
    showIcon
    message={<Text>No slots currently available - try again later.</Text>}
  />
);

// TODO: uncomment when required
//
// const AlertUpdateToMigrate = () => (
//   <CustomAlert
//     type="warning"
//     showIcon
//     message={
//       <Flex vertical gap={4}>
//         <Text className="font-weight-600">App update required</Text>

//         {/*
//           TODO: Define version requirement in some JSON store?
//           How do we access this date on a previous version?
//         */}
//         <Text>
//           Update Pearl to the latest version to switch to the staking contract.
//         </Text>
//         {/* TODO: trigger update through IPC */}
//         <a href="#" target="_blank">
//           Update Pearl to the latest version {UNICODE_SYMBOLS.EXTERNAL_LINK}
//         </a>
//       </Flex>
//     }
//   />
// );

/**
 * Displays alerts for specific non-migration reasons
 */
export const CantMigrateAlert = ({
  stakingProgramId,
  cantMigrateReason,
}: {
  stakingProgramId: StakingProgramId;
  cantMigrateReason: CantMigrateReason;
}) => {
  if (cantMigrateReason === CantMigrateReason.NoAvailableStakingSlots) {
    return <AlertNoSlots />;
  }

  if (
    cantMigrateReason === CantMigrateReason.InsufficientOlasToMigrate ||
    cantMigrateReason === CantMigrateReason.InsufficientGasToMigrate
  ) {
    return (
      <AlertInsufficientMigrationFunds stakingProgramId={stakingProgramId} />
    );
  }

  return null;
};<|MERGE_RESOLUTION|>--- conflicted
+++ resolved
@@ -7,15 +7,11 @@
 import { useBalance } from '@/hooks/useBalance';
 import { useNeedsFunds } from '@/hooks/useNeedsFunds';
 import { useServiceTemplates } from '@/hooks/useServiceTemplates';
-<<<<<<< HEAD
-import { useStakingContractInfo } from '@/hooks/useStakingContractInfo';
-=======
 import {
   useActiveStakingContractInfo,
   useStakingContractContext,
 } from '@/hooks/useStakingContractInfo';
 import { getMinimumStakedAmountRequired } from '@/utils/service';
->>>>>>> 24190fd8
 
 import { CantMigrateReason } from './useMigrate';
 
