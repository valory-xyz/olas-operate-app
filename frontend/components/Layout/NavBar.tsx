<<<<<<< HEAD
import { useRouter } from 'next/router';
import { useCallback } from 'react';
=======
import { Flex, Image, Typography } from 'antd';
>>>>>>> dd1109a8
import styled from 'styled-components';

import { TOP_BAR_HEIGHT } from '@/constants/width';
import { useElectronApi } from '@/hooks/useElectronApi';

const { Text } = Typography;

const TrafficLightIcon = styled.div`
  width: 12px;
  height: 12px;
  border-radius: 50%;
  -webkit-app-region: no-drag;
`;

const RedLight = styled(TrafficLightIcon)`
  background-color: #fe5f57;
`;

const YellowLight = styled(TrafficLightIcon)`
  background-color: #febc2e;
`;

const DisabledLight = styled(TrafficLightIcon)`
  background-color: #ddd;
`;

const TrafficLights = styled.div`
  display: flex;
  gap: 8px;
  align-items: center;
  padding-left: 20px;
  -webkit-app-region: no-drag;
`;

const TopBarContainer = styled.div`
  position: fixed;
  top: 0;
  left: 0;
  right: 0;
  z-index: 1;
  height: ${TOP_BAR_HEIGHT}px;
  display: flex;
  align-items: center;
  -webkit-app-region: drag;
`;

const PearlHeaderContainer = styled(Flex)`
  display: none; // TODO: show only for onboarding pages
  position: absolute;
  left: 50%;
  transform: translateX(-50%);
`;

const PearHeader = () => (
  <PearlHeaderContainer justify="center" align="center" gap={8}>
    <Image
      src="/onboarding-robot.svg"
      alt="logo"
      width={24}
      height={24}
      style={{ marginTop: -2 }}
    />
    <Text>Pearl</Text>
  </PearlHeaderContainer>
);

export const NavBar = () => {
  const router = useRouter();
  const { closeApp, minimizeApp, onRampWindow } = useElectronApi();

  const isOnRamp = router.pathname === '/onramp';
  const isNotMain = [isOnRamp].some(Boolean);

  const handleClose = useCallback(() => {
    if (isOnRamp) {
      onRampWindow?.close?.();
      return;
    }

    if (!closeApp) return;
    closeApp();
  }, [closeApp, isOnRamp, onRampWindow]);

  return (
    <TopBarContainer>
      <TrafficLights>
        <RedLight onClick={handleClose} />
        {isNotMain ? (
          <DisabledLight />
        ) : (
          <YellowLight onClick={() => minimizeApp?.()} />
        )}
        <DisabledLight />
      </TrafficLights>

      <PearHeader />
    </TopBarContainer>
  );
};<|MERGE_RESOLUTION|>--- conflicted
+++ resolved
@@ -1,9 +1,7 @@
-<<<<<<< HEAD
+import { Flex, Typography } from 'antd';
+import Image from 'next/image';
 import { useRouter } from 'next/router';
 import { useCallback } from 'react';
-=======
-import { Flex, Image, Typography } from 'antd';
->>>>>>> dd1109a8
 import styled from 'styled-components';
 
 import { TOP_BAR_HEIGHT } from '@/constants/width';
