import { message } from 'antd';
import Image from 'next/image';
import { PropsWithChildren, useEffect, useMemo } from 'react';
import styled, { css } from 'styled-components';

import {
  APP_HEIGHT,
  APP_WIDTH,
  COLOR,
  SIDER_WIDTH,
  TOP_BAR_HEIGHT,
} from '@/constants';
import { Pages } from '@/enums/Pages';
import { SetupScreen } from '@/enums/SetupScreen';
import { useOnlineStatusContext, usePageState, useSetup } from '@/hooks';

import { Modal } from '../ui';
import { WindowControls } from './WindowControls';

const Container = styled.div<{ $blur: boolean }>`
  display: flex;
  flex-direction: column;
  height: 100vh;
  width: 100vw;
  max-width: ${APP_WIDTH}px;
  max-height: ${APP_HEIGHT}px;
  background-color: ${COLOR.GRAY_1};
  border-radius: 8px;

  ${(props) =>
    props.$blur &&
    css`
      filter: blur(2px);
      position: relative;
      overflow: hidden;

      &::before {
        content: '';
        position: absolute;
        top: 0;
        left: 0;
        width: 100%;
        height: 100%;
        background-color: rgba(27, 38, 50, 0.1);
        z-index: 1;
      }
    `}
`;

const DraggableNavBar = styled.div<{ $isFullWidth: boolean }>`
  position: fixed;
  top: 0;
  left: 0;
  right: 0;
  z-index: 1;
  width: ${(props) => (props.$isFullWidth ? '100%' : `${SIDER_WIDTH}px`)};
  height: ${TOP_BAR_HEIGHT}px;
  display: flex;
  align-items: center;
  -webkit-app-region: drag;
`;

const layoutWithFullHeight: SetupScreen[] = [SetupScreen.SetupYourAgent];

const Body = styled.div<{ $hasPadding?: boolean }>`
  display: flex;
  flex-direction: column;
  overflow-y: auto;
  padding: ${(props) => (props.$hasPadding ? '48px 0' : undefined)};
  height: ${APP_HEIGHT}px;
`;

export const Layout = ({ children }: PropsWithChildren) => {
  const { isOnline } = useOnlineStatusContext();
  const { state } = useSetup();
  const { pageState } = usePageState();

  useEffect(() => {
    const onlineStatusMessageKey = 'online-status-message';
    if (isOnline) {
      message.destroy(onlineStatusMessageKey);
    }
  }, [isOnline]);

  const hasPadding = useMemo(() => {
    if (pageState === Pages.Setup) {
      return layoutWithFullHeight.includes(state) ? false : true;
    }

    return false;
  }, [pageState, state]);

  return (
    <>
      {!isOnline && (
        <Modal
          open
          footer={null}
          closable={false}
<<<<<<< HEAD
          title={'No Internet Connection'}
=======
          width={450}
          title="No Internet Connection"
>>>>>>> 5f39c64e
          description={
            'Check your Wi-Fi or Ethernet. Pearl will reconnect automatically once the connection is stable.'
          }
          header={
            <Image
              src="/not-online.png"
              alt="No internet connection"
              width={80}
              height={80}
            />
          }
        />
      )}

      <Container $blur={!isOnline}>
        <DraggableNavBar $isFullWidth={pageState === Pages.Setup}>
          <WindowControls />
        </DraggableNavBar>
        <Body $hasPadding={hasPadding}>{children}</Body>
      </Container>
    </>
  );
};<|MERGE_RESOLUTION|>--- conflicted
+++ resolved
@@ -97,12 +97,7 @@
           open
           footer={null}
           closable={false}
-<<<<<<< HEAD
           title={'No Internet Connection'}
-=======
-          width={450}
-          title="No Internet Connection"
->>>>>>> 5f39c64e
           description={
             'Check your Wi-Fi or Ethernet. Pearl will reconnect automatically once the connection is stable.'
           }
