--- conflicted
+++ resolved
@@ -91,13 +91,14 @@
               <Text strong>{agentName}</Text>
             </Tooltip>
 
-            <a
+            {/* @note: removed until predict ui resolution */}
+            {/* <a
               href={`https://predict.olas.network/agents/${agentSafeAddress}`}
               target="_blank"
               className="text-sm"
             >
               Agent profile {UNICODE_SYMBOLS.EXTERNAL_LINK}
-            </a>
+            </a> */}
           </Flex>
         </Flex>
       </Flex>
@@ -182,44 +183,7 @@
   return (
     <Card title={<AgentTitle />}>
       <Container>
-<<<<<<< HEAD
         <SafeAddress />
-=======
-        <Flex vertical gap={12}>
-          <Flex gap={12}>
-            <Image
-              width={36}
-              height={36}
-              alt="Agent wallet"
-              src="/agent-wallet.png"
-            />
-
-            <Flex vertical className="w-full">
-              <Text className="m-0 text-sm" type="secondary">
-                Your agent
-              </Text>
-              <Text strong>{agentName}</Text>
-
-              {/* 
-              
-              @note: removed until predict ui resolution
-
-              <Flex justify="space-between">
-                <Text strong>{agentName}</Text>
-                <a
-                  href={`https://predict.olas.network/agents/${agentSafeAddress}`}
-                  target="_blank"
-                  className="text-sm"
-                >
-                  Agent profile {UNICODE_SYMBOLS.EXTERNAL_LINK}
-                </a> 
-              </Flex>
-
-              */}
-            </Flex>
-          </Flex>
-        </Flex>
->>>>>>> e3c82c8d
 
         <Flex vertical gap={8}>
           <OlasTitle />
