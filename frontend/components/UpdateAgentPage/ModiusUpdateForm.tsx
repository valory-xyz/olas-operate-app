--- conflicted
+++ resolved
@@ -7,29 +7,7 @@
 import { useServices } from '@/hooks/useServices';
 import { Nullable } from '@/types/Util';
 
-<<<<<<< HEAD
-import { useModiusFormValidate } from '../SetupPage/SetupYourAgent/ModiusAgentForm/useModiusFormValidate';
-// TODO: move the following hook/components to a shared place
-// once Modius work is merged
 import {
-  agentFieldProps,
-  requiredRules,
-  validateApiKey,
-  validateMessages,
-  validateSlug,
-} from '../SetupPage/SetupYourAgent/shared/formUtils';
-import { InvalidGeminiApiCredentials } from '../SetupPage/SetupYourAgent/shared/InvalidGeminiApiCredentials';
-import {
-  CoinGeckoApiKeyLabel,
-  ModiusGeminiApiKeyLabel,
-  TenderlyAccessTokenLabel,
-  TenderlyAccountSlugLabel,
-  TenderlyProjectSlugLabel,
-} from '../SetupPage/SetupYourAgent/shared/labels';
-=======
-import {
-  modiusAgentFieldOptionalProps,
-  modiusAgentFieldProps,
   requiredRules,
   validateApiKey,
   validateMessages,
@@ -42,9 +20,8 @@
   TenderlyAccessTokenLabel,
   TenderlyAccountSlugLabel,
   TenderlyProjectSlugLabel,
-} from '../SetupPage/SetupYourAgent/ModiusAgentForm/labels';
+} from '../AgentForms/common/labels';
 import { useModiusFormValidate } from '../SetupPage/SetupYourAgent/ModiusAgentForm/useModiusFormValidate';
->>>>>>> 7ada98c6
 import { CardLayout } from './CardLayout';
 import { UpdateAgentContext } from './context/UpdateAgentProvider';
 
@@ -149,11 +126,7 @@
       <Form.Item
         label={<ModiusGeminiApiKeyLabel />}
         name={['env_variables', 'GENAI_API_KEY']}
-<<<<<<< HEAD
-        {...agentFieldProps}
-=======
-        {...modiusAgentFieldOptionalProps}
->>>>>>> 7ada98c6
+        {...agentFieldProps}
         rules={[{ validator: validateApiKey }]}
       >
         <Input.Password />
