--- conflicted
+++ resolved
@@ -1,11 +1,7 @@
 import { isEmpty, isEqual } from 'lodash';
 
-<<<<<<< HEAD
-import { ServiceTemplate } from '@/client';
 import { AGENT_CONFIG } from '@/config/agents';
 import { SupportedMiddlewareChain } from '@/constants';
-=======
->>>>>>> a2ae68cb
 import { EnvProvisionMap } from '@/constants/envVariables';
 import {
   KPI_DESC_PREFIX,
