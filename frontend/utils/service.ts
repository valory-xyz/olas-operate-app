import { isEmpty, isEqual, isNil } from 'lodash';

import { ServiceTemplate } from '@/client';
import { EnvProvisionMap } from '@/constants/envVariables';
import {
  KPI_DESC_PREFIX,
  SERVICE_TEMPLATES,
} from '@/constants/serviceTemplates';
import { AgentType } from '@/enums/Agent';
import { StakingProgramId } from '@/enums/StakingProgram';
import { ServicesService } from '@/service/Services';
import { Address } from '@/types/Address';
import { Service } from '@/types/Service';
import { DeepPartial } from '@/types/Util';

export const updateServiceIfNeeded = async (
  service: Service,
  agentType: AgentType,
): Promise<void> => {
  const partialServiceTemplate: DeepPartial<ServiceTemplate> = {};

  const serviceTemplate = SERVICE_TEMPLATES.find(
    (template) =>
      template.name === service.name || template.agentType === agentType,
  );

  if (!serviceTemplate) return;

  // Check if the hash is different
  if (service.hash !== serviceTemplate.hash) {
    partialServiceTemplate.hash = serviceTemplate.hash;
  }

  // Temporary: check if the service has incorrect name
  if (
    serviceTemplate.agentType === AgentType.AgentsFun &&
    service.name !== serviceTemplate.name
  ) {
    partialServiceTemplate.name = serviceTemplate.name;
  }

  // If the description doesn't include "[Pearl service]" then update it
  if (!service.description.includes(KPI_DESC_PREFIX)) {
    partialServiceTemplate.description = `${KPI_DESC_PREFIX} ${service.description}`;
  }

  // Check if there's a need to update or add env variables
  const envVariablesToUpdate: ServiceTemplate['env_variables'] = {};
  Object.entries(serviceTemplate.env_variables).forEach(
    ([key, templateVariable]) => {
      const serviceEnvVariable = service.env_variables[key];

      // If there's a new variable in the template but it's not in the service
      if (
        !serviceEnvVariable &&
        (templateVariable.provision_type === EnvProvisionMap.FIXED ||
          templateVariable.provision_type === EnvProvisionMap.COMPUTED)
      ) {
        envVariablesToUpdate[key] = templateVariable;
      }

      // If the variable exist in the service and was just updated in the template
      if (
        serviceEnvVariable &&
        serviceEnvVariable.value !== templateVariable.value &&
        templateVariable.provision_type === EnvProvisionMap.FIXED
      ) {
        envVariablesToUpdate[key] = templateVariable;
      }
    },
  );

  if (!isEmpty(envVariablesToUpdate)) {
    partialServiceTemplate.env_variables = envVariablesToUpdate;
  }

  // Check if fund_requirements were updated
  const serviceHomeChain = service.home_chain;
  const serviceHomeChainFundRequirements =
    service.chain_configs[serviceHomeChain].chain_data.user_params
      .fund_requirements;
  const templateFundRequirements =
    serviceTemplate.configurations[serviceHomeChain]?.fund_requirements;

  if (
    Object.entries(serviceHomeChainFundRequirements).some(([key, item]) => {
      return (
        templateFundRequirements?.[key as Address]?.agent !== item.agent ||
        templateFundRequirements?.[key as Address]?.safe !== item.safe
      );
    })
  ) {
    // Need to pass all fund requirements from the template
    // even if some of them were updated
    partialServiceTemplate.configurations = {
      [serviceHomeChain]: { fund_requirements: templateFundRequirements },
    };
  }

<<<<<<< HEAD
  // Forcing to update for eliza POC as binary_path is missed sometimes?
  partialServiceTemplate.binary_path = 'agentsFunEliza';
=======
  // Check if the agent release was updated
  if (!isEqual(service.agent_release, serviceTemplate.agent_release)) {
    partialServiceTemplate.agent_release = serviceTemplate.agent_release;
  }
>>>>>>> 11c44eb5

  if (isEmpty(partialServiceTemplate)) return;

  await ServicesService.updateService({
    serviceConfigId: service.service_config_id,
    partialServiceTemplate,
  });
};

export const onDummyServiceCreation = async (
  stakingProgramId: StakingProgramId,
  serviceTemplateConfig: ServiceTemplate,
) => {
  await ServicesService.createService({
    serviceTemplate: serviceTemplateConfig,
    deploy: true,
    stakingProgramId,
  });
};

/**
 * Check if the token is a valid service id
 */
export const isValidServiceId = (
  token: number | null | undefined | -1,
): boolean => {
  if (isNil(token)) return false;
  if (token === -1) return false;
  return !!token;
};<|MERGE_RESOLUTION|>--- conflicted
+++ resolved
@@ -97,15 +97,10 @@
     };
   }
 
-<<<<<<< HEAD
-  // Forcing to update for eliza POC as binary_path is missed sometimes?
-  partialServiceTemplate.binary_path = 'agentsFunEliza';
-=======
   // Check if the agent release was updated
   if (!isEqual(service.agent_release, serviceTemplate.agent_release)) {
     partialServiceTemplate.agent_release = serviceTemplate.agent_release;
   }
->>>>>>> 11c44eb5
 
   if (isEmpty(partialServiceTemplate)) return;
 
