import { isEmpty, isNil } from 'lodash';

import { EnvProvisionType, ServiceTemplate } from '@/client';
import { SERVICE_TEMPLATES } from '@/constants/serviceTemplates';
import { AgentType } from '@/enums/Agent';
import { StakingProgramId } from '@/enums/StakingProgram';
import { ServicesService } from '@/service/Services';
import { Address } from '@/types/Address';
import { Service } from '@/types/Service';
import { DeepPartial } from '@/types/Util';

export const updateServiceIfNeeded = async (
  service: Service,
  agentType: AgentType,
): Promise<void> => {
  const partialServiceTemplate: DeepPartial<ServiceTemplate> = {};

  const serviceTemplate = SERVICE_TEMPLATES.find(
    (template) =>
      template.name === service.name || template.agentType === agentType,
  );

  if (!serviceTemplate) return;

  // Check if the hash is different
  if (service.hash !== serviceTemplate.hash) {
    partialServiceTemplate.hash = serviceTemplate.hash;
  }

  // Temporary: check if the service has incorrect name
  if (
    serviceTemplate.agentType === AgentType.Memeooorr &&
    service.name !== serviceTemplate.name
  ) {
    partialServiceTemplate.name = serviceTemplate.name;
  }

  // Check if there's a need to update or add env variables
  const envVariablesToUpdate: ServiceTemplate['env_variables'] = {};
  Object.entries(serviceTemplate.env_variables).forEach(
    ([key, templateVariable]) => {
      const serviceEnvVariable = service.env_variables[key];

      // If there's a new variable in the template but it's not in the service
      if (
        !serviceEnvVariable &&
        (templateVariable.provision_type === EnvProvisionType.FIXED ||
          templateVariable.provision_type === EnvProvisionType.COMPUTED)
      ) {
        envVariablesToUpdate[key] = templateVariable;
      }

      // If the variable exist in the service and was just updated in the template
      if (
        serviceEnvVariable &&
        serviceEnvVariable.value !== templateVariable.value &&
        templateVariable.provision_type === EnvProvisionType.FIXED
      ) {
        envVariablesToUpdate[key] = templateVariable;
      }
    },
  );

  if (!isEmpty(envVariablesToUpdate)) {
    partialServiceTemplate.env_variables = envVariablesToUpdate;
  }

  // Check if fund_requirements were updated
  const serviceHomeChain = service.home_chain;
  const serviceHomeChainFundRequirements =
    service.chain_configs[serviceHomeChain].chain_data.user_params
      .fund_requirements;
  const templateFundRequirements =
    serviceTemplate.configurations[serviceHomeChain]?.fund_requirements;

  if (
    Object.entries(serviceHomeChainFundRequirements).some(([key, item]) => {
      return (
<<<<<<< HEAD
        templateFundRequirements?.[key]?.agent !== item.agent ||
        templateFundRequirements?.[key]?.safe !== item.safe
=======
        templateFundRequirements[key as Address].agent !== item.agent ||
        templateFundRequirements[key as Address].safe !== item.safe
>>>>>>> 7ada98c6
      );
    })
  ) {
    // Need to pass all fund requirements from the template
    // even if some of them were updated
    partialServiceTemplate.configurations = {
      [serviceHomeChain]: { fund_requirements: templateFundRequirements },
    };
  }

  if (isEmpty(partialServiceTemplate)) return;

  await ServicesService.updateService({
    serviceConfigId: service.service_config_id,
    partialServiceTemplate,
  });
};

export const onDummyServiceCreation = async (
  stakingProgramId: StakingProgramId,
  serviceTemplateConfig: ServiceTemplate,
) => {
  await ServicesService.createService({
    serviceTemplate: serviceTemplateConfig,
    deploy: true,
    stakingProgramId,
  });
};

/**
 * Check if the token is a valid service id
 */
export const isValidServiceId = (
  token: number | null | undefined | -1,
): boolean => {
  if (isNil(token)) return false;
  if (token === -1) return false;
  return !!token;
};<|MERGE_RESOLUTION|>--- conflicted
+++ resolved
@@ -76,13 +76,8 @@
   if (
     Object.entries(serviceHomeChainFundRequirements).some(([key, item]) => {
       return (
-<<<<<<< HEAD
-        templateFundRequirements?.[key]?.agent !== item.agent ||
-        templateFundRequirements?.[key]?.safe !== item.safe
-=======
-        templateFundRequirements[key as Address].agent !== item.agent ||
-        templateFundRequirements[key as Address].safe !== item.safe
->>>>>>> 7ada98c6
+        templateFundRequirements?.[key as Address]?.agent !== item.agent ||
+        templateFundRequirements?.[key as Address]?.safe !== item.safe
       );
     })
   ) {
