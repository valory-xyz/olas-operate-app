export type ApiErrorResponse = {
  error?: string;
  message?: string;
  [key: string]: unknown;
};

/**
 * Parses the API error response.
 */
export const parseApiError = async (
  response: Response,
  fallbackMessage = 'Something went wrong',
): Promise<never> => {
  let errorDetails: ApiErrorResponse | null = null;

  try {
    errorDetails = (await response.json()) as ApiErrorResponse;
  } catch {
    // silently ignore parse failure
  }

  const apiError = errorDetails?.error || errorDetails?.message;
  throw new Error(apiError || fallbackMessage);
};

/**
 * Gets a user-friendly error message from an error object.
 */
export const getErrorMessage = (
  e: unknown,
<<<<<<< HEAD
  defaultMessage = 'Something went wrong',
): string => {
  const message = e instanceof Error ? e.message : defaultMessage;
=======
  fallbackMessage = 'Something went wrong',
): string => {
  const message = e instanceof Error ? e.message : fallbackMessage;
>>>>>>> e7d83dcc
  console.error(e);
  return message;
};<|MERGE_RESOLUTION|>--- conflicted
+++ resolved
@@ -28,15 +28,9 @@
  */
 export const getErrorMessage = (
   e: unknown,
-<<<<<<< HEAD
-  defaultMessage = 'Something went wrong',
-): string => {
-  const message = e instanceof Error ? e.message : defaultMessage;
-=======
   fallbackMessage = 'Something went wrong',
 ): string => {
   const message = e instanceof Error ? e.message : fallbackMessage;
->>>>>>> e7d83dcc
   console.error(e);
   return message;
 };