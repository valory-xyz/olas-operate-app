import { get } from 'lodash';
import { createContext, PropsWithChildren } from 'react';

<<<<<<< HEAD
import { AgentHealthCheckResponse } from '@/types/Agent';
import { XCookie } from '@/types/Cookies';
=======
import { AgentHealthCheck } from '@/types/Agent';
>>>>>>> 7ada98c6
import { ElectronStore, ElectronTrayIconStatus } from '@/types/ElectronApi';

type ElectronApiAgentActivityWindow = {
  init: () => Promise<void>;
  goto: (url: string) => Promise<void>;
  hide: () => void;
  show: () => void;
  close: () => void;
  minimize: () => void;
};

type ElectronApiContextProps = {
  getAppVersion?: () => Promise<string>;
  setIsAppLoaded?: (isLoaded: boolean) => void;
  closeApp?: () => void;
  minimizeApp?: () => void;
  setTrayIcon?: (status: ElectronTrayIconStatus) => void;
  ipcRenderer?: {
    send?: (channel: string, data: unknown) => void; // send messages to main process
    on?: (
      channel: string,
      func: (event: unknown, data: unknown) => void,
    ) => void; // listen to messages from main process
    invoke?: (channel: string, data: unknown) => Promise<unknown>; // send message to main process and get Promise response
  };
  store?: {
    store?: () => Promise<ElectronStore>;
    get?: (key: string) => Promise<unknown>;
    set?: (key: string, value: unknown) => Promise<void>;
    delete?: (key: string) => Promise<void>;
    clear?: () => Promise<void>;
  };
  setAppHeight?: (height: unknown) => void;
  notifyAgentRunning?: () => void;
  showNotification?: (title: string, body?: string) => void;
  saveLogs?: (data: {
    store?: ElectronStore;
    debugData?: Record<string, unknown>;
  }) => Promise<{ success: true; dirPath: string } | { success?: false }>;
  openPath?: (filePath: string) => void;
  healthCheck?: () => Promise<
    { response: AgentHealthCheckResponse | null } | { error: string }
  >;
  agentActivityWindow?: Partial<ElectronApiAgentActivityWindow>;
};

export const ElectronApiContext = createContext<ElectronApiContextProps>({
  getAppVersion: async () => '',
  setIsAppLoaded: () => false,
  closeApp: () => {},
  minimizeApp: () => {},
  setTrayIcon: () => {},
  ipcRenderer: {
    send: () => {},
    on: () => {},
    invoke: async () => {},
  },
  store: {
    store: async () => ({}),
    get: async () => {},
    set: async () => {},
    delete: async () => {},
    clear: async () => {},
  },
  setAppHeight: () => {},
  saveLogs: async () => ({ success: false }),
  openPath: () => {},
  healthCheck: async () => ({ response: null }),
  agentActivityWindow: {
    init: async () => {},
    goto: async () => {},
    hide: () => {},
    show: () => {},
    close: () => {},
    minimize: () => {},
  },
});

export const ElectronApiProvider = ({ children }: PropsWithChildren) => {
  const getElectronApiFunction = (functionNameInWindow: string) => {
    if (typeof window === 'undefined') return;

    const fn = get(window, `electronAPI.${functionNameInWindow}`);
    if (!fn || typeof fn !== 'function') {
      throw new Error(
        `Function ${functionNameInWindow} not found in window.electronAPI`,
      );
    }

    return fn;
  };

  return (
    <ElectronApiContext.Provider
      value={{
        getAppVersion: getElectronApiFunction('getAppVersion'),
        setIsAppLoaded: getElectronApiFunction('setIsAppLoaded'),
        closeApp: getElectronApiFunction('closeApp'),
        minimizeApp: getElectronApiFunction('minimizeApp'),
        setTrayIcon: getElectronApiFunction('setTrayIcon'),
        ipcRenderer: {
          send: getElectronApiFunction('ipcRenderer.send'),
          on: getElectronApiFunction('ipcRenderer.on'),
          invoke: getElectronApiFunction('ipcRenderer.invoke'),
        },
        store: {
          store: getElectronApiFunction('store.store'),
          get: getElectronApiFunction('store.get'),
          set: getElectronApiFunction('store.set'),
          delete: getElectronApiFunction('store.delete'),
          clear: getElectronApiFunction('store.clear'),
        },
        setAppHeight: getElectronApiFunction('setAppHeight'),
        showNotification: getElectronApiFunction('showNotification'),
        saveLogs: getElectronApiFunction('saveLogs'),
        openPath: getElectronApiFunction('openPath'),
        healthCheck: getElectronApiFunction('healthCheck'),
        agentActivityWindow: {
          init: getElectronApiFunction('agentActivityWindow.init'),
          goto: getElectronApiFunction('agentActivityWindow.goto'),
          hide: getElectronApiFunction('agentActivityWindow.hide'),
          show: getElectronApiFunction('agentActivityWindow.show'),
          close: getElectronApiFunction('agentActivityWindow.close'),
          minimize: getElectronApiFunction('agentActivityWindow.minimize'),
        },
      }}
    >
      {children}
    </ElectronApiContext.Provider>
  );
};<|MERGE_RESOLUTION|>--- conflicted
+++ resolved
@@ -1,12 +1,7 @@
 import { get } from 'lodash';
 import { createContext, PropsWithChildren } from 'react';
 
-<<<<<<< HEAD
 import { AgentHealthCheckResponse } from '@/types/Agent';
-import { XCookie } from '@/types/Cookies';
-=======
-import { AgentHealthCheck } from '@/types/Agent';
->>>>>>> 7ada98c6
 import { ElectronStore, ElectronTrayIconStatus } from '@/types/ElectronApi';
 
 type ElectronApiAgentActivityWindow = {
