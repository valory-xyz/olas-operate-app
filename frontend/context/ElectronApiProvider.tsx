--- conflicted
+++ resolved
@@ -65,16 +65,14 @@
     transactionSuccess?: () => void;
     transactionFailure?: () => void;
   };
-<<<<<<< HEAD
   web3AuthWindow?: {
     show?: () => void;
     close?: () => void;
     authSuccess?: (address: Address) => void;
-=======
+  };
   onRampTermsWindow?: {
     show?: () => void;
     close?: () => void;
->>>>>>> d837274d
   };
   logEvent?: (message: string) => void;
 };
@@ -114,11 +112,12 @@
     show: () => {},
     transactionSuccess: () => {},
   },
-<<<<<<< HEAD
   web3AuthWindow: {
-=======
+    show: () => {},
+    close: () => {},
+    authSuccess: () => {},
+  },
   onRampTermsWindow: {
->>>>>>> d837274d
     show: () => {},
     close: () => {},
   },
@@ -183,16 +182,14 @@
             'onRampWindow.transactionFailure',
           ),
         },
-<<<<<<< HEAD
         web3AuthWindow: {
           show: getElectronApiFunction('web3AuthWindow.show'),
           close: getElectronApiFunction('web3AuthWindow.close'),
           authSuccess: getElectronApiFunction('web3AuthWindow.authSuccess'),
-=======
+        },
         onRampTermsWindow: {
           show: getElectronApiFunction('onRampTermsWindow.show'),
           close: getElectronApiFunction('onRampTermsWindow.close'),
->>>>>>> d837274d
         },
         logEvent: getElectronApiFunction('logEvent'),
       }}
