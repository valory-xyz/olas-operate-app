--- conflicted
+++ resolved
@@ -1,10 +1,6 @@
 import { isNil } from 'lodash';
 import { createContext, PropsWithChildren, useEffect, useState } from 'react';
 
-<<<<<<< HEAD
-import { DEFAULT_STAKING_PROGRAM_IDS } from '@/config/stakingPrograms';
-=======
->>>>>>> fb8de26a
 import { StakingProgramId } from '@/constants';
 import { useActiveStakingProgramId, useServices } from '@/hooks';
 import { Maybe, Nullable } from '@/types';
