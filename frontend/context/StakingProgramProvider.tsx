import { useQuery, useQueryClient } from '@tanstack/react-query';
import { createContext, PropsWithChildren, useCallback } from 'react';

import { INITIAL_DEFAULT_STAKING_PROGRAM_IDS } from '@/config/stakingPrograms';
import { FIVE_SECONDS_INTERVAL } from '@/constants/intervals';
import { REACT_QUERY_KEYS } from '@/constants/react-query-keys';
import { StakingProgramId } from '@/enums/StakingProgram';
import { useServiceId } from '@/hooks/useService';
import { useServices } from '@/hooks/useServices';
import { Nullable } from '@/types/Util';

export const StakingProgramContext = createContext<{
  isActiveStakingProgramLoaded: boolean;
<<<<<<< HEAD
  initialDefaultStakingProgramId: Maybe<StakingProgramId>;
  activeStakingProgramId: Maybe<StakingProgramId>;
}>({
  isActiveStakingProgramLoaded: false,
  activeStakingProgramId: null,
  initialDefaultStakingProgramId: null,
=======
  activeStakingProgramId: StakingProgramId;
}>({
  isActiveStakingProgramLoaded: false,
  activeStakingProgramId: INITIAL_DEFAULT_STAKING_PROGRAM_ID,
>>>>>>> e5073b44
});

/**
 * hook to get the active staking program id
 */
const useGetActiveStakingProgramId = () => {
  const queryClient = useQueryClient();
  const { selectedAgentConfig } = useServices();
  const serviceId = useServiceId();

  const { serviceApi, homeChainId } = selectedAgentConfig;

  const response = useQuery({
    queryKey: REACT_QUERY_KEYS.STAKING_PROGRAM_KEY(homeChainId, serviceId!),
    queryFn: async () => {
      const response = await serviceApi.getCurrentStakingProgramByServiceId(
        serviceId!,
        homeChainId,
      );
      return (
        response ||
        INITIAL_DEFAULT_STAKING_PROGRAM_IDS[selectedAgentConfig.homeChainId]
      );
    },
    enabled: !!homeChainId && !!serviceId,
    refetchInterval: serviceId ? FIVE_SECONDS_INTERVAL : false,
  });

  const setActiveStakingProgramId = useCallback(
    (stakingProgramId: Nullable<StakingProgramId>) => {
      if (!serviceId) return;
      if (!stakingProgramId) return;

      // update the active staking program id in the cache
      queryClient.setQueryData(
        REACT_QUERY_KEYS.STAKING_PROGRAM_KEY(homeChainId, serviceId),
        stakingProgramId,
      );
    },
    [queryClient, homeChainId, serviceId],
  );

  return { ...response, setActiveStakingProgramId };
};

/**
 * context provider responsible for determining the current active staking programs.
 * It does so by checking if the current service is staked, and if so, which staking program it is staked in.
 * It also provides a method to update the active staking program id in state.
 */
export const StakingProgramProvider = ({ children }: PropsWithChildren) => {
  const { selectedAgentConfig } = useServices();
  const { isLoading: isStakingProgramsLoading, data: activeStakingProgramId } =
    useGetActiveStakingProgramId();

  return (
    <StakingProgramContext.Provider
      value={{
        isActiveStakingProgramLoaded:
          !isStakingProgramsLoading && !!activeStakingProgramId,
<<<<<<< HEAD
        activeStakingProgramId,
        initialDefaultStakingProgramId:
          INITIAL_DEFAULT_STAKING_PROGRAM_IDS[selectedAgentConfig.homeChainId],
=======
        activeStakingProgramId:
          activeStakingProgramId || INITIAL_DEFAULT_STAKING_PROGRAM_ID,
>>>>>>> e5073b44
      }}
    >
      {children}
    </StakingProgramContext.Provider>
  );
};<|MERGE_RESOLUTION|>--- conflicted
+++ resolved
@@ -7,23 +7,16 @@
 import { StakingProgramId } from '@/enums/StakingProgram';
 import { useServiceId } from '@/hooks/useService';
 import { useServices } from '@/hooks/useServices';
-import { Nullable } from '@/types/Util';
+import { Maybe, Nullable } from '@/types/Util';
 
 export const StakingProgramContext = createContext<{
   isActiveStakingProgramLoaded: boolean;
-<<<<<<< HEAD
   initialDefaultStakingProgramId: Maybe<StakingProgramId>;
   activeStakingProgramId: Maybe<StakingProgramId>;
 }>({
   isActiveStakingProgramLoaded: false,
   activeStakingProgramId: null,
   initialDefaultStakingProgramId: null,
-=======
-  activeStakingProgramId: StakingProgramId;
-}>({
-  isActiveStakingProgramLoaded: false,
-  activeStakingProgramId: INITIAL_DEFAULT_STAKING_PROGRAM_ID,
->>>>>>> e5073b44
 });
 
 /**
@@ -84,14 +77,9 @@
       value={{
         isActiveStakingProgramLoaded:
           !isStakingProgramsLoading && !!activeStakingProgramId,
-<<<<<<< HEAD
         activeStakingProgramId,
         initialDefaultStakingProgramId:
           INITIAL_DEFAULT_STAKING_PROGRAM_IDS[selectedAgentConfig.homeChainId],
-=======
-        activeStakingProgramId:
-          activeStakingProgramId || INITIAL_DEFAULT_STAKING_PROGRAM_ID,
->>>>>>> e5073b44
       }}
     >
       {children}
