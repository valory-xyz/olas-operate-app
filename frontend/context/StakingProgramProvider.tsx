import { isNil } from 'lodash';
import { createContext, PropsWithChildren, useEffect, useState } from 'react';

<<<<<<< HEAD
import { StakingProgramId } from '@/enums/StakingProgram';
import { useActiveStakingProgramId } from '@/hooks/useActiveStakingProgramId';
import { useServices } from '@/hooks/useServices';
import { Maybe, Nullable } from '@/types/Util';
=======
import { DEFAULT_STAKING_PROGRAM_IDS } from '@/config/stakingPrograms';
import { StakingProgramId } from '@/constants';
import { useActiveStakingProgramId, useServices } from '@/hooks';
import { Maybe, Nullable } from '@/types';
>>>>>>> edd05aac

export const StakingProgramContext = createContext<{
  isActiveStakingProgramLoaded: boolean;
  activeStakingProgramId?: Maybe<StakingProgramId>;
  defaultStakingProgramId?: Maybe<StakingProgramId>;
  selectedStakingProgramId: Nullable<StakingProgramId>;
  setDefaultStakingProgramId: (stakingProgramId: StakingProgramId) => void;
  stakingProgramIdToMigrateTo: Nullable<StakingProgramId>;
  setStakingProgramIdToMigrateTo: (
    stakingProgramId: Nullable<StakingProgramId>,
  ) => void;
}>({
  isActiveStakingProgramLoaded: false,
  selectedStakingProgramId: null,
  setDefaultStakingProgramId: () => {},
  stakingProgramIdToMigrateTo: null,
  setStakingProgramIdToMigrateTo: () => {},
});

/**
 * context provider responsible for determining the current active staking program based on the service.
 * It does so by checking if the current service is staked, and if so, which staking program it is staked in.
 * It also provides a method to update the active staking program id in state.
 *
 * @note When the service is not yet deployed, a default staking program state is used to allow switching
 * between staking programs before deployment is complete, ensuring the relevant staking program is displayed,
 * even if deployment is still in progress
 */
export const StakingProgramProvider = ({ children }: PropsWithChildren) => {
  const { selectedService, selectedAgentConfig } = useServices();

  const [defaultStakingProgramId, setDefaultStakingProgramId] = useState(
    selectedAgentConfig.defaultStakingProgramId,
  );

  const [stakingProgramIdToMigrateTo, setStakingProgramIdToMigrateTo] =
    useState<Nullable<StakingProgramId>>(null);

  useEffect(() => {
    setDefaultStakingProgramId(selectedAgentConfig.defaultStakingProgramId);
  }, [selectedAgentConfig]);

  const serviceNftTokenId = isNil(selectedService?.chain_configs)
    ? null
    : selectedService.chain_configs?.[selectedService?.home_chain]?.chain_data
        ?.token;

  const { isLoading, data: activeStakingProgramId } = useActiveStakingProgramId(
    serviceNftTokenId,
    selectedAgentConfig,
  );

  const selectedStakingProgramId = isLoading
    ? null
    : activeStakingProgramId || defaultStakingProgramId;

  return (
    <StakingProgramContext.Provider
      value={{
        isActiveStakingProgramLoaded: !isLoading,
        activeStakingProgramId,
        defaultStakingProgramId,
        selectedStakingProgramId,
        setDefaultStakingProgramId,
        stakingProgramIdToMigrateTo,
        setStakingProgramIdToMigrateTo,
      }}
    >
      {children}
    </StakingProgramContext.Provider>
  );
};<|MERGE_RESOLUTION|>--- conflicted
+++ resolved
@@ -1,17 +1,9 @@
 import { isNil } from 'lodash';
 import { createContext, PropsWithChildren, useEffect, useState } from 'react';
 
-<<<<<<< HEAD
-import { StakingProgramId } from '@/enums/StakingProgram';
-import { useActiveStakingProgramId } from '@/hooks/useActiveStakingProgramId';
-import { useServices } from '@/hooks/useServices';
-import { Maybe, Nullable } from '@/types/Util';
-=======
-import { DEFAULT_STAKING_PROGRAM_IDS } from '@/config/stakingPrograms';
 import { StakingProgramId } from '@/constants';
 import { useActiveStakingProgramId, useServices } from '@/hooks';
 import { Maybe, Nullable } from '@/types';
->>>>>>> edd05aac
 
 export const StakingProgramContext = createContext<{
   isActiveStakingProgramLoaded: boolean;
