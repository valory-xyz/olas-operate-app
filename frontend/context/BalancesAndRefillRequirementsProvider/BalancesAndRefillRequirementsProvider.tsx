--- conflicted
+++ resolved
@@ -22,16 +22,11 @@
   SIXTY_MINUTE_INTERVAL,
   THIRTY_SECONDS_INTERVAL,
 } from '@/constants';
-<<<<<<< HEAD
-import { useMasterWalletContext, useStore } from '@/hooks';
-=======
-import { REACT_QUERY_KEYS } from '@/constants/react-query-keys';
 import {
   useDynamicRefetchInterval,
   useMasterWalletContext,
   useStore,
 } from '@/hooks';
->>>>>>> 50847910
 import { useOnlineStatusContext } from '@/hooks/useOnlineStatus';
 import { usePageState } from '@/hooks/usePageState';
 import { useRewardContext } from '@/hooks/useRewardContext';
