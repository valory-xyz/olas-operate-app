--- conflicted
+++ resolved
@@ -28,16 +28,13 @@
 import { useRewardContext } from '@/hooks/useRewardContext';
 import { useServices } from '@/hooks/useServices';
 import { BalanceService } from '@/service/balances';
-<<<<<<< HEAD
-import { Maybe, Optional } from '@/types/Util';
-=======
 import {
   AddressBalanceRecord,
   BalancesAndFundingRequirements,
   MasterSafeBalanceRecord,
+  Maybe,
+  Optional,
 } from '@/types';
-import { Maybe, Nullable, Optional } from '@/types/Util';
->>>>>>> a2ae68cb
 import {
   asMiddlewareChain,
   BACKOFF_STEPS,
