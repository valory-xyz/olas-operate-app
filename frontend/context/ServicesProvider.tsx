--- conflicted
+++ resolved
@@ -60,15 +60,10 @@
 
   const selectedService = useMemo<Service | undefined>(() => {
     if (!services) return;
-<<<<<<< HEAD
-    return services.find((service) => service.hash === selectedServiceConfigId); // TODO: use uuid instead of hash once middleware refactored
-  }, [selectedServiceConfigId, services]);
-=======
     return services.find(
       (service) => service.service_config_id === selectedServiceUuid,
     );
   }, [selectedServiceUuid, services]);
->>>>>>> 37f6f758
 
   const selectService = useCallback((serviceUuid: string) => {
     setSelectedServiceConfigId(serviceUuid);
@@ -79,16 +74,11 @@
    */
   useEffect(() => {
     if (!services) return;
-<<<<<<< HEAD
     if (selectedServiceConfigId) return;
     // only select a service by default if services are fetched, but there has been no selection yet
     if (isFetched && services.length > 0 && !selectedServiceConfigId)
       setSelectedServiceConfigId(services[0].service_config_id);
   }, [isFetched, selectedServiceConfigId, services]);
-=======
-    setSelectedServiceUuid(services[0]?.service_config_id);
-  }, [services]);
->>>>>>> 37f6f758
 
   // const serviceAddresses = useMemo(
   //   () =>
