import { useQuery } from '@tanstack/react-query';
import { formatUnits } from 'ethers/lib/utils';
import { isNil } from 'lodash';
import {
  createContext,
  PropsWithChildren,
  useCallback,
  useContext,
  useEffect,
  useMemo,
} from 'react';

import { FIVE_SECONDS_INTERVAL } from '@/constants/intervals';
import { REACT_QUERY_KEYS } from '@/constants/react-query-keys';
import { useElectronApi } from '@/hooks/useElectronApi';
import { useServices } from '@/hooks/useServices';
import { useStore } from '@/hooks/useStore';
import { StakingRewardsInfoSchema } from '@/types/Autonolas';
import { asMiddlewareChain } from '@/utils/middlewareHelpers';

import { OnlineStatusContext } from './OnlineStatusProvider';
import { StakingProgramContext } from './StakingProgramProvider';

export const RewardContext = createContext<{
  accruedServiceStakingRewards?: number;
  availableRewardsForEpoch?: number;
  availableRewardsForEpochEth?: number;
  isEligibleForRewards?: boolean;
  optimisticRewardsEarnedForEpoch?: number;
  minimumStakedAmountRequired?: number;
  updateRewards: () => Promise<void>;
  isStakingRewardsDetailsFetched?: boolean;
}>({
  updateRewards: async () => {},
});

/**
 * hook to fetch staking rewards details
 */
const useStakingRewardsDetails = () => {
  const { isOnline } = useContext(OnlineStatusContext);
  const { selectedStakingProgramId } = useContext(StakingProgramContext);

  const { selectedService, selectedAgentConfig } = useServices();
  const serviceConfigId = selectedService?.service_config_id;
  const currentChainId = selectedAgentConfig.evmHomeChainId;

  // fetch chain data from the selected service
  const chainData = !isNil(selectedService?.chain_configs)
    ? selectedService?.chain_configs?.[asMiddlewareChain(currentChainId)]
        ?.chain_data
    : null;
  const multisig = chainData?.multisig;
  const token = chainData?.token;

  return useQuery({
    queryKey: REACT_QUERY_KEYS.REWARDS_KEY(
      currentChainId,
      serviceConfigId!,
      selectedStakingProgramId!,
      multisig!,
      token!,
    ),
    queryFn: async () => {
<<<<<<< HEAD
      const response =
        await selectedAgentConfig.serviceApi.getAgentStakingRewardsInfo({
          agentMultisigAddress: multisig!,
          serviceId: token!,
          stakingProgramId: selectedStakingProgramId!,
          chainId: currentChainId,
        });
      return StakingRewardsInfoSchema.parse(response);
=======
      if (!multisig || !token || !selectedStakingProgramId) return;
      const response = await currentAgent.serviceApi.getAgentStakingRewardsInfo(
        {
          agentMultisigAddress: multisig,
          serviceId: token,
          stakingProgramId: selectedStakingProgramId,
          chainId: currentChainId,
        },
      );

      if (!response) return;

      try {
        const parsed = StakingRewardsInfoSchema.parse(response);
        return parsed;
      } catch (e) {
        console.error('Error parsing staking rewards info', e);
      }
>>>>>>> 95fbbe87
    },
    enabled:
      !!isOnline &&
      !!serviceConfigId &&
      !!selectedStakingProgramId &&
      !!multisig &&
      !!token,
    refetchInterval: isOnline ? FIVE_SECONDS_INTERVAL : false,
    refetchOnWindowFocus: false,
  });
};

/**
 * hook to fetch available rewards for the current epoch
 */
const useAvailableRewardsForEpoch = () => {
  const { isOnline } = useContext(OnlineStatusContext);
  const { selectedStakingProgramId } = useContext(StakingProgramContext);

  const {
    selectedService,
    isFetched: isLoaded,
    selectedAgentConfig,
  } = useServices();
  const serviceConfigId =
    isLoaded && selectedService ? selectedService?.service_config_id : '';
  const currentChainId = selectedAgentConfig.evmHomeChainId;

  return useQuery({
    queryKey: REACT_QUERY_KEYS.AVAILABLE_REWARDS_FOR_EPOCH_KEY(
      currentChainId,
      serviceConfigId,
      selectedStakingProgramId!,
      currentChainId,
    ),
    queryFn: async () => {
      return await selectedAgentConfig.serviceApi.getAvailableRewardsForEpoch(
        selectedStakingProgramId!,
        currentChainId,
      );
    },
    enabled: !!isOnline && !!selectedStakingProgramId,
    refetchInterval: isOnline ? FIVE_SECONDS_INTERVAL : false,
    refetchOnWindowFocus: false,
  });
};

/**
 * Provider to manage rewards context
 */
export const RewardProvider = ({ children }: PropsWithChildren) => {
  const { storeState } = useStore();
  const electronApi = useElectronApi();

  const {
    data: stakingRewardsDetails,
    refetch: refetchStakingRewardsDetails,
    isLoading: isStakingRewardsDetailsLoading,
  } = useStakingRewardsDetails();

  const {
    data: availableRewardsForEpoch,
    refetch: refetchAvailableRewardsForEpoch,
  } = useAvailableRewardsForEpoch();

  const isEligibleForRewards = stakingRewardsDetails?.isEligibleForRewards;
  const accruedServiceStakingRewards =
    stakingRewardsDetails?.accruedServiceStakingRewards;

  // available rewards for the current epoch in ETH
  const availableRewardsForEpochEth = useMemo<number | undefined>(() => {
    if (!availableRewardsForEpoch) return;
    return parseFloat(formatUnits(`${availableRewardsForEpoch}`));
  }, [availableRewardsForEpoch]);

  // optimistic rewards earned for the current epoch in ETH
  const optimisticRewardsEarnedForEpoch = useMemo<number | undefined>(() => {
    if (!isEligibleForRewards) return;
    if (!availableRewardsForEpochEth) return;
    return availableRewardsForEpochEth;
  }, [availableRewardsForEpochEth, isEligibleForRewards]);

  // store the first staking reward achieved in the store for notification
  useEffect(() => {
    if (!isEligibleForRewards) return;
    if (storeState?.firstStakingRewardAchieved) return;
    electronApi.store?.set?.('firstStakingRewardAchieved', true);
  }, [
    electronApi.store,
    isEligibleForRewards,
    storeState?.firstStakingRewardAchieved,
  ]);

  // refresh rewards data
  const updateRewards = useCallback(async () => {
    await refetchStakingRewardsDetails();
    await refetchAvailableRewardsForEpoch();
  }, [refetchStakingRewardsDetails, refetchAvailableRewardsForEpoch]);

  return (
    <RewardContext.Provider
      value={{
        accruedServiceStakingRewards,
        availableRewardsForEpoch,
        availableRewardsForEpochEth,
        isEligibleForRewards,
        optimisticRewardsEarnedForEpoch,
        updateRewards,
        isStakingRewardsDetailsFetched: !isStakingRewardsDetailsLoading,
      }}
    >
      {children}
    </RewardContext.Provider>
  );
};<|MERGE_RESOLUTION|>--- conflicted
+++ resolved
@@ -62,25 +62,14 @@
       token!,
     ),
     queryFn: async () => {
-<<<<<<< HEAD
+      if (!multisig || !token || !selectedStakingProgramId) return;
       const response =
         await selectedAgentConfig.serviceApi.getAgentStakingRewardsInfo({
-          agentMultisigAddress: multisig!,
-          serviceId: token!,
-          stakingProgramId: selectedStakingProgramId!,
-          chainId: currentChainId,
-        });
-      return StakingRewardsInfoSchema.parse(response);
-=======
-      if (!multisig || !token || !selectedStakingProgramId) return;
-      const response = await currentAgent.serviceApi.getAgentStakingRewardsInfo(
-        {
           agentMultisigAddress: multisig,
           serviceId: token,
           stakingProgramId: selectedStakingProgramId,
           chainId: currentChainId,
-        },
-      );
+        });
 
       if (!response) return;
 
@@ -90,7 +79,6 @@
       } catch (e) {
         console.error('Error parsing staking rewards info', e);
       }
->>>>>>> 95fbbe87
     },
     enabled:
       !!isOnline &&
