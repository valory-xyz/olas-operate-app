--- conflicted
+++ resolved
@@ -18,11 +18,8 @@
 import { useStore } from '@/hooks/useStore';
 import { StakingRewardsInfoSchema } from '@/types/Autonolas';
 import { asMiddlewareChain } from '@/utils/middlewareHelpers';
-<<<<<<< HEAD
 import { formatEther, formatUnits } from '@/utils/numberFormatters';
-=======
 import { isValidServiceId } from '@/utils/service';
->>>>>>> 0f5ba48d
 
 import { OnlineStatusContext } from './OnlineStatusProvider';
 import { StakingProgramContext } from './StakingProgramProvider';
