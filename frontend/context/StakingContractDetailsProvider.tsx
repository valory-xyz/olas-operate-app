--- conflicted
+++ resolved
@@ -10,23 +10,17 @@
   useState,
 } from 'react';
 
-<<<<<<< HEAD
 import {
   FIVE_SECONDS_INTERVAL,
   REACT_QUERY_KEYS,
   StakingProgramId,
 } from '@/constants';
-import { useService, useServices, useStakingProgram } from '@/hooks';
-=======
-import { FIVE_SECONDS_INTERVAL, REACT_QUERY_KEYS } from '@/constants';
-import { StakingProgramId } from '@/enums/StakingProgram';
 import {
   useDynamicRefetchInterval,
   useService,
   useServices,
   useStakingProgram,
 } from '@/hooks';
->>>>>>> 50847910
 import { ServiceStakingDetails, StakingContractDetails } from '@/types';
 import { isValidServiceId } from '@/utils';
 
