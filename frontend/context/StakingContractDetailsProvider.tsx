--- conflicted
+++ resolved
@@ -14,11 +14,6 @@
   FIVE_SECONDS_INTERVAL,
   REACT_QUERY_KEYS,
   StakingProgramId,
-<<<<<<< HEAD
-} from '@/constants';
-import { useService, useServices, useStakingProgram } from '@/hooks';
-import { ServiceStakingDetails, StakingContractDetails } from '@/types';
-=======
   THIRTY_SECONDS_INTERVAL,
 } from '@/constants';
 import {
@@ -32,7 +27,6 @@
   ServiceStakingDetails,
   StakingContractDetails,
 } from '@/types';
->>>>>>> fb8de26a
 import { isValidServiceId } from '@/utils';
 
 import { StakingProgramContext } from './StakingProgramProvider';
