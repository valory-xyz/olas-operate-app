--- conflicted
+++ resolved
@@ -7,14 +7,6 @@
   HelpAndSupport: 'HelpAndSupport',
   PearlWallet: 'PearlWallet',
   AgentWallet: 'AgentWallet',
-<<<<<<< HEAD
-  /** @deprecated remove after for V1 */
-  RewardsHistory: 'RewardsHistory',
-  /** @deprecated remove after for V1 */
-  AgentActivity: 'AgentActivity',
-=======
-  AddBackupWalletViaSafe: 'AddBackupWalletViaSafe',
->>>>>>> 60fb96b1
   UpdateAgentTemplate: 'UpdateAgentTemplate',
   SelectStaking: 'SelectStaking',
   ConfirmSwitch: 'ConfirmSwitch',
