import {
  Deployment,
  MiddlewareServiceResponse,
  ServiceHash,
  ServiceTemplate,
} from '@/client';
import { CHAIN_CONFIG } from '@/config/chains';
import { CONTENT_TYPE_JSON_UTF8 } from '@/constants/headers';
import { BACKEND_URL_V2 } from '@/constants/urls';
import { ChainId } from '@/enums/Chain';
import { StakingProgramId } from '@/enums/StakingProgram';

/**
 * Get a single service from the backend
 * @param serviceHash
 * @returns
 */
const getService = async (
  serviceUuid: ServiceHash,
): Promise<MiddlewareServiceResponse> =>
  fetch(`${BACKEND_URL_V2}/service/${serviceUuid}`, {
    method: 'GET',
    headers: { ...CONTENT_TYPE_JSON_UTF8 },
  }).then((response) => {
    if (response.ok) {
      return response.json();
    }
    throw new Error(`Failed to fetch service ${serviceUuid}`);
  });

/**
 * Gets an array of services from the backend
 * @returns An array of services
 */
const getServices = async (): Promise<MiddlewareServiceResponse[]> =>
  fetch(`${BACKEND_URL_V2}/services`, {
    method: 'GET',
    headers: { ...CONTENT_TYPE_JSON_UTF8 },
  }).then((response) => {
    if (response.ok) {
      return response.json();
    }
    throw new Error('Failed to fetch services');
  });

/**
 * Creates a service
 * @param serviceTemplate
 * @returns Promise<Service>
 */
const createService = async ({
  deploy,
  serviceTemplate,
  stakingProgramId,
  useMechMarketplace = false,
}: {
  deploy: boolean;
  serviceTemplate: ServiceTemplate;
  stakingProgramId: StakingProgramId;
  useMechMarketplace?: boolean;
}): Promise<MiddlewareServiceResponse> =>
  fetch(`${BACKEND_URL_V2}/service`, {
    method: 'POST',
    body: JSON.stringify({
      ...serviceTemplate,
      deploy,
      configurations: {
<<<<<<< HEAD
        ...serviceTemplate.configurations,
        // overwrite defaults with chain-specific configurations
        ...Object.entries(serviceTemplate.configurations).reduce(
          (acc, [chainId, config]) => {
            acc[+chainId] = {
              ...config,
              rpc: CHAIN_CONFIG[+chainId].rpc,
              staking_program_id: stakingProgramId,
              use_mech_marketplace: useMechMarketplace,
            };
            return acc;
          },
        ),
=======
        [CHAIN_CONFIG[chainId].middlewareChain]: {
          ...serviceTemplate.configurations[CHAIN_CONFIG[chainId].middlewareChain],
          staking_program_id: stakingProgramId,
          rpc: CHAIN_CONFIG[chainId].rpc,
          use_mech_marketplace: useMechMarketplace,
        },
>>>>>>> 12c331c5
      },
    }),
    headers: { ...CONTENT_TYPE_JSON_UTF8 },
  }).then((response) => {
    if (response.ok) {
      return response.json();
    }
    throw new Error('Failed to create service');
  });

/**
 * Updates a service
 * @param serviceTemplate
 * @returns Promise<Service>
 */
const updateService = async ({
  deploy,
  serviceTemplate,
  serviceUuid,
  stakingProgramId,
  useMechMarketplace = false,
  chainId,
}: {
  deploy: boolean;
  serviceTemplate: ServiceTemplate;
  serviceUuid: ServiceHash;
  stakingProgramId: StakingProgramId;
  useMechMarketplace?: boolean;
  chainId: ChainId;
}): Promise<MiddlewareServiceResponse> =>
  fetch(`${BACKEND_URL_V2}/service/${serviceUuid}`, {
    method: 'PUT',
    body: JSON.stringify({
      ...serviceTemplate,
      deploy,
      configurations: {
        [CHAIN_CONFIG[chainId].middlewareChain]: {
          ...serviceTemplate.configurations[CHAIN_CONFIG[chainId].middlewareChain],
          staking_program_id: stakingProgramId,
          rpc: CHAIN_CONFIG[chainId].rpc,
          use_mech_marketplace: useMechMarketplace,
        },
      },
    }),
    headers: { ...CONTENT_TYPE_JSON_UTF8 },
  }).then((response) => {
    if (response.ok) {
      return response.json();
    }
    throw new Error('Failed to update service');
  });

/**
 * Starts a service
 * @param serviceTemplate
 * @returns Promise<Service>
 */
const startService = async (
  serviceUuid: ServiceHash,
): Promise<MiddlewareServiceResponse> =>
  fetch(`${BACKEND_URL_V2}/service/${serviceUuid}`, {
    method: 'POST',
    headers: { ...CONTENT_TYPE_JSON_UTF8 },
  }).then((response) => {
    if (response.ok) {
      return response.json();
    }
    throw new Error('Failed to start the service');
  });

const stopDeployment = async (serviceUuid: ServiceHash): Promise<Deployment> =>
  fetch(`${BACKEND_URL_V2}/service/${serviceUuid}/deployment/stop`, {
    method: 'POST',
    headers: { ...CONTENT_TYPE_JSON_UTF8 },
  }).then((response) => {
    if (response.ok) {
      return response.json();
    }
    throw new Error('Failed to stop deployment');
  });

const getDeployment = async (serviceUuid: ServiceHash): Promise<Deployment> =>
  fetch(`${BACKEND_URL_V2}/service/${serviceUuid}/deployment`, {
    method: 'GET',
    headers: { ...CONTENT_TYPE_JSON_UTF8 },
  }).then((response) => {
    if (response.ok) {
      return response.json();
    }
    throw new Error('Failed to get deployment');
  });

export const ServicesService = {
  getService,
  getServices,
  getDeployment,
  startService,
  createService,
  updateService,
  stopDeployment,
};<|MERGE_RESOLUTION|>--- conflicted
+++ resolved
@@ -65,28 +65,19 @@
       ...serviceTemplate,
       deploy,
       configurations: {
-<<<<<<< HEAD
         ...serviceTemplate.configurations,
         // overwrite defaults with chain-specific configurations
         ...Object.entries(serviceTemplate.configurations).reduce(
-          (acc, [chainId, config]) => {
-            acc[+chainId] = {
+          (acc, [middlewareChainKey, config]) => {
+            acc[middlewareChainKey] = {
               ...config,
-              rpc: CHAIN_CONFIG[+chainId].rpc,
+              rpc: CHAIN_CONFIG[middlewareChainKey].rpc,
               staking_program_id: stakingProgramId,
               use_mech_marketplace: useMechMarketplace,
             };
             return acc;
           },
         ),
-=======
-        [CHAIN_CONFIG[chainId].middlewareChain]: {
-          ...serviceTemplate.configurations[CHAIN_CONFIG[chainId].middlewareChain],
-          staking_program_id: stakingProgramId,
-          rpc: CHAIN_CONFIG[chainId].rpc,
-          use_mech_marketplace: useMechMarketplace,
-        },
->>>>>>> 12c331c5
       },
     }),
     headers: { ...CONTENT_TYPE_JSON_UTF8 },
