--- conflicted
+++ resolved
@@ -3,10 +3,6 @@
 
 import { STAKING_PROGRAMS } from '@/config/stakingPrograms';
 import { BASE_STAKING_PROGRAMS } from '@/config/stakingPrograms/base';
-<<<<<<< HEAD
-import { PROVIDERS, StakingProgramId } from '@/constants';
-import { EvmChainId } from '@/enums/Chain';
-=======
 import {
   EvmChainId,
   EvmChainIdMap,
@@ -14,23 +10,16 @@
   StakingProgramId,
 } from '@/constants';
 import { Address } from '@/types';
->>>>>>> fb8de26a
 import {
-  Address,
   ServiceStakingDetails,
   StakingContractDetails,
   StakingRewardsInfo,
-<<<<<<< HEAD
-} from '@/types';
-=======
 } from '@/types/Autonolas';
 import { isValidServiceId } from '@/utils';
->>>>>>> fb8de26a
-
-import { ONE_YEAR, StakedAgentService } from './StakedAgentService';
+
+import { StakedAgentService } from './StakedAgentService';
 
 const REQUESTS_SAFETY_MARGIN = 1;
-
 export abstract class AgentsFunService extends StakedAgentService {
   static getAgentStakingRewardsInfo = async ({
     agentMultisigAddress,
