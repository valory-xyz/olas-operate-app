/**
 * Generic staked agent service class.
 *
 * This class is intended to be extended by other classes and should not be used directly.
 * It provides static methods and properties specific to staked agents.
 *
 * @note `noop` functions should be replaced with actual implementations in the extending classes.
 * @warning DO NOT STORE STATE IN THESE CLASSES. THEY ARE SINGLETONS AND WILL BE SHARED ACROSS THE APPLICATION.
 */
import { ethers } from 'ethers';
import { Contract as MulticallContract } from 'ethers-multicall';
import { entries } from 'lodash';

import { OLAS_CONTRACTS } from '@/config/olasContracts';
import {
  STAKING_PROGRAMS,
  StakingProgramConfig,
} from '@/config/stakingPrograms';
<<<<<<< HEAD
import { CONTRACT_TYPE, PROVIDERS, StakingProgramId } from '@/constants';
import { EvmChainId } from '@/enums/Chain';
import { ServiceRegistryL2ServiceState } from '@/enums/ServiceRegistryL2ServiceState';
import { Address, Maybe, Nullable } from '@/types';
=======
import {
  CONTRACT_TYPE,
  EvmChainId,
  PROVIDERS,
  ServiceRegistryL2ServiceState,
  StakingProgramId,
} from '@/constants';
import { Address, Maybe, Nullable } from '@/types';
import { areAddressesEqual } from '@/utils';
>>>>>>> fb8de26a

export const ONE_YEAR = 1 * 24 * 60 * 60 * 365;

export type GetServiceRegistryInfoResponse = {
  bondValue: number;
  depositValue: number;
  serviceState: ServiceRegistryL2ServiceState;
};

/**
 * Staked agent service class.
 */
export abstract class StakedAgentService {
  abstract activityCheckerContract: MulticallContract;
  abstract olasStakingTokenProxyContract: MulticallContract;
  abstract serviceRegistryTokenUtilityContract: MulticallContract;

  abstract getStakingRewardsInfo: Promise<unknown>;
  abstract getAgentStakingRewardsInfo(
    agentMultisigAddress: Address,
    serviceId: number,
    stakingProgramId: StakingProgramId,
    chainId: EvmChainId,
  ): Promise<unknown>;
  abstract getAvailableRewardsForEpoch(
    stakingProgramId: StakingProgramId,
    chainId: EvmChainId,
  ): Promise<unknown>;
  abstract getServiceStakingDetails(
    serviceId: number,
    stakingProgramId: StakingProgramId,
    chainId: EvmChainId,
  ): Promise<unknown>;
  abstract getStakingContractDetails(
    stakingProgramId: StakingProgramId,
    chainId: EvmChainId,
  ): Promise<unknown>;
  abstract getInstance(): StakedAgentService;

  static getCurrentStakingProgramByServiceId = async (
    serviceNftTokenId: number,
    evmChainId: EvmChainId,
  ): Promise<Maybe<StakingProgramId>> => {
    if (!serviceNftTokenId || !evmChainId) return;
    if (serviceNftTokenId <= 0) return;
    try {
      const { multicallProvider } = PROVIDERS[evmChainId];

      // filter out staking programs that are not on the chain
      const stakingProgramEntries = Object.entries(
        STAKING_PROGRAMS[evmChainId],
      ).filter((entry) => {
        const [, program] = entry;
        return program.chainId === evmChainId;
      });

      // create contract calls
      const contractCalls = stakingProgramEntries.map((entry) => {
        const [, stakingProgram] = entry;
        return stakingProgram.contract.getStakingState(serviceNftTokenId);
      });

      // get multicall response
      const multicallResponse = await multicallProvider.all(
        Object.values(contractCalls),
      );

      // find the first staking program that is active
      const activeStakingProgramIndex = multicallResponse.findIndex(Boolean);

      // if no staking program is active, return null
      if (activeStakingProgramIndex === -1) {
        return null;
      }

      // return the staking program id
      const activeStakingProgramId =
        stakingProgramEntries[activeStakingProgramIndex]?.[0];

      return activeStakingProgramId
        ? (activeStakingProgramId as StakingProgramId)
        : null;
    } catch (error) {
      console.error('Error while getting current staking program', error);
      return null;
    }
  };

  /**
   * Gets service registry info, including:
   * - bondValue
   * - depositValue
   * - serviceState
   */
  static getServiceRegistryInfo = async (
    address: Address, // generally masterSafeAddress
    serviceId: number,
    chainId: EvmChainId,
  ): Promise<GetServiceRegistryInfoResponse> => {
    if (!OLAS_CONTRACTS[chainId]) {
      throw new Error('Chain not supported');
    }

    const { multicallProvider } = PROVIDERS[chainId];

    const tokenUtility = CONTRACT_TYPE.ServiceRegistryTokenUtility;
    const {
      [tokenUtility]: serviceRegistryTokenUtilityContract,
      [CONTRACT_TYPE.ServiceRegistryL2]: serviceRegistryL2Contract,
    } = OLAS_CONTRACTS[chainId];

    const contractCalls = [
      serviceRegistryTokenUtilityContract.getOperatorBalance(
        address,
        serviceId,
      ),
      serviceRegistryTokenUtilityContract.mapServiceIdTokenDeposit(serviceId),
      serviceRegistryL2Contract.mapServices(serviceId),
    ];

    const [
      operatorBalanceResponse,
      mapServiceIdTokenDepositResponse,
      mapServicesResponse,
    ] = await multicallProvider.all(contractCalls);

    const [bondValue, depositValue, serviceState] = [
      parseFloat(ethers.utils.formatUnits(operatorBalanceResponse, 18)),
      parseFloat(
        ethers.utils.formatUnits(mapServiceIdTokenDepositResponse[1], 18),
      ),
      mapServicesResponse.state as ServiceRegistryL2ServiceState,
    ];

    return {
      bondValue,
      depositValue,
      serviceState,
    };
  };

  /**
   *
   * Get the staking program id by address
   * @example getStakingProgramIdByAddress('0x3052451e1eAee78e62E169AfdF6288F8791F2918') // StakingProgramId.Beta4
   */
  static getStakingProgramIdByAddress = (
    chainId: EvmChainId,
    contractAddress: Address,
  ): Nullable<StakingProgramId> => {
    const stakingPrograms = STAKING_PROGRAMS[chainId];

    const foundEntry = entries(stakingPrograms).find(([, config]) =>
      areAddressesEqual(config.address, contractAddress),
    ) as [StakingProgramId, StakingProgramConfig] | undefined;

    return foundEntry ? foundEntry[0] : null;
  };
}<|MERGE_RESOLUTION|>--- conflicted
+++ resolved
@@ -16,12 +16,6 @@
   STAKING_PROGRAMS,
   StakingProgramConfig,
 } from '@/config/stakingPrograms';
-<<<<<<< HEAD
-import { CONTRACT_TYPE, PROVIDERS, StakingProgramId } from '@/constants';
-import { EvmChainId } from '@/enums/Chain';
-import { ServiceRegistryL2ServiceState } from '@/enums/ServiceRegistryL2ServiceState';
-import { Address, Maybe, Nullable } from '@/types';
-=======
 import {
   CONTRACT_TYPE,
   EvmChainId,
@@ -31,7 +25,6 @@
 } from '@/constants';
 import { Address, Maybe, Nullable } from '@/types';
 import { areAddressesEqual } from '@/utils';
->>>>>>> fb8de26a
 
 export const ONE_YEAR = 1 * 24 * 60 * 60 * 365;
 
