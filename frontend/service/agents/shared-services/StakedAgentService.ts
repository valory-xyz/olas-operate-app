--- conflicted
+++ resolved
@@ -16,16 +16,6 @@
   STAKING_PROGRAMS,
   StakingProgramConfig,
 } from '@/config/stakingPrograms';
-<<<<<<< HEAD
-import { PROVIDERS } from '@/constants/providers';
-import { EvmChainId } from '@/enums/Chain';
-import { ContractType } from '@/enums/Contract';
-import { ServiceRegistryL2ServiceState } from '@/enums/ServiceRegistryL2ServiceState';
-import { StakingProgramId } from '@/enums/StakingProgram';
-import { Address } from '@/types/Address';
-import { Maybe, Nullable } from '@/types/Util';
-import { areAddressesEqual } from '@/utils';
-=======
 import {
   CONTRACT_TYPE,
   EvmChainId,
@@ -34,7 +24,7 @@
   StakingProgramId,
 } from '@/constants';
 import { Address, Maybe, Nullable } from '@/types';
->>>>>>> edd05aac
+import { areAddressesEqual } from '@/utils';
 
 export const ONE_YEAR = 1 * 24 * 60 * 60 * 365;
 
