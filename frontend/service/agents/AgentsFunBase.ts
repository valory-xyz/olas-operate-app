--- conflicted
+++ resolved
@@ -1,9 +1,4 @@
-<<<<<<< HEAD
-import { StakingProgramId } from '@/constants';
-import { EvmChainId } from '@/enums/Chain';
-=======
 import { EvmChainId, EvmChainIdMap, StakingProgramId } from '@/constants';
->>>>>>> fb8de26a
 import {
   Address,
   ServiceStakingDetails,
