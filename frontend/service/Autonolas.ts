--- conflicted
+++ resolved
@@ -391,27 +391,18 @@
 ): Promise<StakingProgramId | null> => {
   if (serviceId <= -1) return null;
 
-  // const contractCalls = Object.values(StakingProgramId).reduce(
-  //   (acc, stakingProgramId: StakingProgramId) => ({
-  //     ...acc,
-  //     [stakingProgramId]:
-  //       serviceStakingTokenMechUsageContracts[stakingProgramId].getStakingState(
-  //         serviceId,
-  //       ),
-  //   }),
-  //   {},
-  // );
+  const contractCalls = Object.values(StakingProgramId).reduce(
+    (acc, stakingProgramId: StakingProgramId) => ({
+      ...acc,
+      [stakingProgramId]:
+        serviceStakingTokenMechUsageContracts[stakingProgramId].getStakingState(
+          serviceId,
+        ),
+    }),
+    {},
+  );
 
   try {
-<<<<<<< HEAD
-    await gnosisMulticallProvider.init();
-    // const [
-    //   isAlphaStaked,
-    //   isBetaStaked,
-    //   isBeta2Staked,
-    //   isBetaMechMarketplaceStaked,
-    // ] = await gnosisMulticallProvider.all(Object.values(contractCalls));
-=======
     await optimismMulticallProvider.init();
     const [
       isOptimusAlphaStaked,
@@ -424,7 +415,6 @@
     if (isOptimusAlphaStaked) {
       return StakingProgramId.OptimusAlpha;
     }
->>>>>>> 621c1fac
 
     // if (isAlphaStaked) {
     //   return StakingProgramId.Alpha;
