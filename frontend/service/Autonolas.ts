import { BigNumber, ethers } from 'ethers';
import { Contract as MulticallContract } from 'ethers-multicall';

import { AGENT_MECH_ABI } from '@/abis/agentMech';
import { MECH_ACTIVITY_CHECKER_ABI } from '@/abis/mechActivityChecker';
import { SERVICE_REGISTRY_L2_ABI } from '@/abis/serviceRegistryL2';
import { SERVICE_REGISTRY_TOKEN_UTILITY_ABI } from '@/abis/serviceRegistryTokenUtility';
import { SERVICE_STAKING_TOKEN_MECH_USAGE_ABI } from '@/abis/serviceStakingTokenMechUsage';
import { Chain } from '@/client';
import {
  AGENT_MECH_CONTRACT_ADDRESS,
  MECH_ACTIVITY_CHECKER_CONTRACT_ADDRESS,
  SERVICE_REGISTRY_L2_CONTRACT_ADDRESS,
  SERVICE_REGISTRY_TOKEN_UTILITY_CONTRACT_ADDRESS,
  SERVICE_STAKING_TOKEN_MECH_USAGE_CONTRACT_ADDRESS,
} from '@/constants/contractAddresses';
import { multicallProvider } from '@/constants/providers';
import { ServiceRegistryL2ServiceState } from '@/enums/ServiceRegistryL2ServiceState';
import { Address } from '@/types/Address';
import { StakingContractInfo, StakingRewardsInfo } from '@/types/Autonolas';

const REQUIRED_MECH_REQUESTS_SAFETY_MARGIN = 1;

const agentMechContract = new MulticallContract(
  AGENT_MECH_CONTRACT_ADDRESS[Chain.GNOSIS],
  AGENT_MECH_ABI.filter((abi) => abi.type === 'function'), // weird bug in the package where their filter doesn't work..
);

const serviceStakingTokenMechUsageContract = new MulticallContract(
  SERVICE_STAKING_TOKEN_MECH_USAGE_CONTRACT_ADDRESS[Chain.GNOSIS],
  SERVICE_STAKING_TOKEN_MECH_USAGE_ABI.filter((abi) => abi.type === 'function'), // same as above
);

const serviceRegistryTokenUtilityContract = new MulticallContract(
  SERVICE_REGISTRY_TOKEN_UTILITY_CONTRACT_ADDRESS[Chain.GNOSIS],
  SERVICE_REGISTRY_TOKEN_UTILITY_ABI.filter((abi) => abi.type === 'function'), // same as above
);

const serviceRegistryL2Contract = new MulticallContract(
  SERVICE_REGISTRY_L2_CONTRACT_ADDRESS[Chain.GNOSIS],
  SERVICE_REGISTRY_L2_ABI.filter((abi) => abi.type === 'function'), // same as above
);

const mechActivityCheckerContract = new MulticallContract(
  MECH_ACTIVITY_CHECKER_CONTRACT_ADDRESS[Chain.GNOSIS],
  MECH_ACTIVITY_CHECKER_ABI.filter((abi) => abi.type === 'function'), // same as above
);

const getAgentStakingRewardsInfo = async ({
  agentMultisigAddress,
  serviceId,
}: {
  agentMultisigAddress: Address;
  serviceId: number;
}): Promise<StakingRewardsInfo | undefined> => {
  if (!agentMultisigAddress) return;
  if (!serviceId) return;

  const contractCalls = [
    agentMechContract.getRequestsCount(agentMultisigAddress),
    serviceStakingTokenMechUsageContract.getServiceInfo(serviceId),
    serviceStakingTokenMechUsageContract.livenessPeriod(),
    mechActivityCheckerContract.livenessRatio(),
    serviceStakingTokenMechUsageContract.rewardsPerSecond(),
    serviceStakingTokenMechUsageContract.calculateStakingReward(serviceId),
    serviceStakingTokenMechUsageContract.minStakingDeposit(),
    serviceStakingTokenMechUsageContract.tsCheckpoint(),
  ];

  await multicallProvider.init();

  const multicallResponse = await multicallProvider.all(contractCalls);

  const [
    mechRequestCount,
    serviceInfo,
    livenessPeriod,
    livenessRatio,
    rewardsPerSecond,
    accruedStakingReward,
    minStakingDeposit,
    tsCheckpoint,
  ] = multicallResponse;

  /**
   * struct ServiceInfo {
    // Service multisig address
    address multisig;
    // Service owner
    address owner;
    // Service multisig nonces
    uint256[] nonces; <-- (we use this in the rewards eligibility check)
    // Staking start time
    uint256 tsStart;
    // Accumulated service staking reward
    uint256 reward;
    // Accumulated inactivity that might lead to the service eviction
    uint256 inactivity;}
   */

  const nowInSeconds = Math.floor(Date.now() / 1000);

  const requiredMechRequests =
    (Math.ceil(Math.max(livenessPeriod, nowInSeconds - tsCheckpoint)) *
      livenessRatio) /
      1e18 +
    REQUIRED_MECH_REQUESTS_SAFETY_MARGIN;

  const mechRequestCountOnLastCheckpoint = serviceInfo[2][1];
  const eligibleRequests = mechRequestCount - mechRequestCountOnLastCheckpoint;

  const isEligibleForRewards = eligibleRequests >= requiredMechRequests;

  const availableRewardsForEpoch = Math.max(
    rewardsPerSecond * livenessPeriod, // expected rewards for the epoch
    rewardsPerSecond * (nowInSeconds - tsCheckpoint), // incase of late checkpoint
  );

  // Minimum staked amount is double the minimum staking deposit
  // (all the bonds must be the same as deposit)
  const minimumStakedAmount =
    parseFloat(ethers.utils.formatEther(`${minStakingDeposit}`)) * 2;

  return {
    mechRequestCount,
    serviceInfo,
    livenessPeriod,
    livenessRatio,
    rewardsPerSecond,
    isEligibleForRewards,
    availableRewardsForEpoch,
    accruedServiceStakingRewards: parseFloat(
      ethers.utils.formatEther(`${accruedStakingReward}`),
    ),
    minimumStakedAmount,
  } as StakingRewardsInfo;
};

const getAvailableRewardsForEpoch = async (): Promise<number | undefined> => {
  const contractCalls = [
    serviceStakingTokenMechUsageContract.rewardsPerSecond(),
    serviceStakingTokenMechUsageContract.livenessPeriod(), // epoch length
    serviceStakingTokenMechUsageContract.tsCheckpoint(), // last checkpoint timestamp
  ];

  await multicallProvider.init();

  const multicallResponse = await multicallProvider.all(contractCalls);

  const [rewardsPerSecond, livenessPeriod, tsCheckpoint] = multicallResponse;

  const nowInSeconds = Math.floor(Date.now() / 1000);

  return Math.max(
    rewardsPerSecond * livenessPeriod, // expected rewards
    rewardsPerSecond * (nowInSeconds - tsCheckpoint), // incase of late checkpoint
  );
};

/**
 * function to get the staking contract info
 */
const getStakingContractInfo = async (
  serviceId: number,
): Promise<StakingContractInfo | undefined> => {
  if (!serviceId) return;

  const contractCalls = [
    serviceStakingTokenMechUsageContract.availableRewards(),
    serviceStakingTokenMechUsageContract.maxNumServices(),
    serviceStakingTokenMechUsageContract.getServiceIds(),
    serviceStakingTokenMechUsageContract.minStakingDuration(),
    serviceStakingTokenMechUsageContract.getServiceInfo(serviceId),
    serviceStakingTokenMechUsageContract.getStakingState(serviceId),
  ];

  await multicallProvider.init();

<<<<<<< HEAD
  const multicallResponse = await multicallProvider.all(contractCalls);
  const [availableRewardsInBN, maxNumServicesInBN, getServiceIdsInBN] =
    multicallResponse;
=======
  const multicallResponse = await gnosisMulticallProvider.all(contractCalls);
  const [
    availableRewardsInBN,
    maxNumServicesInBN,
    getServiceIdsInBN,
    minStakingDurationInBN,
    serviceInfo,
    serviceStakingState,
  ] = multicallResponse;
>>>>>>> 2b13bc2e

  const availableRewards = parseFloat(
    ethers.utils.formatUnits(availableRewardsInBN, 18),
  );
  const serviceIds = getServiceIdsInBN.map((id: BigNumber) => id.toNumber());
  const maxNumServices = maxNumServicesInBN.toNumber();

  return {
    availableRewards,
    maxNumServices,
    serviceIds,
    minimumStakingDuration: minStakingDurationInBN.toNumber(),
    serviceStakingStartTime: serviceInfo.tsStart.toNumber(),
    serviceStakingState,
  };
};

const getServiceRegistryInfo = async (
  operatorAddress: Address, // generally masterSafeAddress
  serviceId: number,
): Promise<{
  bondValue: number;
  depositValue: number;
  serviceState: ServiceRegistryL2ServiceState;
}> => {
  const contractCalls = [
    serviceRegistryTokenUtilityContract.getOperatorBalance(
      operatorAddress,
      serviceId,
    ),
    serviceRegistryTokenUtilityContract.mapServiceIdTokenDeposit(serviceId),
    serviceRegistryL2Contract.mapServices(serviceId),
  ];

  await multicallProvider.init();

  const [
    operatorBalanceResponse,
    serviceIdTokenDepositResponse,
    mapServicesResponse,
  ] = await multicallProvider.all(contractCalls);

  const [bondValue, depositValue, serviceState] = [
    parseFloat(ethers.utils.formatUnits(operatorBalanceResponse, 18)),
    parseFloat(ethers.utils.formatUnits(serviceIdTokenDepositResponse[1], 18)),
    mapServicesResponse.state as ServiceRegistryL2ServiceState,
  ];

  return {
    bondValue,
    depositValue,
    serviceState,
  };
};

export const AutonolasService = {
  getAgentStakingRewardsInfo,
  getAvailableRewardsForEpoch,
  getServiceRegistryInfo,
  getStakingContractInfo,
};<|MERGE_RESOLUTION|>--- conflicted
+++ resolved
@@ -176,11 +176,6 @@
 
   await multicallProvider.init();
 
-<<<<<<< HEAD
-  const multicallResponse = await multicallProvider.all(contractCalls);
-  const [availableRewardsInBN, maxNumServicesInBN, getServiceIdsInBN] =
-    multicallResponse;
-=======
   const multicallResponse = await gnosisMulticallProvider.all(contractCalls);
   const [
     availableRewardsInBN,
@@ -190,7 +185,6 @@
     serviceInfo,
     serviceStakingState,
   ] = multicallResponse;
->>>>>>> 2b13bc2e
 
   const availableRewards = parseFloat(
     ethers.utils.formatUnits(availableRewardsInBN, 18),
