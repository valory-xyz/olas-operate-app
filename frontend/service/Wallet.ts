--- conflicted
+++ resolved
@@ -1,17 +1,10 @@
-<<<<<<< HEAD
-import { MiddlewareChain, MiddlewareWalletResponse } from '@/client';
-import { CONTENT_TYPE_JSON_UTF8 } from '@/constants/headers';
-import { BACKEND_URL } from '@/constants/urls';
-import { SafeCreationResponse } from '@/types/Wallet';
-import { parseApiError } from '@/utils';
-=======
 import {
   BACKEND_URL,
   CONTENT_TYPE_JSON_UTF8,
   MiddlewareChain,
 } from '@/constants';
 import { MiddlewareWalletResponse, SafeCreationResponse } from '@/types';
->>>>>>> 3b320568
+import { parseApiError } from '@/utils';
 
 /**
  * Returns a list of available wallets
