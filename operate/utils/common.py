# -*- coding: utf-8 -*-
# ------------------------------------------------------------------------------
#
#   Copyright 2023-2024 Valory AG
#
#   Licensed under the Apache License, Version 2.0 (the "License");
#   you may not use this file except in compliance with the License.
#   You may obtain a copy of the License at
#
#       http://www.apache.org/licenses/LICENSE-2.0
#
#   Unless required by applicable law or agreed to in writing, software
#   distributed under the License is distributed on an "AS IS" BASIS,
#   WITHOUT WARRANTIES OR CONDITIONS OF ANY KIND, either express or implied.
#   See the License for the specific language governing permissions and
#   limitations under the License.
#
# ------------------------------------------------------------------------------
"""Common utilities."""


<<<<<<< HEAD
import os
import requests
from decimal import ROUND_UP, Decimal
from halo import Halo
=======
from decimal import Decimal, ROUND_UP
>>>>>>> e0404dc2
from typing import Optional
import getpass

import requests
from halo import Halo  # type: ignore[import]  # pylint: disable=import-error

from operate.constants import ZERO_ADDRESS
from operate.ledger.profiles import OLAS, USDC
from operate.operate_types import Chain


def print_box(text: str, margin: int = 1, character: str = "=") -> None:
    """Print text centered within a box."""

    lines = text.split("\n")
    text_length = max(len(line) for line in lines)
    length = text_length + 2 * margin

    border = character * length
    margin_str = " " * margin

    print()
    print(border)
    print(f"{margin_str}{text}{margin_str}")
    print(border)
    print()


def print_title(text: str) -> None:
    """Print title."""
    print_box(text, 4, "=")


def print_section(text: str) -> None:
    """Print section."""
    print_box(text, 1, "-")


def unit_to_wei(unit: float) -> int:
    """Convert unit to Wei."""
    return int(unit * 1e18)


CHAIN_TO_METADATA = {
    "gnosis": {
        "name": "Gnosis",
        "gasFundReq": unit_to_wei(0.5),  # fund for master wallet
        "staking_bonding_token": OLAS[Chain.GNOSIS],
        "token_data": {
            ZERO_ADDRESS: {
                "symbol": "xDAI",
                "decimals": 18,
            },
            USDC[Chain.GNOSIS]: {
                "symbol": "USDC",
                "decimals": 6,
            },
            OLAS[Chain.GNOSIS]: {
                "symbol": "OLAS",
                "decimals": 18,
            },
        },
        "gasParams": {
            # this means default values will be used
            "MAX_PRIORITY_FEE_PER_GAS": "",
            "MAX_FEE_PER_GAS": "",
        },
    },
    "mode": {
        "name": "Mode",
        "gasFundReq": unit_to_wei(0.005),  # fund for master wallet
        "staking_bonding_token": OLAS[Chain.MODE],
        "token_data": {
            ZERO_ADDRESS: {
                "symbol": "ETH",
                "decimals": 18,
            },
            USDC[Chain.MODE]: {
                "symbol": "USDC",
                "decimals": 6,
            },
            OLAS[Chain.MODE]: {
                "symbol": "OLAS",
                "decimals": 18,
            },
        },
        "gasParams": {
            # this means default values will be used
            "MAX_PRIORITY_FEE_PER_GAS": "",
            "MAX_FEE_PER_GAS": "",
        },
    },
    "optimistic": {
        "name": "Optimism",
        "gasFundReq": unit_to_wei(0.005),  # fund for master wallet
        "staking_bonding_token": OLAS[Chain.OPTIMISTIC],
        "token_data": {
            ZERO_ADDRESS: {
                "symbol": "ETH",
                "decimals": 18,
            },
            USDC[Chain.OPTIMISTIC]: {
                "symbol": "USDC",
                "decimals": 6,
            },
            OLAS[Chain.OPTIMISTIC]: {
                "symbol": "OLAS",
                "decimals": 18,
            },
        },
        "gasParams": {
            # this means default values will be used
            "MAX_PRIORITY_FEE_PER_GAS": "",
            "MAX_FEE_PER_GAS": "",
        },
    },
    "base": {
        "name": "Base",
        "gasFundReq": unit_to_wei(0.005),  # fund for master wallet
        "staking_bonding_token": OLAS[Chain.BASE],
        "token_data": {
            ZERO_ADDRESS: {
                "symbol": "ETH",
                "decimals": 18,
            },
            USDC[Chain.BASE]: {
                "symbol": "USDC",
                "decimals": 6,
            },
            OLAS[Chain.BASE]: {
                "symbol": "OLAS",
                "decimals": 18,
            },
        },
        "gasParams": {
            # this means default values will be used
            "MAX_PRIORITY_FEE_PER_GAS": "",
            "MAX_FEE_PER_GAS": "",
        },
    },
}


def wei_to_unit(wei: int, chain: str, token_address: str = ZERO_ADDRESS) -> Decimal:
    """Convert Wei to unit."""
    unit: Decimal = (
        Decimal(str(wei))
        / 10 ** CHAIN_TO_METADATA[chain]["token_data"][token_address]["decimals"]
    )
    return unit.quantize(Decimal("0.000001"), rounding=ROUND_UP)


def wei_to_token(wei: int, chain: str, token_address: str = ZERO_ADDRESS) -> str:
    """Convert Wei to token."""
    return f"{wei_to_unit(wei, chain, token_address)} {CHAIN_TO_METADATA[chain]['token_data'][token_address]['symbol']}"


def ask_yes_or_no(question: str) -> bool:
    """Ask a yes/no question."""
<<<<<<< HEAD
    if os.environ.get("ATTENDED", "true").lower() != "true":
        return True
        
    response = (
        input(f"{question} (yes/no): ")
        .strip()
        .lower()
    )
=======
    response = input(f"{question} (yes/no): ").strip().lower()
>>>>>>> e0404dc2
    return response in ["yes", "y"]

def ask_or_get_from_env(prompt: str, is_pass: bool, env_var_name: str, raise_if_missing: bool = True) -> str:
    """Get user input either interactively or from environment variables."""
    if os.getenv("ATTENDED", "true").lower() == "true":
        if is_pass:
            return getpass.getpass(prompt)
        return input(prompt)
    elif env_var_name in os.environ:
        return os.environ[env_var_name]
    elif raise_if_missing:
        raise ValueError(f"{env_var_name} env var required in unattended mode")
    return ""

def check_rpc(rpc_url: Optional[str] = None) -> bool:
    """Check RPC."""
    if rpc_url is None:
        return False

    spinner = Halo(text="Checking RPC...", spinner="dots")
    spinner.start()

    rpc_data = {
        "jsonrpc": "2.0",
        "method": "eth_newFilter",
        "params": ["invalid"],
        "id": 1,
    }

    try:
        response = requests.post(
            rpc_url, json=rpc_data, headers={"Content-Type": "application/json"}
        )
        response.raise_for_status()
        rpc_response = response.json()
    except (requests.exceptions.RequestException, ValueError, TypeError) as e:
        spinner.fail(f"Error: Failed to send RPC request: {e}")
        return False

    rpc_error_message = (
        rpc_response.get("error", {})
        .get("message", "exception processing rpc response")
        .lower()
    )

    if rpc_error_message == "exception processing rpc response":
        print(
            "Error: The received rpc response is malformed. Please verify the RPC address and/or rpc behavior."
        )
        print("  Received response:")
        print("  ", rpc_response)
        print("")
        spinner.fail("Terminating script.")
    elif rpc_error_message == "out of requests":
        print("Error: The provided rpc is out of requests.")
        spinner.fail("Terminating script.")
    elif (
        rpc_error_message == "the method eth_newfilter does not exist/is not available"
    ):
        print("Error: The provided RPC does not support 'eth_newFilter'.")
        spinner.fail("Terminating script.")
    elif rpc_error_message == "invalid params":
        spinner.succeed("RPC checks passed.")
        return True
    else:
        print("Error: Unknown rpc error.")
        print("  Received response:")
        print("  ", rpc_response)
        print("")
        spinner.fail("Terminating script.")

    return False<|MERGE_RESOLUTION|>--- conflicted
+++ resolved
@@ -19,19 +19,12 @@
 """Common utilities."""
 
 
-<<<<<<< HEAD
 import os
 import requests
 from decimal import ROUND_UP, Decimal
 from halo import Halo
-=======
-from decimal import Decimal, ROUND_UP
->>>>>>> e0404dc2
 from typing import Optional
 import getpass
-
-import requests
-from halo import Halo  # type: ignore[import]  # pylint: disable=import-error
 
 from operate.constants import ZERO_ADDRESS
 from operate.ledger.profiles import OLAS, USDC
@@ -186,7 +179,6 @@
 
 def ask_yes_or_no(question: str) -> bool:
     """Ask a yes/no question."""
-<<<<<<< HEAD
     if os.environ.get("ATTENDED", "true").lower() != "true":
         return True
         
@@ -195,9 +187,6 @@
         .strip()
         .lower()
     )
-=======
-    response = input(f"{question} (yes/no): ").strip().lower()
->>>>>>> e0404dc2
     return response in ["yes", "y"]
 
 def ask_or_get_from_env(prompt: str, is_pass: bool, env_var_name: str, raise_if_missing: bool = True) -> str:
