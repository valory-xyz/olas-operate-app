# -*- coding: utf-8 -*-
# ------------------------------------------------------------------------------
#
#   Copyright 2023 Valory AG
#
#   Licensed under the Apache License, Version 2.0 (the "License");
#   you may not use this file except in compliance with the License.
#   You may obtain a copy of the License at
#
#       http://www.apache.org/licenses/LICENSE-2.0
#
#   Unless required by applicable law or agreed to in writing, software
#   distributed under the License is distributed on an "AS IS" BASIS,
#   WITHOUT WARRANTIES OR CONDITIONS OF ANY KIND, either express or implied.
#   See the License for the specific language governing permissions and
#   limitations under the License.
#
# ------------------------------------------------------------------------------

"""Safe helpers."""

import binascii
import secrets
import typing as t
from enum import Enum

from aea.crypto.base import Crypto, LedgerApi
from autonomy.chain.base import registry_contracts
from autonomy.chain.config import ChainType as ChainProfile
from autonomy.chain.tx import TxSettler

from operate.constants import (
    ON_CHAIN_INTERACT_RETRIES,
    ON_CHAIN_INTERACT_SLEEP,
    ON_CHAIN_INTERACT_TIMEOUT,
)


NULL_ADDRESS: str = "0x" + "0" * 40
MAX_UINT256 = 2**256 - 1
ZERO_ETH = 0


class SafeOperation(Enum):
    """Operation types."""

    CALL = 0
    DELEGATE_CALL = 1
    CREATE = 2


class MultiSendOperation(Enum):
    """Operation types."""

    CALL = 0
    DELEGATE_CALL = 1


def hash_payload_to_hex(  # pylint: disable=too-many-arguments,too-many-locals
    safe_tx_hash: str,
    ether_value: int,
    safe_tx_gas: int,
    to_address: str,
    data: bytes,
    operation: int = SafeOperation.CALL.value,
    base_gas: int = 0,
    safe_gas_price: int = 0,
    gas_token: str = NULL_ADDRESS,
    refund_receiver: str = NULL_ADDRESS,
    use_flashbots: bool = False,
    gas_limit: int = 0,
    raise_on_failed_simulation: bool = False,
) -> str:
    """Serialise to a hex string."""
    if len(safe_tx_hash) != 64:  # should be exactly 32 bytes!
        raise ValueError(
            "cannot encode safe_tx_hash of non-32 bytes"
        )  # pragma: nocover

    if len(to_address) != 42 or len(gas_token) != 42 or len(refund_receiver) != 42:
        raise ValueError("cannot encode address of non 42 length")  # pragma: nocover

    if (
        ether_value > MAX_UINT256
        or safe_tx_gas > MAX_UINT256
        or base_gas > MAX_UINT256
        or safe_gas_price > MAX_UINT256
        or gas_limit > MAX_UINT256
    ):
        raise ValueError(
            "Value is bigger than the max 256 bit value"
        )  # pragma: nocover

    if operation not in [v.value for v in SafeOperation]:
        raise ValueError("SafeOperation value is not valid")  # pragma: nocover

    if not isinstance(use_flashbots, bool):
        raise ValueError(
            f"`use_flashbots` value ({use_flashbots}) is not valid. A boolean value was expected instead"
        )

    ether_value_ = ether_value.to_bytes(32, "big").hex()
    safe_tx_gas_ = safe_tx_gas.to_bytes(32, "big").hex()
    operation_ = operation.to_bytes(1, "big").hex()
    base_gas_ = base_gas.to_bytes(32, "big").hex()
    safe_gas_price_ = safe_gas_price.to_bytes(32, "big").hex()
    use_flashbots_ = use_flashbots.to_bytes(32, "big").hex()
    gas_limit_ = gas_limit.to_bytes(32, "big").hex()
    raise_on_failed_simulation_ = raise_on_failed_simulation.to_bytes(32, "big").hex()

    concatenated = (
        safe_tx_hash
        + ether_value_
        + safe_tx_gas_
        + to_address
        + operation_
        + base_gas_
        + safe_gas_price_
        + gas_token
        + refund_receiver
        + use_flashbots_
        + gas_limit_
        + raise_on_failed_simulation_
        + data.hex()
    )
    return concatenated


def skill_input_hex_to_payload(payload: str) -> dict:
    """Decode payload."""
    tx_params = dict(
        safe_tx_hash=payload[:64],
        ether_value=int.from_bytes(bytes.fromhex(payload[64:128]), "big"),
        safe_tx_gas=int.from_bytes(bytes.fromhex(payload[128:192]), "big"),
        to_address=payload[192:234],
        operation=int.from_bytes(bytes.fromhex(payload[234:236]), "big"),
        base_gas=int.from_bytes(bytes.fromhex(payload[236:300]), "big"),
        safe_gas_price=int.from_bytes(bytes.fromhex(payload[300:364]), "big"),
        gas_token=payload[364:406],
        refund_receiver=payload[406:448],
        use_flashbots=bool.from_bytes(bytes.fromhex(payload[448:512]), "big"),
        gas_limit=int.from_bytes(bytes.fromhex(payload[512:576]), "big"),
        raise_on_failed_simulation=bool.from_bytes(
            bytes.fromhex(payload[576:640]), "big"
        ),
        data=bytes.fromhex(payload[640:]),
    )
    return tx_params


def _get_nonce() -> int:
    """Generate a nonce for the Safe deployment."""
    return secrets.SystemRandom().randint(0, 2**256 - 1)


def create_safe(
    ledger_api: LedgerApi,
    crypto: Crypto,
    owner: t.Optional[str] = None,
    salt_nonce: t.Optional[int] = None,
) -> t.Tuple[str, int]:
    """Create gnosis safe."""
    salt_nonce = salt_nonce or _get_nonce()

    def _build(  # pylint: disable=unused-argument
        *args: t.Any, **kwargs: t.Any
    ) -> t.Dict:
        tx = registry_contracts.gnosis_safe.get_deploy_transaction(
            ledger_api=ledger_api,
            deployer_address=crypto.address,
            owners=[crypto.address] if owner is None else [crypto.address, owner],
            threshold=1,
            salt_nonce=salt_nonce,
        )
        del tx["contract_address"]
        return tx

    tx_settler = TxSettler(
        ledger_api=ledger_api,
        crypto=crypto,
        chain_type=ChainProfile.CUSTOM,
        timeout=ON_CHAIN_INTERACT_TIMEOUT,
        retries=ON_CHAIN_INTERACT_RETRIES,
        sleep=ON_CHAIN_INTERACT_SLEEP,
    )
    setattr(  # noqa: B010
        tx_settler,
        "build",
        _build,
    )
    receipt = tx_settler.transact(
        method=lambda: {},
        contract="",
        kwargs={},
    )
    instance = registry_contracts.gnosis_safe_proxy_factory.get_instance(
        ledger_api=ledger_api,
        contract_address="0xa6b71e26c5e0845f74c812102ca7114b6a896ab2",
    )
    (event,) = instance.events.ProxyCreation().process_receipt(receipt)
<<<<<<< HEAD
    return event["args"]["proxy"], salt_nonce
=======
    return event["args"]["proxy"], salt_nonce


def get_owners(ledger_api: LedgerApi, safe: str) -> t.List[str]:
    """Get list of owners."""
    return registry_contracts.gnosis_safe.get_owners(
        ledger_api=ledger_api,
        contract_address=safe,
    ).get("owners", [])


def send_safe_txs(
    txd: bytes,
    safe: str,
    ledger_api: LedgerApi,
    crypto: Crypto,
) -> None:
    """Send internal safe transaction."""
    owner = ledger_api.api.to_checksum_address(
        crypto.address,
    )
    safe_tx_hash = registry_contracts.gnosis_safe.get_raw_safe_transaction_hash(
        ledger_api=ledger_api,
        contract_address=safe,
        value=0,
        safe_tx_gas=0,
        to_address=safe,
        data=txd,
        operation=SafeOperation.CALL.value,
    ).get("tx_hash")
    safe_tx_bytes = binascii.unhexlify(
        safe_tx_hash[2:],
    )
    signatures = {
        owner: crypto.sign_message(
            message=safe_tx_bytes,
            is_deprecated_mode=True,
        )[2:]
    }
    transaction = registry_contracts.gnosis_safe.get_raw_safe_transaction(
        ledger_api=ledger_api,
        contract_address=safe,
        sender_address=owner,
        owners=(owner,),  # type: ignore
        to_address=safe,
        value=0,
        data=txd,
        safe_tx_gas=0,
        signatures_by_owner=signatures,
        operation=SafeOperation.CALL.value,
        nonce=ledger_api.api.eth.get_transaction_count(owner),
    )
    ledger_api.get_transaction_receipt(
        ledger_api.send_signed_transaction(
            crypto.sign_transaction(
                transaction,
            ),
        )
    )


def add_owner(
    ledger_api: LedgerApi,
    crypto: Crypto,
    safe: str,
    owner: str,
) -> None:
    """Add owner to a safe."""
    instance = registry_contracts.gnosis_safe.get_instance(
        ledger_api=ledger_api,
        contract_address=safe,
    )
    txd = instance.encodeABI(
        fn_name="addOwnerWithThreshold",
        args=[
            owner,
            1,
        ],
    )
    send_safe_txs(
        txd=bytes.fromhex(txd[2:]),
        safe=safe,
        ledger_api=ledger_api,
        crypto=crypto,
    )


def swap_owner(  # pylint: disable=unused-argument
    ledger_api: LedgerApi,
    crypto: Crypto,
    safe: str,
    old_owner: str,
    new_owner: str,
) -> None:
    """Swap owner on a safe."""
>>>>>>> b7166425
<|MERGE_RESOLUTION|>--- conflicted
+++ resolved
@@ -198,9 +198,6 @@
         contract_address="0xa6b71e26c5e0845f74c812102ca7114b6a896ab2",
     )
     (event,) = instance.events.ProxyCreation().process_receipt(receipt)
-<<<<<<< HEAD
-    return event["args"]["proxy"], salt_nonce
-=======
     return event["args"]["proxy"], salt_nonce
 
 
@@ -295,5 +292,4 @@
     old_owner: str,
     new_owner: str,
 ) -> None:
-    """Swap owner on a safe."""
->>>>>>> b7166425
+    """Swap owner on a safe."""