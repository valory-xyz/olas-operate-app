# -*- coding: utf-8 -*-
# ------------------------------------------------------------------------------
#
#   Copyright 2024 Valory AG
#
#   Licensed under the Apache License, Version 2.0 (the "License");
#   you may not use this file except in compliance with the License.
#   You may obtain a copy of the License at
#
#       http://www.apache.org/licenses/LICENSE-2.0
#
#   Unless required by applicable law or agreed to in writing, software
#   distributed under the License is distributed on an "AS IS" BASIS,
#   WITHOUT WARRANTIES OR CONDITIONS OF ANY KIND, either express or implied.
#   See the License for the specific language governing permissions and
#   limitations under the License.
#
# ------------------------------------------------------------------------------
"""Claim staking rewards."""

import json
import logging
import os
import sys
import warnings
from typing import TYPE_CHECKING

from operate.constants import OPERATE_HOME, SAFE_WEBAPP_URL
from operate.operate_types import LedgerType
<<<<<<< HEAD
from operate.quickstart.run_service import ask_password_if_needed, configure_local_config, get_service, load_local_config
from operate.utils.common import ask_yes_or_no, print_section, print_title
=======
from operate.quickstart.run_service import (
    ask_password_if_needed,
    configure_local_config,
    get_service,
    load_local_config,
)
from operate.utils.common import print_section, print_title
>>>>>>> e0404dc2


if TYPE_CHECKING:
    from operate.cli import OperateApp

warnings.filterwarnings("ignore", category=UserWarning)


def claim_staking_rewards(operate: "OperateApp", config_path: str) -> None:
    """Claim staking rewards."""
    with open(config_path, "r") as config_file:
        template = json.load(config_file)

    print_section(f"Claim staking rewards for {template['name']}")

    # check if agent was started before
    path = OPERATE_HOME / "local_config.json"
    if not path.exists():
        print("No previous agent setup found. Exiting.")
        return

    print(
        "This script will claim the OLAS staking rewards "
        "accrued in the current staking contract and transfer them to your service safe."
    )

    if not ask_yes_or_no("Do you want to continue?"):
       print("Cancelled.")
       return

    print("")

    config = configure_local_config(template)
    manager = operate.service_manager()
    service = get_service(manager, template)
    ask_password_if_needed(operate, config)

    # reload manger and config after setting operate.password
    manager = operate.service_manager()
    config = load_local_config()
    assert (  # nosec
        config.principal_chain is not None
    ), "Principal chain not set in quickstart config"
    assert config.rpc is not None, "RPC not set in quickstart config"  # nosec
    os.environ["CUSTOM_CHAIN_RPC"] = config.rpc[config.principal_chain]
    try:
        tx_hash = manager.claim_on_chain_from_safe(
            service_config_id=service.service_config_id,
            chain=config.principal_chain,
        )
    except RuntimeError as e:
        print(
            "The transaction was reverted. "
            "This may be caused because your service does not have rewards to claim.\n"
        )
        logging.error(e)
        return

    wallet = operate.wallet_manager.load(ledger_type=LedgerType.ETHEREUM)
    service_safe_address = service.chain_configs[
        config.principal_chain
    ].chain_data.multisig
    print_title(f"Claim transaction done. Hash: {tx_hash}")
    print(f"Claimed staking transferred to your service Safe {service_safe_address}.\n")
    print(
        f"You can use your Master EOA (address {wallet.crypto.address}) to connect your Safe at"
        f"{SAFE_WEBAPP_URL}{service_safe_address}"
    )<|MERGE_RESOLUTION|>--- conflicted
+++ resolved
@@ -27,18 +27,13 @@
 
 from operate.constants import OPERATE_HOME, SAFE_WEBAPP_URL
 from operate.operate_types import LedgerType
-<<<<<<< HEAD
-from operate.quickstart.run_service import ask_password_if_needed, configure_local_config, get_service, load_local_config
-from operate.utils.common import ask_yes_or_no, print_section, print_title
-=======
 from operate.quickstart.run_service import (
     ask_password_if_needed,
     configure_local_config,
     get_service,
     load_local_config,
 )
-from operate.utils.common import print_section, print_title
->>>>>>> e0404dc2
+from operate.utils.common import ask_yes_or_no, print_section, print_title
 
 
 if TYPE_CHECKING:
