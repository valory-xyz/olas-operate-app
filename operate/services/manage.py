#!/usr/bin/env python3
# -*- coding: utf-8 -*-
# ------------------------------------------------------------------------------
#
#   Copyright 2024 Valory AG
#
#   Licensed under the Apache License, Version 2.0 (the "License");
#   you may not use this file except in compliance with the License.
#   You may obtain a copy of the License at
#
#       http://www.apache.org/licenses/LICENSE-2.0
#
#   Unless required by applicable law or agreed to in writing, software
#   distributed under the License is distributed on an "AS IS" BASIS,
#   WITHOUT WARRANTIES OR CONDITIONS OF ANY KIND, either express or implied.
#   See the License for the specific language governing permissions and
#   limitations under the License.
#
# ------------------------------------------------------------------------------
"""Service manager."""

import asyncio
import logging
import os
import shutil
import time
import traceback
import typing as t
from collections import Counter
from concurrent.futures import ThreadPoolExecutor
from contextlib import suppress
from pathlib import Path

import requests
from aea.helpers.base import IPFSHash
from aea.helpers.logging import setup_logger
from aea_ledger_ethereum import EthereumCrypto
from autonomy.chain.base import registry_contracts

from operate.keys import Key, KeysManager
from operate.ledger import PUBLIC_RPCS
from operate.ledger.profiles import CONTRACTS, OLAS, STAKING, WXDAI
from operate.operate_types import Chain, LedgerConfig, ServiceTemplate
from operate.services.protocol import EthSafeTxBuilder, OnChainManager, StakingState
from operate.services.service import (
    ChainConfig,
    DELETE_PREFIX,
    Deployment,
    NON_EXISTENT_TOKEN,
    OnChainData,
    OnChainState,
    SERVICE_CONFIG_PREFIX,
    Service,
)
<<<<<<< HEAD
from operate.services.utils.memeooorr import get_twitter_cookies
from operate.utils.gnosis import NULL_ADDRESS
=======
from operate.utils.gnosis import NULL_ADDRESS, drain_signer
from operate.utils.gnosis import transfer as transfer_from_safe
from operate.utils.gnosis import transfer_erc20_from_safe
>>>>>>> fe9aba93
from operate.wallet.master import MasterWalletManager


# pylint: disable=redefined-builtin

OPERATE = ".operate"
CONFIG = "config.json"
SERVICES = "services"
KEYS = "keys"
DEPLOYMENT = "deployment"
CONFIG = "config.json"
KEY = "master-key.txt"
KEYS_JSON = "keys.json"
DOCKER_COMPOSE_YAML = "docker-compose.yaml"
SERVICE_YAML = "service.yaml"
HTTP_OK = 200
URI_HASH_POSITION = 7
IPFS_GATEWAY = "https://gateway.autonolas.tech/ipfs/"


class ServiceManager:
    """Service manager."""

    def __init__(
        self,
        path: Path,
        keys_manager: KeysManager,
        wallet_manager: MasterWalletManager,
        logger: t.Optional[logging.Logger] = None,
    ) -> None:
        """
        Initialze service manager

        :param path: Path to service storage.
        :param keys_manager: Keys manager.
        :param wallet_manager: Wallet manager instance.
        :param logger: logging.Logger object.
        """
        self.path = path
        self.keys_manager = keys_manager
        self.wallet_manager = wallet_manager
        self.logger = logger or setup_logger(name="operate.manager")

    def setup(self) -> None:
        """Setup service manager."""
        self.path.mkdir(exist_ok=True)

    def _get_all_services(self) -> t.List[Service]:
        services = []
        for path in self.path.iterdir():
            if not path.name.startswith(SERVICE_CONFIG_PREFIX):
                continue
            try:
                service = Service.load(path=path)
                services.append(service)
            except ValueError as e:
                raise e
            except Exception as e:  # pylint: disable=broad-except
                self.logger.error(
                    f"Failed to load service: {path.name}. Exception {e}: {traceback.format_exc()}"
                )
                # Rename the invalid path
                timestamp = int(time.time())
                invalid_path = path.parent / f"invalid_{timestamp}_{path.name}"
                os.rename(path, invalid_path)
                self.logger.info(
                    f"Renamed invalid service: {path.name} to {invalid_path.name}"
                )

        return services

    @property
    def json(self) -> t.List[t.Dict]:
        """Returns the list of available services."""
        return [service.json for service in self._get_all_services()]

    def exists(self, service_config_id: str) -> bool:
        """Check if service exists."""
        return (self.path / service_config_id).exists()

    def get_on_chain_manager(self, ledger_config: LedgerConfig) -> OnChainManager:
        """Get OnChainManager instance."""
        return OnChainManager(
            rpc=ledger_config.rpc,
            wallet=self.wallet_manager.load(ledger_config.chain.ledger_type),
            contracts=CONTRACTS[ledger_config.chain],
        )

    def get_eth_safe_tx_builder(self, ledger_config: LedgerConfig) -> EthSafeTxBuilder:
        """Get EthSafeTxBuilder instance."""
        return EthSafeTxBuilder(
            rpc=ledger_config.rpc,
            wallet=self.wallet_manager.load(ledger_config.chain.ledger_type),
            contracts=CONTRACTS[ledger_config.chain],
        )

    def load_or_create(
        self,
        hash: str,
        service_template: t.Optional[ServiceTemplate] = None,
        keys: t.Optional[t.List[Key]] = None,
    ) -> Service:
        """
        Create or load a service

        :param hash: Service hash
        :param service_template: Service template
        :param keys: Keys
        :return: Service instance
        """
        path = self.path / hash
        if path.exists():
            service = Service.load(path=path)

            if service_template is not None:
                service.update_user_params_from_template(
                    service_template=service_template
                )

            return service

        if service_template is None:
            raise ValueError(
                "'service_template' cannot be None when creating a new service"
            )

        service = Service.new(
            keys=keys or [],
            storage=self.path,
            service_template=service_template,
        )

        if not service.keys:
            service.keys = [
                self.keys_manager.get(self.keys_manager.create())
                for _ in range(service.helper.config.number_of_agents)
            ]
            service.store()

        return service

    def load(
        self,
        service_config_id: str,
    ) -> Service:
        """
        Load a service

        :param service_id: Service id
        :return: Service instance
        """
        path = self.path / service_config_id
        return Service.load(path=path)

    def create(
        self,
        service_template: ServiceTemplate,
        keys: t.Optional[t.List[Key]] = None,
    ) -> Service:
        """
        Create a service

        :param service_template: Service template
        :param keys: Keys
        :return: Service instance
        """
        service = Service.new(
            keys=keys or [],
            storage=self.path,
            service_template=service_template,
        )

        if not service.keys:
            service.keys = [
                self.keys_manager.get(self.keys_manager.create())
                for _ in range(service.helper.config.number_of_agents)
            ]
            service.store()

        return service

    def _get_on_chain_state(self, service: Service, chain: str) -> OnChainState:
        chain_config = service.chain_configs[chain]
        chain_data = chain_config.chain_data
        ledger_config = chain_config.ledger_config
        if chain_data.token == NON_EXISTENT_TOKEN:
            service_state = OnChainState.NON_EXISTENT
            chain_data.on_chain_state = service_state
            service.store()
            return service_state

        sftxb = self.get_eth_safe_tx_builder(ledger_config=ledger_config)
        info = sftxb.info(token_id=chain_data.token)
        service_state = OnChainState(info["service_state"])
        chain_data.on_chain_state = service_state
        service.store()
        return service_state

    def _get_on_chain_hash(self, chain_config: ChainConfig) -> t.Optional[str]:
        chain_data = chain_config.chain_data
        ledger_config = chain_config.ledger_config
        if chain_data.token == NON_EXISTENT_TOKEN:
            return None

        sftxb = self.get_eth_safe_tx_builder(ledger_config=ledger_config)
        info = sftxb.info(token_id=chain_data.token)
        config_hash = info["config_hash"]
        res = requests.get(f"{IPFS_GATEWAY}f01701220{config_hash}", timeout=30)
        if res.status_code == 200:
            return res.json().get("code_uri", "")[URI_HASH_POSITION:]
        raise ValueError(
            f"Something went wrong while trying to get the code uri from IPFS: {res}"
        )

    def deploy_service_onchain(  # pylint: disable=too-many-statements,too-many-locals
        self,
        service_config_id: str,
    ) -> None:
        """Deploy service on-chain"""
        # TODO This method has not been thoroughly reviewed. Deprecated usage in favour of Safe version.

        service = self.load(service_config_id=service_config_id)
        for chain in service.chain_configs.keys():
            self._deploy_service_onchain(
                service_config_id=service_config_id,
                chain=chain,
            )

    def _deploy_service_onchain(  # pylint: disable=too-many-statements,too-many-locals
        self,
        service_config_id: str,
        chain: str,
    ) -> None:
        """Deploy as service on-chain"""
        # TODO This method has not been thoroughly reviewed. Deprecated usage in favour of Safe version.

        self.logger.info(f"_deploy_service_onchain {chain=}")
        service = self.load(service_config_id=service_config_id)
        chain_config = service.chain_configs[chain]
        ledger_config = chain_config.ledger_config
        chain_data = chain_config.chain_data
        user_params = chain_config.chain_data.user_params
        keys = service.keys
        instances = [key.address for key in keys]
        ocm = self.get_on_chain_manager(ledger_config=ledger_config)

        # TODO fix this
        os.environ["CUSTOM_CHAIN_RPC"] = ledger_config.rpc
        os.environ[
            "OPEN_AUTONOMY_SUBGRAPH_URL"
        ] = "https://subgraph.autonolas.tech/subgraphs/name/autonolas-staging"

        current_agent_id = None
        if chain_data.token > -1:
            self.logger.info("Syncing service state")
            info = ocm.info(token_id=chain_data.token)
            chain_data.on_chain_state = OnChainState(info["service_state"])
            chain_data.instances = info["instances"]
            chain_data.multisig = info["multisig"]
            service.store()
        self.logger.info(f"Service state: {chain_data.on_chain_state.name}")

        if user_params.use_staking:
            staking_params = ocm.get_staking_params(
                staking_contract=STAKING[ledger_config.chain][
                    user_params.staking_program_id
                ],
            )
        else:  # TODO fix this - using pearl beta params
            staking_params = dict(  # nosec
                agent_ids=[25],
                service_registry="0x9338b5153AE39BB89f50468E608eD9d764B755fD",  # nosec
                staking_token="0xcE11e14225575945b8E6Dc0D4F2dD4C570f79d9f",  # nosec
                service_registry_token_utility="0xa45E64d13A30a51b91ae0eb182e88a40e9b18eD8",  # nosec
                min_staking_deposit=20000000000000000000,
                activity_checker="0x155547857680A6D51bebC5603397488988DEb1c8",  # nosec
            )

        if user_params.use_staking:
            self.logger.info("Checking staking compatibility")

            # TODO: Missing check when the service is currently staked in a program, but needs to be staked
            # in a different target program. The In this case, balance = currently staked balance + safe balance

            if chain_data.on_chain_state in (
                OnChainState.NON_EXISTENT,
                OnChainState.PRE_REGISTRATION,
            ):
                required_olas = (
                    staking_params["min_staking_deposit"]
                    + staking_params["min_staking_deposit"]  # bond = staking
                )
            elif chain_data.on_chain_state == OnChainState.ACTIVE_REGISTRATION:
                required_olas = staking_params["min_staking_deposit"]
            else:
                required_olas = 0

            balance = (
                registry_contracts.erc20.get_instance(
                    ledger_api=ocm.ledger_api,
                    contract_address=OLAS[ledger_config.chain],
                )
                .functions.balanceOf(ocm.crypto.address)
                .call()
            )
            if balance < required_olas:
                raise ValueError(
                    "You don't have enough olas to stake, "
                    f"required olas: {required_olas}; your balance {balance}"
                )

        on_chain_hash = self._get_on_chain_hash(chain_config=chain_config)
        current_agent_bond = staking_params[
            "min_staking_deposit"
        ]  # TODO fixme, read from service registry token utility contract
        is_first_mint = (
            self._get_on_chain_state(service=service, chain=chain)
            == OnChainState.NON_EXISTENT
        )
        is_update = (
            (not is_first_mint)
            and (on_chain_hash is not None)
            and (
                on_chain_hash != service.hash
                or current_agent_id != staking_params["agent_ids"][0]
                or current_agent_bond != staking_params["min_staking_deposit"]
            )
        )
        current_staking_program = self._get_current_staking_program(
            chain_data, ledger_config, ocm  # type: ignore  # FIXME
        )

        self.logger.info(f"{current_staking_program=}")
        self.logger.info(f"{user_params.staking_program_id=}")
        self.logger.info(f"{on_chain_hash=}")
        self.logger.info(f"{service.hash=}")
        self.logger.info(f"{current_agent_id=}")
        self.logger.info(f"{staking_params['agent_ids'][0]=}")
        self.logger.info(f"{is_first_mint=}")
        self.logger.info(f"{is_update=}")

        if chain_data.on_chain_state == OnChainState.NON_EXISTENT:
            self.logger.info("Minting service")
            chain_data.token = t.cast(
                int,
                ocm.mint(
                    package_path=service.service_path,
                    agent_id=staking_params["agent_ids"][0],
                    number_of_slots=service.helper.config.number_of_agents,
                    cost_of_bond=(
                        staking_params["min_staking_deposit"]
                        if user_params.use_staking
                        else user_params.cost_of_bond
                    ),
                    threshold=user_params.threshold,
                    nft=IPFSHash(user_params.nft),
                    update_token=chain_data.token if is_update else None,
                    token=(
                        OLAS[ledger_config.chain] if user_params.use_staking else None
                    ),
                    metadata_description=service.description,
                ).get("token"),
            )
            chain_data.on_chain_state = OnChainState.PRE_REGISTRATION
            service.store()

        info = ocm.info(token_id=chain_data.token)
        chain_data.on_chain_state = OnChainState(info["service_state"])

        if chain_data.on_chain_state == OnChainState.PRE_REGISTRATION:
            self.logger.info("Activating service")
            ocm.activate(
                service_id=chain_data.token,
                token=(OLAS[ledger_config.chain] if user_params.use_staking else None),
            )
            chain_data.on_chain_state = OnChainState.ACTIVE_REGISTRATION
            service.store()

        info = ocm.info(token_id=chain_data.token)
        chain_data.on_chain_state = OnChainState(info["service_state"])

        if chain_data.on_chain_state == OnChainState.ACTIVE_REGISTRATION:
            self.logger.info("Registering agent instances")
            agent_id = staking_params["agent_ids"][0]
            ocm.register(
                service_id=chain_data.token,
                instances=instances,
                agents=[agent_id for _ in instances],
                token=(OLAS[ledger_config.chain] if user_params.use_staking else None),
            )
            chain_data.on_chain_state = OnChainState.FINISHED_REGISTRATION
            service.store()

        info = ocm.info(token_id=chain_data.token)
        chain_data.on_chain_state = OnChainState(info["service_state"])

        if chain_data.on_chain_state == OnChainState.FINISHED_REGISTRATION:
            self.logger.info("Deploying service")
            ocm.deploy(
                service_id=chain_data.token,
                reuse_multisig=is_update,
                token=(OLAS[ledger_config.chain] if user_params.use_staking else None),
            )
            chain_data.on_chain_state = OnChainState.DEPLOYED
            service.store()

        info = ocm.info(token_id=chain_data.token)
        chain_data = OnChainData(
            token=chain_data.token,
            instances=info["instances"],
            multisig=info["multisig"],
            staked=False,
            on_chain_state=chain_data.on_chain_state,
            user_params=chain_data.user_params,
        )
        service.store()

    def deploy_service_onchain_from_safe(  # pylint: disable=too-many-statements,too-many-locals
        self,
        service_config_id: str,
    ) -> None:
        """Deploy as service on-chain"""

        service = self.load(service_config_id=service_config_id)
        for chain in service.chain_configs.keys():
            self._deploy_service_onchain_from_safe(
                service_config_id=service_config_id,
                chain=chain,
            )

    def _deploy_service_onchain_from_safe(  # pylint: disable=too-many-statements,too-many-locals
        self,
        service_config_id: str,
        chain: str,
    ) -> None:
        """Deploy service on-chain"""

        self.logger.info(f"_deploy_service_onchain_from_safe {chain=}")
        service = self.load(service_config_id=service_config_id)
        chain_config = service.chain_configs[chain]
        ledger_config = chain_config.ledger_config
        chain_data = chain_config.chain_data
        user_params = chain_config.chain_data.user_params
        keys = service.keys
        instances = [key.address for key in keys]
        wallet = self.wallet_manager.load(ledger_config.chain.ledger_type)
        sftxb = self.get_eth_safe_tx_builder(ledger_config=ledger_config)
        safe = wallet.safes[Chain(chain)]
        # TODO fix this
        os.environ["CUSTOM_CHAIN_RPC"] = ledger_config.rpc

        current_agent_id = None
        if chain_data.token > -1:
            self.logger.info("Syncing service state")
            info = sftxb.info(token_id=chain_data.token)
            chain_data.on_chain_state = OnChainState(info["service_state"])
            chain_data.instances = info["instances"]
            chain_data.multisig = info["multisig"]
            current_agent_id = info["canonical_agents"][0]  # TODO Allow multiple agents
            service.store()
        self.logger.info(f"Service state: {chain_data.on_chain_state.name}")

        if user_params.use_staking:
            staking_params = sftxb.get_staking_params(
                staking_contract=STAKING[ledger_config.chain][
                    user_params.staking_program_id
                ],
            )
        else:
            staking_params = dict(  # nosec
                staking_contract=NULL_ADDRESS,
                agent_ids=[user_params.agent_id],
                service_registry="0x9338b5153AE39BB89f50468E608eD9d764B755fD",  # nosec
                staking_token=NULL_ADDRESS,  # nosec
                service_registry_token_utility="0xa45E64d13A30a51b91ae0eb182e88a40e9b18eD8",  # nosec
                min_staking_deposit=20000000000000000000,
                activity_checker=NULL_ADDRESS,  # nosec
                agent_mech="0x77af31De935740567Cf4fF1986D04B2c964A786a",  # nosec
            )

        # TODO A customized, arbitrary computation mechanism should be devised.
        env_var_to_value = {}
        if chain == service.home_chain:
            env_var_to_value.update(
                {
                    "ETHEREUM_LEDGER_RPC": PUBLIC_RPCS[Chain.ETHEREUM],
                    "GNOSIS_LEDGER_RPC": PUBLIC_RPCS[Chain.GNOSIS],
                    "BASE_LEDGER_RPC": PUBLIC_RPCS[Chain.BASE],
                    "CELO_LEDGER_RPC": PUBLIC_RPCS[Chain.CELO],
                    "OPTIMISM_LEDGER_RPC": PUBLIC_RPCS[Chain.OPTIMISTIC],
                    "STAKING_CONTRACT_ADDRESS": staking_params.get("staking_contract"),
                    "STAKING_TOKEN_CONTRACT_ADDRESS": staking_params.get(
                        "staking_contract"
                    ),
                    "MECH_ACTIVITY_CHECKER_CONTRACT": staking_params.get(
                        "activity_checker"
                    ),
                    "MECH_CONTRACT_ADDRESS": staking_params.get("agent_mech"),
                    "MECH_REQUEST_PRICE": "10000000000000000",
                    "USE_MECH_MARKETPLACE": str(
                        "mech_marketplace"
                        in service.chain_configs[
                            service.home_chain
                        ].chain_data.user_params.staking_program_id
                    ),
                    "REQUESTER_STAKING_INSTANCE_ADDRESS": staking_params.get(
                        "staking_contract"
                    ),
                    "PRIORITY_MECH_ADDRESS": staking_params.get("agent_mech"),
                }
            )

        # TODO: yet another agent specific logic for memeooorr, which should be abstracted
        if all(
            var in service.env_variables
            for var in [
                "TWIKIT_USERNAME",
                "TWIKIT_EMAIL",
                "TWIKIT_PASSWORD",
                "TWIKIT_COOKIES_PATH",
            ]
        ):
            # TODO: This is possibly not a good idea: we are setting up a computed variable based on
            # the value passed in the template.
            db_path = service.path / service.env_variables["DB_PATH"]["value"]
            cookies_path = (
                service.path / service.env_variables["TWIKIT_COOKIES_PATH"]["value"]
            )

            env_var_to_value.update(
                {
                    "TWIKIT_COOKIES": get_twitter_cookies(
                        username=service.env_variables["TWIKIT_USERNAME"]["value"],
                        email=service.env_variables["TWIKIT_EMAIL"]["value"],
                        password=service.env_variables["TWIKIT_PASSWORD"]["value"],
                        cookies_path=cookies_path,
                    ),
                    "TWIKIT_COOKIES_PATH": str(cookies_path),
                    "DB_PATH": str(db_path),
                }
            )

        service.update_env_variables_values(env_var_to_value)

        if user_params.use_staking:
            self.logger.info("Checking staking compatibility")

            # TODO: Missing check when the service is currently staked in a program, but needs to be staked
            # in a different target program. The In this case, balance = currently staked balance + safe balance

            if chain_data.on_chain_state in (
                OnChainState.NON_EXISTENT,
                OnChainState.PRE_REGISTRATION,
            ):
                required_olas = (
                    staking_params["min_staking_deposit"]
                    + staking_params["min_staking_deposit"]  # bond = staking
                )
            elif chain_data.on_chain_state == OnChainState.ACTIVE_REGISTRATION:
                required_olas = staking_params["min_staking_deposit"]
            else:
                required_olas = 0

            balance = (
                registry_contracts.erc20.get_instance(
                    ledger_api=sftxb.ledger_api,
                    contract_address=OLAS[ledger_config.chain],
                )
                .functions.balanceOf(safe)
                .call()
            )
            if balance < required_olas:
                raise ValueError(
                    "You don't have enough olas to stake, "
                    f"address: {safe}; required olas: {required_olas}; your balance: {balance}"
                )

        # TODO Handle this in a more graceful way.
        agent_id = (
            staking_params["agent_ids"][0]
            if staking_params["agent_ids"]
            else user_params.agent_id
        )
        staking_params["agent_ids"] = [agent_id]

        on_chain_hash = self._get_on_chain_hash(chain_config=chain_config)
        current_agent_bond = sftxb.get_agent_bond(
            service_id=chain_data.token, agent_id=staking_params["agent_ids"][0]
        )

        is_first_mint = (
            self._get_on_chain_state(service=service, chain=chain)
            == OnChainState.NON_EXISTENT
        )

        # TODO Determine if the mint metadata hash changed - if so, it requires
        # an on-chain update.
        # This has to be implemented. Temporarily added as a placeholder (ignored).
        has_metadata_changed = False

        is_update = (
            (not is_first_mint)
            and (on_chain_hash is not None)
            and (
                # TODO Discuss how to manage on-chain hash updates with staking programs.
                # on_chain_hash != service.hash or  # noqa
                current_agent_id != staking_params["agent_ids"][0]
                # TODO This has to be removed for Optimus (needs to be properly implemented). Needs to be put back for Trader!
                or current_agent_bond != staking_params["min_staking_deposit"]
                or has_metadata_changed
            )
        )
        current_staking_program = self._get_current_staking_program(
            chain_data, ledger_config, sftxb
        )

        self.logger.info(f"{chain_data.token=}")
        self.logger.info(f"{current_staking_program=}")
        self.logger.info(f"{user_params.staking_program_id=}")
        self.logger.info(f"{on_chain_hash=}")
        self.logger.info(f"{service.hash=}")
        self.logger.info(f"{current_agent_id=}")
        self.logger.info(f"{staking_params['agent_ids'][0]=}")
        self.logger.info(f"{current_agent_bond=}")
        self.logger.info(f"{staking_params['min_staking_deposit']=}")
        self.logger.info(f"{is_first_mint=}")
        self.logger.info(f"{is_update=}")

        if is_update:
            self.terminate_service_on_chain_from_safe(
                service_config_id=service_config_id, chain=chain
            )
            # Update service
            if (
                self._get_on_chain_state(service=service, chain=chain)
                == OnChainState.PRE_REGISTRATION
            ):
                self.logger.info("Updating service")
                receipt = (
                    sftxb.new_tx()
                    .add(
                        sftxb.get_mint_tx_data(
                            package_path=service.service_path,
                            agent_id=agent_id,
                            number_of_slots=service.helper.config.number_of_agents,
                            cost_of_bond=(
                                staking_params["min_staking_deposit"]
                                if user_params.use_staking
                                else user_params.cost_of_bond
                            ),
                            threshold=user_params.threshold,
                            nft=IPFSHash(user_params.nft),
                            update_token=chain_data.token,
                            token=(
                                staking_params["staking_token"]
                                if user_params.use_staking
                                else None
                            ),
                            metadata_description=service.description,
                        )
                    )
                    .settle()
                )
                event_data, *_ = t.cast(
                    t.Tuple,
                    registry_contracts.service_registry.process_receipt(
                        ledger_api=sftxb.ledger_api,
                        contract_address=staking_params["service_registry"],
                        event="UpdateService",
                        receipt=receipt,
                    ).get("events"),
                )
                chain_data.on_chain_state = OnChainState.PRE_REGISTRATION
                service.store()

        # Mint service
        if (
            self._get_on_chain_state(service=service, chain=chain)
            == OnChainState.NON_EXISTENT
        ):
            if user_params.use_staking and not sftxb.staking_slots_available(
                staking_contract=STAKING[ledger_config.chain][
                    user_params.staking_program_id
                ]
            ):
                raise ValueError("No staking slots available")

            self.logger.info("Minting service")
            receipt = (
                sftxb.new_tx()
                .add(
                    sftxb.get_mint_tx_data(
                        package_path=service.service_path,
                        agent_id=agent_id,
                        number_of_slots=service.helper.config.number_of_agents,
                        cost_of_bond=(
                            staking_params["min_staking_deposit"]
                            if user_params.use_staking
                            else user_params.cost_of_bond
                        ),
                        threshold=user_params.threshold,
                        nft=IPFSHash(user_params.nft),
                        update_token=None,
                        token=(
                            staking_params["staking_token"]
                            if user_params.use_staking
                            else None
                        ),
                        metadata_description=service.description,
                    )
                )
                .settle()
            )
            event_data, *_ = t.cast(
                t.Tuple,
                registry_contracts.service_registry.process_receipt(
                    ledger_api=sftxb.ledger_api,
                    contract_address=staking_params["service_registry"],
                    event="CreateService",
                    receipt=receipt,
                ).get("events"),
            )
            chain_data.token = event_data["args"]["serviceId"]
            chain_data.on_chain_state = OnChainState.PRE_REGISTRATION
            service.store()

        if (
            self._get_on_chain_state(service=service, chain=chain)
            == OnChainState.PRE_REGISTRATION
        ):
            # TODO Verify that this is incorrect: cost_of_bond = staking_params["min_staking_deposit"]
            cost_of_bond = user_params.cost_of_bond
            if user_params.use_staking:
                token_utility = staking_params["service_registry_token_utility"]
                olas_token = staking_params["staking_token"]
                self.logger.info(
                    f"Approving OLAS as bonding token from {safe} to {token_utility}"
                )
                cost_of_bond = (
                    registry_contracts.service_registry_token_utility.get_agent_bond(
                        ledger_api=sftxb.ledger_api,
                        contract_address=token_utility,
                        service_id=chain_data.token,
                        agent_id=agent_id,
                    ).get("bond")
                )
                sftxb.new_tx().add(
                    sftxb.get_olas_approval_data(
                        spender=token_utility,
                        amount=cost_of_bond,
                        olas_contract=olas_token,
                    )
                ).settle()
                token_utility_allowance = (
                    registry_contracts.erc20.get_instance(
                        ledger_api=sftxb.ledger_api,
                        contract_address=olas_token,
                    )
                    .functions.allowance(
                        safe,
                        token_utility,
                    )
                    .call()
                )
                self.logger.info(
                    f"Approved {token_utility_allowance} OLAS from {safe} to {token_utility}"
                )
                cost_of_bond = 1

            self.logger.info("Activating service")
            sftxb.new_tx().add(
                sftxb.get_activate_data(
                    service_id=chain_data.token,
                    cost_of_bond=cost_of_bond,
                )
            ).settle()
            chain_data.on_chain_state = OnChainState.ACTIVE_REGISTRATION
            service.store()

        if (
            self._get_on_chain_state(service=service, chain=chain)
            == OnChainState.ACTIVE_REGISTRATION
        ):
            cost_of_bond = user_params.cost_of_bond
            if user_params.use_staking:
                token_utility = staking_params["service_registry_token_utility"]
                olas_token = staking_params["staking_token"]
                self.logger.info(
                    f"Approving OLAS as bonding token from {safe} to {token_utility}"
                )
                cost_of_bond = (
                    registry_contracts.service_registry_token_utility.get_agent_bond(
                        ledger_api=sftxb.ledger_api,
                        contract_address=token_utility,
                        service_id=chain_data.token,
                        agent_id=agent_id,
                    ).get("bond")
                )
                sftxb.new_tx().add(
                    sftxb.get_olas_approval_data(
                        spender=token_utility,
                        amount=cost_of_bond,
                        olas_contract=olas_token,
                    )
                ).settle()
                token_utility_allowance = (
                    registry_contracts.erc20.get_instance(
                        ledger_api=sftxb.ledger_api,
                        contract_address=olas_token,
                    )
                    .functions.allowance(
                        safe,
                        token_utility,
                    )
                    .call()
                )
                self.logger.info(
                    f"Approved {token_utility_allowance} OLAS from {safe} to {token_utility}"
                )
                cost_of_bond = 1

            self.logger.info(
                f"Registering agent instances: {chain_data.token} -> {instances}"
            )
            sftxb.new_tx().add(
                sftxb.get_register_instances_data(
                    service_id=chain_data.token,
                    instances=instances,
                    agents=[agent_id for _ in instances],
                    cost_of_bond=cost_of_bond,
                )
            ).settle()
            chain_data.on_chain_state = OnChainState.FINISHED_REGISTRATION
            service.store()

        if (
            self._get_on_chain_state(service=service, chain=chain)
            == OnChainState.FINISHED_REGISTRATION
        ):
            self.logger.info("Deploying service")

            reuse_multisig = True
            info = sftxb.info(token_id=chain_data.token)
            if info["multisig"] == NULL_ADDRESS:
                reuse_multisig = False

            self.logger.info(f"{reuse_multisig=}")

            messages = sftxb.get_deploy_data_from_safe(
                service_id=chain_data.token,
                reuse_multisig=reuse_multisig,
                master_safe=safe,
            )
            tx = sftxb.new_tx()
            for message in messages:
                tx.add(message)
            tx.settle()

            chain_data.on_chain_state = OnChainState.DEPLOYED
            service.store()

        # Update local Service
        info = sftxb.info(token_id=chain_data.token)
        chain_data.instances = info["instances"]
        chain_data.multisig = info["multisig"]
        chain_data.on_chain_state = OnChainState(info["service_state"])
        service.store()
        if user_params.use_staking:
            self.stake_service_on_chain_from_safe(
                service_config_id=service_config_id, chain=chain
            )

    def terminate_service_on_chain(
        self, service_config_id: str, chain: t.Optional[str] = None
    ) -> None:
        """Terminate service on-chain"""
        # TODO This method has not been thoroughly reviewed. Deprecated usage in favour of Safe version.

        self.logger.info("terminate_service_on_chain")
        service = self.load(service_config_id=service_config_id)

        chain_config = service.chain_configs[chain or service.home_chain]
        ledger_config = chain_config.ledger_config
        chain_data = chain_config.chain_data
        ocm = self.get_on_chain_manager(ledger_config=ledger_config)
        info = ocm.info(token_id=chain_data.token)
        chain_data.on_chain_state = OnChainState(info["service_state"])

        if chain_data.on_chain_state != OnChainState.DEPLOYED:
            self.logger.info("Cannot terminate service")
            return

        self.logger.info("Terminating service")
        ocm.terminate(
            service_id=chain_data.token,
            token=(
                OLAS[ledger_config.chain]
                if chain_data.user_params.use_staking
                else None
            ),
        )
        chain_data.on_chain_state = OnChainState.TERMINATED_BONDED
        service.store()

    def terminate_service_on_chain_from_safe(  # pylint: disable=too-many-locals
        self,
        service_config_id: str,
        chain: str,
        withdrawal_address: t.Optional[str] = None,
    ) -> None:
        """Terminate service on-chain"""

        self.logger.info("terminate_service_on_chain_from_safe")
        service = self.load(service_config_id=service_config_id)
        chain_config = service.chain_configs[chain]
        ledger_config = chain_config.ledger_config
        chain_data = chain_config.chain_data
        keys = service.keys
        instances = [key.address for key in keys]
        wallet = self.wallet_manager.load(ledger_config.chain.ledger_type)
        safe = wallet.safes[Chain(chain)]  # type: ignore

        # TODO fixme
        os.environ["CUSTOM_CHAIN_RPC"] = ledger_config.rpc

        sftxb = self.get_eth_safe_tx_builder(ledger_config=ledger_config)
        info = sftxb.info(token_id=chain_data.token)
        chain_data.on_chain_state = OnChainState(info["service_state"])

        # Determine if the service is staked in a known staking program
        current_staking_program = self._get_current_staking_program(
            chain_data, ledger_config, sftxb
        )
        is_staked = current_staking_program is not None

        can_unstake = False
        if current_staking_program is not None:
            can_unstake = sftxb.can_unstake(
                service_id=chain_data.token,
                staking_contract=STAKING[ledger_config.chain][current_staking_program],
            )

        # Cannot unstake, terminate flow.
        if is_staked and not can_unstake and withdrawal_address is None:
            self.logger.info("Service cannot be terminated on-chain: cannot unstake.")
            return

        # Unstake the service if applies
        if is_staked and (can_unstake or withdrawal_address is not None):
            self.unstake_service_on_chain_from_safe(
                service_config_id=service_config_id,
                chain=chain,
                staking_program_id=current_staking_program,
            )

        if self._get_on_chain_state(service=service, chain=chain) in (
            OnChainState.ACTIVE_REGISTRATION,
            OnChainState.FINISHED_REGISTRATION,
            OnChainState.DEPLOYED,
        ):
            self.logger.info("Terminating service")
            sftxb.new_tx().add(
                sftxb.get_terminate_data(
                    service_id=chain_data.token,
                )
            ).settle()

        if (
            self._get_on_chain_state(service=service, chain=chain)
            == OnChainState.TERMINATED_BONDED
        ):
            self.logger.info("Unbonding service")
            sftxb.new_tx().add(
                sftxb.get_unbond_data(
                    service_id=chain_data.token,
                )
            ).settle()

        # Swap service safe
        current_safe_owners = sftxb.get_service_safe_owners(service_id=chain_data.token)
        counter_current_safe_owners = Counter(s.lower() for s in current_safe_owners)
        counter_instances = Counter(s.lower() for s in instances)

        if withdrawal_address is not None:
            # we don't drain signer yet, because the owner swapping tx may need to happen
            self.drain_service_safe(service_config_id=service_config_id, withdrawal_address=withdrawal_address)

        if counter_current_safe_owners == counter_instances:
            if withdrawal_address is None:
                self.logger.info("Service funded for safe swap")
                self.fund_service(
                    service_config_id=service_config_id,
                    rpc=ledger_config.rpc,
                    agent_topup=chain_data.user_params.fund_requirements.agent,
                    agent_fund_threshold=chain_data.user_params.fund_requirements.agent,
                    safe_topup=0,
                    safe_fund_treshold=0,
                )

            self.logger.info("Swapping Safe owners")
            sftxb.swap(  # noqa: E800
                service_id=chain_data.token,  # noqa: E800
                multisig=chain_data.multisig,  # TODO this can be read from the registry
                owner_key=str(
                    self.keys_manager.get(
                        key=current_safe_owners[0]
                    ).private_key  # TODO allow multiple owners
                ),  # noqa: E800
                new_owner_address=safe
                if safe
                else wallet.crypto.address,  # TODO it should always be safe address
            )  # noqa: E800

        if withdrawal_address is not None:
            # drain xDAI from service signer key
            drain_signer(
                ledger_api=self.wallet_manager.load(ledger_config.chain.ledger_type).ledger_api(
                    chain=ledger_config.chain, rpc=ledger_config.rpc
                ),
                crypto=EthereumCrypto(
                    private_key_path=service.path
                    / "deployment"
                    / "ethereum_private_key.txt",
                ),
                withdrawal_address=withdrawal_address,
                chain_id=ledger_config.chain.id,
            )
            self.logger.info(f"{service.name} signer drained")

    @staticmethod
    def _get_current_staking_program(
        chain_data: OnChainData, ledger_config: LedgerConfig, sftxb: EthSafeTxBuilder
    ) -> t.Optional[str]:
        if chain_data.token == NON_EXISTENT_TOKEN:
            return None

        current_staking_program = None
        for staking_program in STAKING[ledger_config.chain]:
            state = sftxb.staking_status(
                service_id=chain_data.token,
                staking_contract=STAKING[ledger_config.chain][staking_program],
            )
            if state in (StakingState.STAKED, StakingState.EVICTED):
                current_staking_program = staking_program
        return current_staking_program

    def unbond_service_on_chain(
        self, service_config_id: str, chain: t.Optional[str] = None
    ) -> None:
        """Unbond service on-chain"""
        # TODO This method has not been thoroughly reviewed. Deprecated usage in favour of Safe version.

        service = self.load(service_config_id=service_config_id)

        chain_config = service.chain_configs[chain or service.home_chain]
        ledger_config = chain_config.ledger_config
        chain_data = chain_config.chain_data
        ocm = self.get_on_chain_manager(ledger_config=ledger_config)
        info = ocm.info(token_id=chain_data.token)
        chain_data.on_chain_state = OnChainState(info["service_state"])

        if chain_data.on_chain_state != OnChainState.TERMINATED_BONDED:
            self.logger.info("Cannot unbond service")
            return

        self.logger.info("Unbonding service")
        ocm.unbond(
            service_id=chain_data.token,
            token=(
                OLAS[ledger_config.chain]
                if chain_data.user_params.use_staking
                else None
            ),
        )
        chain_data.on_chain_state = OnChainState.UNBONDED
        service.store()

    def stake_service_on_chain(self, hash: str) -> None:
        """
        Stake service on-chain

        :param hash: Service hash
        """
        raise NotImplementedError

    def stake_service_on_chain_from_safe(  # pylint: disable=too-many-statements,too-many-locals
        self, service_config_id: str, chain: str
    ) -> None:
        """Stake service on-chain"""

        service = self.load(service_config_id=service_config_id)
        chain_config = service.chain_configs[chain]
        ledger_config = chain_config.ledger_config
        chain_data = chain_config.chain_data
        user_params = chain_data.user_params
        target_staking_program = user_params.staking_program_id
        target_staking_contract = STAKING[ledger_config.chain][target_staking_program]
        sftxb = self.get_eth_safe_tx_builder(ledger_config=ledger_config)

        # TODO fixme
        os.environ["CUSTOM_CHAIN_RPC"] = ledger_config.rpc

        # Determine if the service is staked in a known staking program
        current_staking_program = self._get_current_staking_program(
            chain_data, ledger_config, sftxb
        )
        is_staked = current_staking_program is not None
        current_staking_contract = (
            STAKING[ledger_config.chain][current_staking_program]
            if current_staking_program is not None
            else None
        )

        # perform the unstaking flow if necessary
        if is_staked:
            can_unstake = sftxb.can_unstake(
                chain_config.chain_data.token, current_staking_contract  # type: ignore  # TODO fix mypy
            )
            if not chain_config.chain_data.user_params.use_staking and can_unstake:
                self.logger.info(
                    f"Use staking is set to false, but service {chain_config.chain_data.token} is staked and can be unstaked. Unstaking..."
                )
                self.unstake_service_on_chain_from_safe(
                    service_config_id=service_config_id,
                    chain=chain,
                    staking_program_id=current_staking_program,
                )

            info = sftxb.info(token_id=chain_config.chain_data.token)
            chain_config.chain_data.on_chain_state = OnChainState(info["service_state"])
            staking_state = sftxb.staking_status(
                service_id=chain_data.token,
                staking_contract=current_staking_contract,  # type: ignore  # TODO fix mypy
            )

            if staking_state == StakingState.EVICTED and can_unstake:
                self.logger.info(
                    f"Service {chain_config.chain_data.token} has been evicted and can be unstaked. Unstaking..."
                )
                self.unstake_service_on_chain_from_safe(
                    service_config_id=service_config_id,
                    chain=chain,
                    staking_program_id=current_staking_program,
                )

            if (
                staking_state == StakingState.STAKED
                and can_unstake
                and not sftxb.staking_rewards_available(current_staking_contract)  # type: ignore  # TODO fix mypy
            ):
                self.logger.info(
                    f"There are no rewards available, service {chain_config.chain_data.token} "
                    f"is already staked and can be unstaked. Unstaking..."
                )
                self.unstake_service_on_chain_from_safe(
                    service_config_id=service_config_id,
                    chain=chain,
                    staking_program_id=current_staking_program,
                )

            if (
                staking_state == StakingState.STAKED
                and current_staking_program != target_staking_program
                and can_unstake
            ):
                self.logger.info(
                    f"{chain_config.chain_data.token} is staked in a different staking program. Unstaking..."
                )
                self.unstake_service_on_chain_from_safe(
                    service_config_id=service_config_id,
                    chain=chain,
                    staking_program_id=current_staking_program,
                )

        staking_state = sftxb.staking_status(
            service_id=chain_config.chain_data.token,
            staking_contract=target_staking_contract,
        )
        self.logger.info("Checking conditions to stake.")

        staking_rewards_available = sftxb.staking_rewards_available(
            target_staking_contract
        )
        staking_slots_available = sftxb.staking_slots_available(target_staking_contract)
        on_chain_state = self._get_on_chain_state(service=service, chain=chain)
        current_staking_program = self._get_current_staking_program(
            chain_data, ledger_config, sftxb
        )

        self.logger.info(
            f"use_staking={chain_config.chain_data.user_params.use_staking}"
        )
        self.logger.info(f"{staking_state=}")
        self.logger.info(f"{staking_rewards_available=}")
        self.logger.info(f"{staking_slots_available=}")
        self.logger.info(f"{on_chain_state=}")
        self.logger.info(f"{current_staking_program=}")
        self.logger.info(f"{target_staking_program=}")

        if (
            chain_config.chain_data.user_params.use_staking
            and staking_state == StakingState.UNSTAKED
            and staking_rewards_available
            and staking_slots_available
            and on_chain_state == OnChainState.DEPLOYED
        ):
            self.logger.info(f"Approving staking: {chain_config.chain_data.token}")
            sftxb.new_tx().add(
                sftxb.get_staking_approval_data(
                    service_id=chain_config.chain_data.token,
                    service_registry=CONTRACTS[ledger_config.chain]["service_registry"],
                    staking_contract=target_staking_contract,
                )
            ).settle()

            self.logger.info(f"Staking service: {chain_config.chain_data.token}")
            sftxb.new_tx().add(
                sftxb.get_staking_data(
                    service_id=chain_config.chain_data.token,
                    staking_contract=target_staking_contract,
                )
            ).settle()
            chain_config.chain_data.staked = True
            service.store()

        current_staking_program = self._get_current_staking_program(
            chain_data, ledger_config, sftxb
        )
        self.logger.info(f"{target_staking_program=}")
        self.logger.info(f"{current_staking_program=}")

    def unstake_service_on_chain(
        self, service_config_id: str, chain: t.Optional[str] = None
    ) -> None:
        """Unbond service on-chain"""
        # TODO This method has not been thoroughly reviewed. Deprecated usage in favour of Safe version.

        service = self.load(service_config_id=service_config_id)
        chain_config = service.chain_configs[chain or service.home_chain]
        ledger_config = chain_config.ledger_config
        chain_data = chain_config.chain_data
        ocm = self.get_on_chain_manager(ledger_config=ledger_config)
        if not chain_data.user_params.use_staking:
            self.logger.info("Cannot unstake service, `use_staking` is set to false")
            return

        state = ocm.staking_status(
            service_id=chain_data.token,
            staking_contract=STAKING[ledger_config.chain],  # type: ignore  # TODO fix mypy
        )
        self.logger.info(f"Staking status for service {chain_data.token}: {state}")
        if state not in {StakingState.STAKED, StakingState.EVICTED}:
            self.logger.info("Cannot unstake service, it's not staked")
            chain_data.staked = False
            service.store()
            return

        self.logger.info(f"Unstaking service: {chain_data.token}")
        ocm.unstake(
            service_id=chain_data.token,
            staking_contract=STAKING[ledger_config.chain],  # type: ignore  # TODO fix mypy
        )
        chain_data.staked = False
        service.store()

    def unstake_service_on_chain_from_safe(
        self,
        service_config_id: str,
        chain: str,
        staking_program_id: t.Optional[str] = None,
        force: bool = False,
    ) -> None:
        """Unbond service on-chain"""

        self.logger.info("unstake_service_on_chain_from_safe")
        service = self.load(service_config_id=service_config_id)
        chain_config = service.chain_configs[chain]
        ledger_config = chain_config.ledger_config
        chain_data = chain_config.chain_data

        if staking_program_id is None:
            self.logger.info(
                "Cannot unstake service, `staking_program_id` is set to None"
            )
            return

        if not chain_data.user_params.use_staking:
            self.logger.info("Cannot unstake service, `use_staking` is set to false")
            return

        sftxb = self.get_eth_safe_tx_builder(ledger_config=ledger_config)
        state = sftxb.staking_status(
            service_id=chain_data.token,
            staking_contract=STAKING[ledger_config.chain][staking_program_id],
        )
        self.logger.info(f"Staking status for service {chain_data.token}: {state}")
        if state not in {StakingState.STAKED, StakingState.EVICTED}:
            self.logger.info("Cannot unstake service, it's not staked")
            chain_data.staked = False
            service.store()
            return

        self.logger.info(f"Unstaking service: {chain_data.token}")
        sftxb.new_tx().add(
            sftxb.get_unstaking_data(
                service_id=chain_data.token,
                staking_contract=STAKING[ledger_config.chain][staking_program_id],
                force=force,
            )
        ).settle()
        chain_data.staked = False
        service.store()

    def fund_service(  # pylint: disable=too-many-arguments,too-many-locals
        self,
        service_config_id: str,
        rpc: t.Optional[str] = None,
        agent_topup: t.Optional[float] = None,
        safe_topup: t.Optional[float] = None,
        agent_fund_threshold: t.Optional[float] = None,
        safe_fund_treshold: t.Optional[float] = None,
        from_safe: bool = True,
    ) -> None:
        """Fund service if required."""
        service = self.load(service_config_id=service_config_id)

        for chain in service.chain_configs.keys():
            self.logger.info(f"Funding {chain=}")
            self.fund_service_single_chain(
                service_config_id=service_config_id,
                rpc=rpc,
                agent_topup=agent_topup,
                safe_topup=safe_topup,
                agent_fund_threshold=agent_fund_threshold,
                safe_fund_treshold=safe_fund_treshold,
                from_safe=from_safe,
                chain=chain,
            )

    def fund_service_single_chain(  # pylint: disable=too-many-arguments,too-many-locals
        self,
        service_config_id: str,
        rpc: t.Optional[str] = None,
        agent_topup: t.Optional[float] = None,
        safe_topup: t.Optional[float] = None,
        agent_fund_threshold: t.Optional[float] = None,
        safe_fund_treshold: t.Optional[float] = None,
        from_safe: bool = True,
        chain: str = "gnosis",
    ) -> None:
        """Fund service if required."""

        service = self.load(service_config_id=service_config_id)
        chain_config = service.chain_configs[chain]
        ledger_config = chain_config.ledger_config
        chain_data = chain_config.chain_data
        wallet = self.wallet_manager.load(ledger_config.chain.ledger_type)
        ledger_api = wallet.ledger_api(
            chain=ledger_config.chain, rpc=rpc or ledger_config.rpc
        )
        agent_fund_threshold = (
            agent_fund_threshold
            if agent_fund_threshold is not None
            else chain_data.user_params.fund_requirements.agent
        )

        for key in service.keys:
            agent_balance = ledger_api.get_balance(address=key.address)
            self.logger.info(f"Agent {key.address} balance: {agent_balance}")
            if agent_fund_threshold > 0:
                self.logger.info(f"Required balance: {agent_fund_threshold}")
                if agent_balance < agent_fund_threshold:
                    self.logger.info("Funding agents")
                    to_transfer = (
                        agent_topup or chain_data.user_params.fund_requirements.agent
                    )
                    self.logger.info(
                        f"Transferring {to_transfer} units to {key.address}"
                    )
                    wallet.transfer(
                        to=key.address,
                        amount=int(to_transfer),
                        chain=ledger_config.chain,
                        from_safe=from_safe,
                        rpc=rpc or ledger_config.rpc,
                    )

        safe_balance = ledger_api.get_balance(chain_data.multisig)
        safe_fund_treshold = (
            safe_fund_treshold or chain_data.user_params.fund_requirements.safe
        )
        self.logger.info(f"Safe {chain_data.multisig} balance: {safe_balance}")
        self.logger.info(f"Required balance: {safe_fund_treshold}")
        if safe_balance < safe_fund_treshold:
            self.logger.info("Funding safe")
            to_transfer = safe_topup or chain_data.user_params.fund_requirements.safe
            self.logger.info(
                f"Transferring {to_transfer} units to {chain_data.multisig}"
            )
            # TODO: This is a temporary fix
            # we avoid the error here because there is a seperate prompt on the UI
            # when not enough funds are present, and the FE doesn't let the user to start the agent.
            # Ideally this error should be allowed, and then the FE should ask the user for more funds.
            with suppress(RuntimeError):            
                wallet.transfer(
                    to=t.cast(str, chain_data.multisig),
                    amount=int(to_transfer),
                    chain=ledger_config.chain,
                    rpc=rpc or ledger_config.rpc,
                )

    def fund_service_erc20(  # pylint: disable=too-many-arguments,too-many-locals
        self,
        service_config_id: str,
        token: str,
        rpc: t.Optional[str] = None,
        agent_topup: t.Optional[float] = None,
        safe_topup: t.Optional[float] = None,
        agent_fund_threshold: t.Optional[float] = None,
        safe_fund_treshold: t.Optional[float] = None,
        from_safe: bool = True,
        chain: str = "gnosis",
    ) -> None:
        """Fund service if required."""
        service = self.load(service_config_id=service_config_id)
        chain_config = service.chain_configs[chain]
        ledger_config = chain_config.ledger_config
        chain_data = chain_config.chain_data
        wallet = self.wallet_manager.load(ledger_config.chain.ledger_type)
        ledger_api = wallet.ledger_api(
            chain=ledger_config.chain, rpc=rpc or ledger_config.rpc
        )
        agent_fund_threshold = (
            agent_fund_threshold or chain_data.user_params.fund_requirements.agent
        )

        for key in service.keys:
            agent_balance = ledger_api.get_balance(address=key.address)
            self.logger.info(f"Agent {key.address} balance: {agent_balance}")
            self.logger.info(f"Required balance: {agent_fund_threshold}")
            if agent_balance < agent_fund_threshold:
                self.logger.info("Funding agents")
                to_transfer = (
                    agent_topup or chain_data.user_params.fund_requirements.agent
                )
                self.logger.info(f"Transferring {to_transfer} units to {key.address}")
                wallet.transfer_erc20(
                    token=token,
                    to=key.address,
                    amount=int(to_transfer),
                    chain=ledger_config.chain,
                    from_safe=from_safe,
                    rpc=rpc or ledger_config.rpc,
                )

        safe_balance = (
            registry_contracts.erc20.get_instance(ledger_api, token)
            .functions.balanceOf(chain_data.multisig)
            .call()
        )
        safe_fund_treshold = (
            safe_fund_treshold or chain_data.user_params.fund_requirements.safe
        )
        self.logger.info(f"Safe {chain_data.multisig} balance: {safe_balance}")
        self.logger.info(f"Required balance: {safe_fund_treshold}")
        if safe_balance < safe_fund_treshold:
            self.logger.info("Funding safe")
            to_transfer = safe_topup or chain_data.user_params.fund_requirements.safe
            self.logger.info(
                f"Transferring {to_transfer} units to {chain_data.multisig}"
            )
            wallet.transfer_erc20(
                token=token,
                to=t.cast(str, chain_data.multisig),
                amount=int(to_transfer),
                chain=ledger_config.chain,
                rpc=rpc or ledger_config.rpc,
            )

    def drain_service_safe(
        self,
        service_config_id: str,
        withdrawal_address: str,
    ) -> None:
        """Drain the funds out of the service safe."""
        self.logger.info(f"Draining the safe of service: {hash}")
        service = self.load(service_config_id=service_config_id)
        chain_config = service.chain_configs[service.home_chain]  # TODO rest of chains
        ledger_config = chain_config.ledger_config
        chain_data = chain_config.chain_data
        wallet = self.wallet_manager.load(ledger_config.chain.ledger_type)
        ledger_api = wallet.ledger_api(
            chain=ledger_config.chain, rpc=ledger_config.rpc
        )
        ethereum_crypto = EthereumCrypto(
            private_key_path=service.path / "deployment" / "ethereum_private_key.txt",
        )

        # drain OLAS and wxDAI from service safe
        for token_name, token_address in (
            ("OLAS", OLAS[ledger_config.chain]),
            ("wxDAI", WXDAI[ledger_config.chain]),
        ):
            token_instance = registry_contracts.erc20.get_instance(
                ledger_api=ledger_api,
                contract_address=token_address,
            )
            balance = token_instance.functions.balanceOf(chain_data.multisig).call()
            if balance == 0:
                self.logger.info(
                    f"No {token_name} to drain from service safe: {chain_data.multisig}"
                )
                continue

            self.logger.info(
                f"Draining {balance} {token_name} out of service safe: {chain_data.multisig}"
            )
            transfer_erc20_from_safe(
                ledger_api=ledger_api,
                crypto=ethereum_crypto,
                safe=chain_data.multisig,
                token=token_address,
                to=withdrawal_address,
                amount=balance,
            )

        # drain xDAI from service safe
        balance = ledger_api.get_balance(chain_data.multisig)
        if balance == 0:
            self.logger.info(
                f"No xDAI to drain from service safe: {chain_data.multisig}"
            )
        else:
            self.logger.info(
                f"Draining {balance} xDAI out of service safe: {chain_data.multisig}"
            )
            transfer_from_safe(
                ledger_api=ledger_api,
                crypto=ethereum_crypto,
                safe=chain_data.multisig,
                to=withdrawal_address,
                amount=balance,
            )

        self.logger.info(f"{service.name} safe drained ({service_config_id=})")

    async def funding_job(
        self,
        service_config_id: str,
        loop: t.Optional[asyncio.AbstractEventLoop] = None,
        from_safe: bool = True,
    ) -> None:
        """Start a background funding job."""
        loop = loop or asyncio.get_event_loop()
        service = self.load(service_config_id=service_config_id)
        chain_config = service.chain_configs[service.home_chain]
        ledger_config = chain_config.ledger_config
        fund_requirements = chain_config.chain_data.user_params.fund_requirements
        with ThreadPoolExecutor() as executor:
            while True:
                try:
                    await loop.run_in_executor(
                        executor,
                        self.fund_service,
                        service_config_id,  # Service id
                        PUBLIC_RPCS[ledger_config.chain],  # RPC
                        fund_requirements.agent,  # agent_topup
                        fund_requirements.safe,  # safe_topup
                        int(fund_requirements.agent / 2),  # agent_fund_threshold
                        int(fund_requirements.safe / 2),  # safe_fund_treshold
                        from_safe,
                    )
                except Exception:  # pylint: disable=broad-except
                    logging.info(
                        f"Error occured while funding the service\n{traceback.format_exc()}"
                    )
                await asyncio.sleep(60)

    def deploy_service_locally(
        self,
        service_config_id: str,
        force: bool = True,
        chain: t.Optional[str] = None,
        use_docker: bool = False,
    ) -> Deployment:
        """
        Deploy service locally

        :param hash: Service hash
        :param force: Remove previous deployment and start a new one.
        :param chain: Chain to set runtime parameters on the deployment (home_chain if not provided).
        :param use_docker: Use a Docker Compose deployment (True) or Host deployment (False).
        :return: Deployment instance
        """
        service = self.load(service_config_id=service_config_id)

        deployment = service.deployment
        deployment.build(
            use_docker=use_docker, force=force, chain=chain or service.home_chain
        )
        deployment.start(use_docker=use_docker)
        return deployment

    def stop_service_locally(
        self, service_config_id: str, delete: bool = False, use_docker: bool = False
    ) -> Deployment:
        """
        Stop service locally

        :param service_id: Service id
        :param delete: Delete local deployment.
        :return: Deployment instance
        """
        deployment = self.load(service_config_id=service_config_id).deployment
        deployment.stop(use_docker)
        if delete:
            deployment.delete()
        return deployment

    def log_directories(self) -> None:
        """Log directories."""
        directories = [f"  - {str(p)}" for p in self.path.iterdir() if p.is_dir()]
        directories_str = "\n".join(directories)
        self.logger.info(f"Directories in {self.path}\n: {directories_str}")

    def update(
        self,
        service_config_id: str,
        service_template: ServiceTemplate,
        allow_different_service_public_id: bool = False,
    ) -> Service:
        """Update a service."""

        self.logger.info(f"Updating {service_config_id=}")
        service = self.load(service_config_id=service_config_id)
        service.update(service_template, allow_different_service_public_id)
        return service

    def update_all_matching(
        self,
        service_template: ServiceTemplate,
    ) -> t.List[t.Dict]:
        """Update all services with service id matching the service id from the template hash."""

        self.logger.info("update_all_matching")
        self.logger.info(f"{service_template['hash']=}")
        updated_services: t.List[t.Dict] = []
        for service in self._get_all_services():
            try:
                service.update(service_template=service_template)
                updated_services.append(service.json)
                self.logger.info(
                    f"Updated service_config_id={service.service_config_id}"
                )
            except ValueError:
                self.logger.info(
                    f"Not updated service_config_id={service.service_config_id}"
                )

        return updated_services

    def migrate_service_configs(self) -> None:
        """Migrate old service config formats to new ones, if applies."""

        bafybei_count = sum(
            1 for path in self.path.iterdir() if path.name.startswith("bafybei")
        )
        if bafybei_count > 1:
            self.log_directories()
            raise RuntimeError(
                f"Your services folder contains {bafybei_count} folders starting with 'bafybei'. This is an unintended situation. Please contact support."
            )

        paths = list(self.path.iterdir())
        for path in paths:
            try:
                if path.name.startswith(DELETE_PREFIX):
                    shutil.rmtree(path)
                    self.logger.info(f"Deleted folder: {path.name}")

                if path.name.startswith(SERVICE_CONFIG_PREFIX) or path.name.startswith(
                    "bafybei"
                ):
                    self.logger.info(f"migrate_service_configs {str(path)}")
                    migrated = Service.migrate_format(path)
                    if migrated:
                        self.logger.info(f"Folder {str(path)} has been migrated.")
            except Exception as e:  # pylint: disable=broad-except
                self.logger.error(
                    f"Failed to migrate service: {path.name}. Exception {e}: {traceback.format_exc()}"
                )
                # Rename the invalid path
                timestamp = int(time.time())
                invalid_path = path.parent / f"invalid_{timestamp}_{path.name}"
                os.rename(path, invalid_path)
                self.logger.info(
                    f"Renamed invalid service: {path.name} to {invalid_path.name}"
                )<|MERGE_RESOLUTION|>--- conflicted
+++ resolved
@@ -52,14 +52,10 @@
     SERVICE_CONFIG_PREFIX,
     Service,
 )
-<<<<<<< HEAD
 from operate.services.utils.memeooorr import get_twitter_cookies
-from operate.utils.gnosis import NULL_ADDRESS
-=======
 from operate.utils.gnosis import NULL_ADDRESS, drain_signer
 from operate.utils.gnosis import transfer as transfer_from_safe
 from operate.utils.gnosis import transfer_erc20_from_safe
->>>>>>> fe9aba93
 from operate.wallet.master import MasterWalletManager
 
 
