--- conflicted
+++ resolved
@@ -657,34 +657,27 @@
         """
         Build a deployment
 
-        :param use_docker: Use a Docker Compose deployment (True) or Host deployment (False).
-        :param use_kubernetes: Build Kubernetes deployment (only used in quickstart).
+        :param use_docker: Use a Docker Compose deployment. If True, then no host deployment.
+        :param use_kubernetes: Build Kubernetes deployment. If True, then no host deployment.
         :param force: Remove existing deployment and build a new one
         :param chain: Chain to set runtime parameters on the deployment (home_chain if not provided).
         :return: Deployment object
         """
         # TODO: Maybe remove usage of chain and use home_chain always?
-<<<<<<< HEAD
+        original_env = os.environ.copy()
+        service = Service.load(path=self.path)
+        service.consume_env_variables()
+
         if use_docker or use_kubernetes:
             if use_docker:
                 self._build_docker(force=force, chain=chain)
             if use_kubernetes:
                 self._build_kubernetes(force=force)
-            return None
-        return self._build_host(force=force, chain=chain)
-=======
-        original_env = os.environ.copy()
-        service = Service.load(path=self.path)
-        service.consume_env_variables()
-
-        if use_docker:
-            self._build_docker(force=force, chain=chain)
         else:
             self._build_host(force=force, chain=chain)
 
         os.environ.clear()
         os.environ.update(original_env)
->>>>>>> 63c2d9e1
 
     def start(self, use_docker: bool = False) -> None:
         """Start the service"""
