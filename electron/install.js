// Installation helpers.
const fs = require('fs');
const os = require('os');
const sudo = require('sudo-prompt');
const process = require('process');
const axios = require('axios');
const { spawnSync } = require('child_process');
const { logger } = require('./logger');

const { paths } = require('./constants');

/**
 * current version of the pearl release
 * - use "" (nothing as a suffix) for latest release candidate, for example "0.1.0rc26"
 * - use "alpha" for alpha release, for example "0.1.0rc26-alpha"
 */
<<<<<<< HEAD
const OlasMiddlewareVersion = '0.1.0rc107';

const path = require('path');
const { app } = require('electron');

// load env vars
require('dotenv').config({
  path: app.isPackaged
    ? path.join(process.resourcesPath, '.env')
    : path.resolve(process.cwd(), '.env'),
});
=======
const OlasMiddlewareVersion = '0.1.0rc110';
>>>>>>> be324d76

const Env = {
  ...process.env,
  PATH: `${process.env.PATH}:/opt/homebrew/bin:/usr/local/bin`,
  HOMEBREW_NO_AUTO_UPDATE: '1',
};

const SudoOptions = {
  name: 'Pearl',
  env: Env,
};

const TendermintUrls = {
  darwin: {
    x64: 'https://github.com/tendermint/tendermint/releases/download/v0.34.19/tendermint_0.34.19_darwin_amd64.tar.gz',
    arm64:
      'https://github.com/tendermint/tendermint/releases/download/v0.34.19/tendermint_0.34.19_darwin_arm64.tar.gz',
  },
  linux: {
    x64: 'https://github.com/tendermint/tendermint/releases/download/v0.34.19/tendermint_0.34.19_linux_amd64.tar.gz',
    arm64:
      'https://github.com/tendermint/tendermint/releases/download/v0.34.19/tendermint_0.34.19_linux_arm64.tar.gz',
  },
  win32: {
    x64: 'https://github.com/tendermint/tendermint/releases/download/v0.34.19/tendermint_0.34.19_windows_amd64.tar.gz',
    arm64:
      'https://github.com/tendermint/tendermint/releases/download/v0.34.19/tendermint_0.34.19_windows_arm64.tar.gz',
  },
};

function getBinPath(command) {
  return spawnSync('/usr/bin/which', [command], { env: Env })
    .stdout?.toString()
    .trim();
}

function runCmdUnix(command, options) {
  logger.electron(`Running ${command} with options ${JSON.stringify(options)}`);
  let bin = getBinPath(command);
  if (!bin) {
    throw new Error(`Command ${command} not found; Path : ${Env.PATH}`);
  }
  let output = spawnSync(bin, options);
  if (output.error) {
    throw new Error(
      `Error running ${command} with options ${options};
            Error: ${output.error}; Stdout: ${output.stdout}; Stderr: ${output.stderr}`,
    );
  }
  logger.electron(`Executed ${command} ${options} with`);
  logger.electron(`===== stdout =====  \n${output.stdout}`);
  logger.electron(`===== stderr =====  \n${output.stderr}`);
}

function runSudoUnix(command, options) {
  let bin = getBinPath(command);
  if (!bin) {
    throw new Error(`Command ${command} not found`);
  }
  return new Promise(function (resolve, _reject) {
    sudo.exec(
      `${bin} ${options}`,
      SudoOptions,
      function (error, stdout, stderr) {
        let output = {
          error: error,
          stdout: stdout,
          stderr: stderr,
        };
        if (output.error) {
          throw new Error(
            `Error running ${command} with options ${options};
            Error: ${output.error}; Stdout: ${output.stdout}; Stderr: ${output.stderr}`,
          );
        }
        logger.electron(`Executed ${command} ${options} with`);
        logger.electron(`===== stdout =====  \n${output.stdout}`);
        logger.electron(`===== stderr =====  \n${output.stderr}`);
        resolve();
      },
    );
  });
}

function isTendermintInstalledUnix() {
  return Boolean(getBinPath('tendermint'));
}

async function downloadFile(url, dest) {
  const writer = fs.createWriteStream(dest);
  try {
    const response = await axios({
      url,
      method: 'GET',
      responseType: 'stream',
    });
    response.data.pipe(writer);
    return new Promise((resolve, reject) => {
      writer.on('finish', resolve);
      writer.on('error', reject);
    });
  } catch (err) {
    fs.unlink(dest, () => {}); // Delete the file if there is an error
    console.error('Error downloading the file:', err.message);
  }
}

async function installTendermintUnix() {
  logger.electron(`Installing tendermint for ${os.platform()}-${process.arch}`);
  const cwd = process.cwd();
  process.chdir(paths.tempDir);

  const url = TendermintUrls[os.platform()][process.arch];

  logger.electron(
    `Downloading ${url} to ${paths.tempDir}. This might take a while...`,
  );
  await downloadFile(url, `${paths.tempDir}/tendermint.tar.gz`);

  logger.electron(`Installing tendermint binary`);
  runCmdUnix('tar', ['-xvf', 'tendermint.tar.gz']);

  // TOFIX: Install tendermint in .operate instead of globally
  if (!Env.CI) {
    if (!fs.existsSync('/usr/local/bin')) {
      await runSudoUnix('mkdir', '/usr/local/bin');
    }
    await runSudoUnix(
      'install',
      `${paths.tempDir}/tendermint /usr/local/bin/tendermint`,
    );
  }
  process.chdir(cwd);
}

function createDirectory(path) {
  if (fs.existsSync(path)) {
    return;
  }
  return new Promise((resolve, _reject) => {
    fs.mkdir(path, { recursive: true }, (error) => {
      resolve(!error);
    });
  });
}

/*******************************/
// NOTE: "Installing" is string matched in loading.html to detect installation
/*******************************/

async function setupDarwin(ipcChannel) {
  logger.electron('Creating required directories');
  await createDirectory(`${paths.dotOperateDirectory}`);
  await createDirectory(`${paths.tempDir}`);

  logger.electron('Checking tendermint installation');
  if (!isTendermintInstalledUnix()) {
    ipcChannel.send('response', 'Installing Pearl Daemon');
    logger.electron('Installing tendermint');
    await installTendermintUnix();
  }
}

// TODO: Add Tendermint installation
async function setupUbuntu(ipcChannel) {
  logger.electron('Creating required directories');
  await createDirectory(`${paths.dotOperateDirectory}`);
  await createDirectory(`${paths.tempDir}`);

  logger.electron('Checking tendermint installation');
  if (!isTendermintInstalledUnix()) {
    ipcChannel.send('response', 'Installing Pearl Daemon');
    logger.electron('Installing tendermint');
    await installTendermintUnix();
  }
}

module.exports = {
  setupDarwin,
  setupUbuntu,
  Env,
};<|MERGE_RESOLUTION|>--- conflicted
+++ resolved
@@ -14,8 +14,7 @@
  * - use "" (nothing as a suffix) for latest release candidate, for example "0.1.0rc26"
  * - use "alpha" for alpha release, for example "0.1.0rc26-alpha"
  */
-<<<<<<< HEAD
-const OlasMiddlewareVersion = '0.1.0rc107';
+const OlasMiddlewareVersion = '0.1.0rc111';
 
 const path = require('path');
 const { app } = require('electron');
@@ -26,9 +25,6 @@
     ? path.join(process.resourcesPath, '.env')
     : path.resolve(process.cwd(), '.env'),
 });
-=======
-const OlasMiddlewareVersion = '0.1.0rc110';
->>>>>>> be324d76
 
 const Env = {
   ...process.env,
