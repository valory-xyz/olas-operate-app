require('dotenv').config();

const {
  checkUrl,
  configureSessionCertificates,
  loadLocalCertificate,
  stringifyJson,
  secureFetch,
} = require('./utils');

// Load the self-signed certificate for localhost HTTPS requests
loadLocalCertificate();

const {
  app,
  BrowserWindow,
  Notification,
  ipcMain,
  dialog,
  shell,
} = require('electron');
const { spawn } = require('child_process');
const path = require('path');
const fs = require('fs');
const os = require('os');
const next = require('next/dist/server/next');
const http = require('http');
const AdmZip = require('adm-zip');

const { setupDarwin, setupUbuntu, setupWindows, Env } = require('./install');

const { paths } = require('./constants');
const { killProcesses } = require('./processes');
const { isPortAvailable, findAvailablePort } = require('./ports');
const { PORT_RANGE } = require('./constants');
const { setupStoreIpc } = require('./store');
const { logger } = require('./logger');
const { isDev } = require('./constants');
const { PearlTray } = require('./components/PearlTray');

const { pki } = require('node-forge');

// Validates environment variables required for Pearl
// kills the app/process if required environment variables are unavailable
// mostly RPC URLs and NODE_ENV
// TODO: only reintroduce once refactor completed
// validateEnv();

// Add devtools extension in Dev mode
if (isDev) {
  const {
    default: installExtension,
    REACT_DEVELOPER_TOOLS,
  } = require('electron-devtools-installer');
  app.whenReady().then(() => {
    installExtension([REACT_DEVELOPER_TOOLS], {
      loadExtensionOptions: { allowFileAccess: true },
      forceDownload: false,
    })
      .then(([react]) => console.log(`Added Extensions: ${react.name}`))
      .catch((e) =>
        console.log('An error occurred on loading extensions: ', e),
      );

    createAgentActivityWindow();
  });
}

// Attempt to acquire the single instance lock
const singleInstanceLock = app.requestSingleInstanceLock();
if (!singleInstanceLock) {
  try {
    logger.electron('Could not obtain single instance lock. Quitting...');
  } catch (e) {
    console.error(e);
  } finally {
    app.exit();
  }
}

const platform = os.platform();

const binaryPaths = {
  darwin: {
    arm64: 'bins/pearl_arm64',
    x64: 'bins/pearl_x64',
  },
  win32: {
    x64: 'bins/pearl_win.exe',
  },
};

let appConfig = {
  ports: {
    dev: {
      operate: 8000,
      next: 3000,
    },
    prod: {
      operate: 8765,
      next: 3000,
    },
  },
};

const nextUrl = () =>
  `http://localhost:${isDev ? appConfig.ports.dev.next : appConfig.ports.prod.next}`;

const backendUrl = () =>
  `https://localhost:${isDev ? appConfig.ports.dev.operate : appConfig.ports.prod.operate}`;

/** @type {Electron.BrowserWindow | null} */
let mainWindow = null;
/** @type {Electron.BrowserWindow | null} */
let splashWindow = null;
/** @type {Electron.BrowserWindow | null} */
let agentWindow = null;
const getAgentWindow = () => agentWindow;
/** @type {Electron.BrowserWindow | null} */
let onRampWindow = null;
const getOnRampWindow = () => onRampWindow;

/** @type {Electron.Tray | null} */
let tray = null;

// Used in production and development
let operateDaemon;
let operateDaemonPid;

// Child processes for running next app are only used in development
// required for hot reloads and other dev features
let devNextApp;
let devNextAppPid;

// Next.js app instance for production
// requires http server wrap to work; assign port, receive requests, deliver responses
// @ts-ignore - Workaround for the missing type definitions
const nextApp = next({
  dev: false, // DO NOT SET TO TRUE
  dir: path.join(__dirname),
});

const getActiveWindow = () => splashWindow ?? mainWindow;

function showNotification(title, body) {
  new Notification({ title, body }).show();
}

function setAppAutostart(is_set) {
  logger.electron('Set app autostart: ' + is_set);
  app.setLoginItemSettings({ openAtLogin: is_set });
}

function handleAppSettings() {
  logger.electron('Handle app settings');
  let app_settings_file = `${paths.dotOperateDirectory}/app_settings.json`;
  try {
    if (!fs.existsSync(app_settings_file)) {
      logger.electron('Create app settings file');
      let obj = { app_auto_start: true };
      fs.writeFileSync(app_settings_file, JSON.stringify(obj));
    }
    let data = JSON.parse(fs.readFileSync(app_settings_file));
    logger.electron('Loaded app settings file ' + JSON.stringify(data));
    setAppAutostart(data.app_auto_start);
  } catch {
    logger.electron('Error loading settings');
  }
}

let isBeforeQuitting = false;
let appRealClose = false;

/**
 * function to stop the backend server gracefully and
 * kill the child processes if they are running.
 */
async function stopBackend() {
  // Free up backend port if already occupied
  try {
    logger.electron('Killing backend server by shutdown endpoint!');
    const result = await secureFetch(`${backendUrl()}/shutdown`);
    logger.electron(
      `Backend stopped with result: ${stringifyJson(await result.json())}`,
    );
  } catch (e) {
    logger.electron(`Backend stopped with error: ${stringifyJson(e)}`);
  }

  try {
    await secureFetch(`${backendUrl()}/api`);
    logger.electron('Killing backend server!');
    const endpoint = fs
      .readFileSync(`${paths.dotOperateDirectory}/operate.kill`)
      .toString()
      .trim();

    await secureFetch(`${backendUrl()}/${endpoint}`);
  } catch (e) {
    logger.electron(`Backend not running: ${stringifyJson(e)}`);
  }
}

async function beforeQuit(event) {
  if (typeof event.preventDefault === 'function' && !appRealClose) {
    event.preventDefault();
    logger.electron('onquit event.preventDefault');
  }

  if (isBeforeQuitting) return;
  isBeforeQuitting = true;

  // destroy all ui components for immediate feedback
  tray?.destroy();
  splashWindow?.destroy();
  mainWindow?.destroy();

  logger.electron('Stop backend gracefully:');
  await stopBackend();

  if (operateDaemon || operateDaemonPid) {
    // clean-up via pid first
    // may have dangling subprocesses
    try {
      logger.electron('Killing backend server kill process');
      operateDaemonPid && (await killProcesses(operateDaemonPid));
    } catch (e) {
      logger.electron(
        `Couldn't kill daemon processes via pid: ${stringifyJson(e)}`,
      );
    }

    // attempt to kill the daemon process via kill
    // if the pid-based cleanup fails
    try {
      const dead = operateDaemon?.kill();
      if (!dead) {
        logger.electron('Daemon process still alive after kill');
      }
    } catch (e) {
      logger.electron(
        `Couldn't kill operate daemon process via kill: ${stringifyJson(e)}`,
      );
    }
  }

  if (devNextApp || devNextAppPid) {
    // attempt graceful kill first with next app
    try {
      const dead = devNextApp?.kill();
      if (!dead) {
        logger.electron('Dev NextApp process still alive after kill');
      }
    } catch (e) {
      logger.electron(
        `Couldn't kill devNextApp process via kill: ${stringifyJson(e)}`,
      );
    }

    // attempt to kill the dev next app process via pid
    try {
      devNextAppPid && (await killProcesses(devNextAppPid));
    } catch (e) {
      logger.electron(
        `Couldn't kill devNextApp processes via pid: ${stringifyJson(e)}`,
      );
    }
  }

  if (nextApp) {
    // attempt graceful close of prod next app
    await nextApp.close().catch((e) => {
      logger.electron(`Couldn't close NextApp gracefully: ${stringifyJson(e)}`);
    });
    // electron will kill next service on exit
  }
  appRealClose = true;
  app.quit();
}

const APP_WIDTH = 480;

/**
 * Creates the splash window
 */
const createSplashWindow = () => {
  /** @type {Electron.BrowserWindow} */
  splashWindow = new BrowserWindow({
    width: APP_WIDTH,
    height: APP_WIDTH,
    resizable: false,
    show: true,
    title: 'Pearl',
    frame: false,
    webPreferences: {
      nodeIntegration: true,
      contextIsolation: false,
    },
  });
  splashWindow.loadURL('file://' + __dirname + '/resources/app-loading.html');
};

const HEIGHT = 700;
/**
 * Creates the main window
 */
const createMainWindow = async () => {
  if (mainWindow) return;
  const width = APP_WIDTH;
  mainWindow = new BrowserWindow({
    title: 'Pearl',
    resizable: false,
    draggable: true,
    frame: false,
    transparent: true,
    fullscreenable: false,
    maximizable: false,
    width,
    maxHeight: HEIGHT,
    webPreferences: {
      nodeIntegration: false,
      contextIsolation: true,
      preload: path.join(__dirname, 'preload.js'),
    },
  });

  mainWindow.setMenuBarVisibility(true);

  ipcMain.on('close-app', () => {
    mainWindow?.close();
  });

  ipcMain.on('minimize-app', () => {
    mainWindow?.minimize();
  });

  app.on('activate', () => {
    if (mainWindow?.isMinimized()) {
      mainWindow?.restore();
    } else {
      mainWindow?.show();
    }
  });

  ipcMain.on('set-height', (_event, height) => {
    mainWindow?.setSize(width, height);
  });

  ipcMain.on('show-notification', (_event, title, description) => {
    showNotification(title, description || undefined);
  });

  // if app (ie. mainWindow) is loaded, destroy splash window.
  ipcMain.on('is-app-loaded', (_event, isLoaded) => {
    if (isLoaded && splashWindow) {
      splashWindow.destroy();
      splashWindow = null;
    }
  });

  ipcMain.handle('app-version', () => app.getVersion());

  // Get the agent's current state
  ipcMain.handle('health-check', async (_event) => {
    try {
      const response = await fetch('http://127.0.0.1:8716/healthcheck', {
        method: 'GET',
        headers: { 'Content-Type': 'application/json; charset=utf-8' },
      });

      if (!response.ok) {
        throw new Error('Failed to fetch health check');
      }

      const data = await response.json();
      return { response: data };
    } catch (error) {
      console.error('Health check error:', error);
      return { error: error.message };
    }
  });

  mainWindow.webContents.on('did-fail-load', () => {
    mainWindow.webContents.reloadIgnoringCache();
  });

  mainWindow.webContents.on('ready-to-show', () => {
    mainWindow.show();
  });

  mainWindow.webContents.setWindowOpenHandler(({ url }) => {
    // open url in a browser and prevent default
    require('electron').shell.openExternal(url);
    return { action: 'deny' };
  });

  mainWindow.on('close', function (event) {
    event.preventDefault();
    mainWindow.hide();
  });

  try {
    logger.electron('Setting up store IPC');
    setupStoreIpc(ipcMain, mainWindow);
  } catch (e) {
    logger.electron(`Store IPC failed: ${stringifyJson(e)}`);
  }
  if (isDev) {
    mainWindow.webContents.openDevTools({ mode: 'detach' });
  }

  await mainWindow.loadURL(nextUrl());
};

/**Create the agent specific window */
/** @type {()=>Promise<BrowserWindow|undefined>} */
const createAgentActivityWindow = async () => {
  if (!getAgentWindow() || getActiveWindow()?.isDestroyed) {
    agentWindow = new BrowserWindow({
      title: 'Agent activity window',
      frame: true,
      maxHeight: 900,
      maxWidth: 1200,
      webPreferences: {
        nodeIntegration: false,
        contextIsolation: true,
        preload: path.join(__dirname, 'preload.js'),
      },
      show: false,
      paintWhenInitiallyHidden: true,
      // parent: mainWindow,
      autoHideMenuBar: true,
    });
  } else {
    logger.electron('Agent activity window already exists');
  }

  agentWindow.on('close', function (event) {
    event.preventDefault();
    agentWindow?.hide();
  });

  return agentWindow;
};

// Create SSL certificate for the backend
function createAndLoadSslCertificate() {
  try {
    logger.electron('Creating SSL certificate...');

    const certDir = path.join(paths.dotOperateDirectory, 'ssl');
    if (!fs.existsSync(certDir)) {
      fs.mkdirSync(certDir, { recursive: true });
    }

    const keyPath = path.join(certDir, 'key.pem');
    const certPath = path.join(certDir, 'cert.pem');

    // Generate a key pair
    const keys = pki.rsa.generateKeyPair(2048);

    // Create a certificate
    const cert = pki.createCertificate();
    cert.publicKey = keys.publicKey;
    cert.serialNumber = '01';
    cert.validity.notBefore = new Date();

    // Valid for 1 year
    cert.validity.notAfter = new Date(
      cert.validity.notBefore.getTime() + 365 * 24 * 60 * 60 * 1000,
    );

    const attrs = [
      { name: 'countryName', value: 'CH' },
      { name: 'stateOrProvinceName', value: 'Local' },
      { name: 'localityName', value: 'Local' },
      { name: 'organizationName', value: 'Valory AG' },
      { name: 'commonName', value: 'localhost' },
    ];

    cert.setSubject(attrs);
    cert.setIssuer(attrs);
    cert.setExtensions([
      { name: 'basicConstraints', cA: false },
      { name: 'keyUsage', digitalSignature: true, keyEncipherment: true },
      { name: 'extKeyUsage', serverAuth: true },
    ]);

    // Sign the certificate
    cert.sign(keys.privateKey);

    // Convert to PEM format
    const privateKeyPem = pki.privateKeyToPem(keys.privateKey);
    const certificatePem = pki.certificateToPem(cert);

    // Write to files
    fs.writeFileSync(keyPath, privateKeyPem);
    fs.writeFileSync(certPath, certificatePem);
    loadLocalCertificate();
    logger.electron(
      `SSL certificate created successfully at ${keyPath} and ${certPath}`,
    );

    return {
      keyPath,
      certPath,
    };
  } catch (error) {
    logger.electron('Failed to create SSL certificate:', error.message);
    throw error;
  }
}

/**
 * Create the on-ramping window for displaying transak widget
 */
/** @type {()=>Promise<BrowserWindow|undefined>} */
const createOnRampWindow = async (amountToPay) => {
  if (!getOnRampWindow() || getOnRampWindow().isDestroyed) {
    onRampWindow = new BrowserWindow({
<<<<<<< HEAD
      title: 'On Ramp',
=======
      title: 'Buy Crypto on Transak',
>>>>>>> 5364f20d
      resizable: false,
      draggable: true,
      frame: false,
      transparent: true,
      fullscreenable: false,
      maximizable: false,
      closable: false,
      width: APP_WIDTH,
      height: 700,
      webPreferences: {
        nodeIntegration: false,
        contextIsolation: true,
        preload: path.join(__dirname, 'preload.js'),
      },
    });

    // query parameters for the on-ramp URL
    const onRampQuery = new URLSearchParams();
    if (amountToPay) {
      onRampQuery.append('amount', amountToPay.toString());
    }
    const onRampUrl = `${nextUrl()}/onramp?${onRampQuery.toString()}`;
    logger.electron('OnRamp URL:', onRampUrl);

    onRampWindow.loadURL(onRampUrl).then(() => {
      logger.electron('onRampWindow', onRampWindow.url);
    });
  } else {
    logger.electron('OnRamp window already exists');
  }

  onRampWindow.on('close', function (event) {
    event.preventDefault();
    onRampWindow?.hide();
  });

  return onRampWindow;
};

async function launchDaemon() {
  const check = new Promise(function (resolve, _reject) {
    const { keyPath, certPath } = createAndLoadSslCertificate();
    operateDaemon = spawn(
      path.join(
        process.resourcesPath,
        binaryPaths[platform][process.arch.toString()],
      ),
      [
        'daemon',
        `--port=${appConfig.ports.prod.operate}`,
        `--home=${paths.dotOperateDirectory}`,
        `--ssl-keyfile=${keyPath}`,
        `--ssl-certfile=${certPath}`,
      ],
      { env: Env },
    );
    operateDaemonPid = operateDaemon.pid;
    // fs.appendFileSync(
    //   `${paths.OperateDirectory}/operate.pip`,
    //   `${operateDaemon.pid}`,
    //   {
    //     encoding: 'utf-8',
    //   },
    // );

    operateDaemon.stderr.on('data', (data) => {
      if (data.toString().includes('Uvicorn running on')) {
        resolve({ running: true, error: null });
      }
      if (
        data.toString().includes('error while attempting to bind on address')
      ) {
        resolve({ running: false, error: 'Port already in use' });
      }
      logger.cli(data.toString().trim());
    });
    operateDaemon.stdout.on('data', (data) => {
      logger.cli(data.toString().trim());
    });
  });

  return await check;
}

async function launchDaemonDev() {
  const { keyPath, certPath } = createAndLoadSslCertificate();
  const check = new Promise(function (resolve, _reject) {
    operateDaemon = spawn('poetry', [
      'run',
      'operate',
      'daemon',
      `--port=${appConfig.ports.dev.operate}`,
      '--home=.operate',
      `--ssl-keyfile=${keyPath}`,
      `--ssl-certfile=${certPath}`,
    ]);
    operateDaemonPid = operateDaemon.pid;
    operateDaemon.stderr.on('data', (data) => {
      if (data.toString().includes('Uvicorn running on')) {
        resolve({ running: true, error: null });
      }
      if (
        data.toString().includes('error while attempting to bind on address')
      ) {
        resolve({ running: false, error: 'Port already in use' });
      }
      logger.cli(data.toString().trim());
    });
    operateDaemon.stdout.on('data', (data) => {
      logger.cli(data.toString().trim());
    });
  });
  return await check;
}

async function launchNextApp() {
  logger.electron('Launching Next App');

  logger.electron('Preparing Next App');
  await nextApp.prepare();

  logger.electron('Getting Next App Handler');
  const handle = nextApp.getRequestHandler();

  logger.electron('Creating Next App Server');
  const server = http.createServer((req, res) => {
    handle(req, res); // Handle requests using the Next.js request handler
  });

  logger.electron('Listening on Next App Server');
  server.listen(appConfig.ports.prod.next, () => {
    logger.next(`> Next server running on ${nextUrl()}`);
  });
}

async function launchNextAppDev() {
  await new Promise(function (resolve, _reject) {
    process.env.NEXT_PUBLIC_BACKEND_PORT = appConfig.ports.dev.operate; // must set next env var to connect to backend
    devNextApp = spawn(
      'yarn',
      ['dev:frontend', '--port', appConfig.ports.dev.next],
      {
        shell: true,
        env: {
          ...process.env,
          NEXT_PUBLIC_BACKEND_PORT: appConfig.ports.dev.operate,
          NEXT_PUBLIC_PEARL_VERSION: app.getVersion(),
        },
      },
    );
    devNextAppPid = devNextApp.pid;
    devNextApp.stdout.on('data', (data) => {
      logger.next(data.toString().trim());
      resolve();
    });
  });
}

ipcMain.on('check', async function (event, _argument) {
  // Setup
  try {
    handleAppSettings();
    event.sender.send('response', 'Checking installation');

    if (platform === 'darwin') {
      await setupDarwin(event.sender);
    } else if (platform === 'win32') {
      await setupWindows(event.sender);
    } else {
      await setupUbuntu(event.sender);
    }

    // Free up backend port if already occupied
    await stopBackend();

    if (isDev) {
      event.sender.send(
        'response',
        'Starting Pearl Daemon In Development Mode',
      );

      const daemonDevPortAvailable = await isPortAvailable(
        appConfig.ports.dev.operate,
      );

      if (!daemonDevPortAvailable) {
        appConfig.ports.dev.operate = await findAvailablePort({
          ...PORT_RANGE,
        });
      }
      await launchDaemonDev();
      event.sender.send(
        'response',
        'Starting Frontend Server In Development Mode',
      );

      const frontendDevPortAvailable = await isPortAvailable(
        appConfig.ports.dev.next,
      );

      if (!frontendDevPortAvailable) {
        appConfig.ports.dev.next = await findAvailablePort({
          ...PORT_RANGE,
          excludePorts: [appConfig.ports.dev.operate],
        });
      }
      await launchNextAppDev();
    } else {
      event.sender.send('response', 'Starting Pearl Daemon');
      await launchDaemon();

      event.sender.send('response', 'Starting Frontend Server');
      const frontendPortAvailable = await isPortAvailable(
        appConfig.ports.prod.next,
      );
      if (!frontendPortAvailable) {
        appConfig.ports.prod.next = await findAvailablePort({
          ...PORT_RANGE,
          excludePorts: [appConfig.ports.prod.operate],
        });
      }
      await launchNextApp();
    }

    event.sender.send('response', 'Launching App');
    createMainWindow();
    tray = new PearlTray(getActiveWindow);
  } catch (e) {
    logger.electron(e);
    new Notification({ title: 'Error', body: e }).show();
    event.sender.send('response', e);
  }
});

// APP-SPECIFIC EVENTS
app.on('second-instance', () => {
  logger.electron('User attempted to open a second instance.');

  if (mainWindow) {
    logger.electron('Restoring primary main window.');
    mainWindow.show();
    return;
  }

  if (splashWindow) {
    logger.electron(
      'Restoring primary splash window as there is no main window.',
    );
    splashWindow.show();
    return;
  }
});

app.once('ready', async () => {
  configureSessionCertificates();

  app.on('window-all-closed', () => {
    app.quit();
  });

  app.on('before-quit', async (event) => {
    await beforeQuit(event);
  });

  if (platform === 'darwin') {
    app.dock?.setIcon(
      path.join(__dirname, 'assets/icons/splash-robot-head-dock.png'),
    );
  }

  createSplashWindow();
});

// PROCESS SPECIFIC EVENTS (HANDLES NON-GRACEFUL TERMINATION)
process.on('uncaughtException', (error) => {
  logger.electron('Uncaught Exception:', error);
  // Clean up your child processes here
  beforeQuit({}).then(() => {
    process.exit(1); // Exit with a failure code
  });
});

['SIGINT', 'SIGTERM'].forEach((signal) => {
  process.on(signal, () => {
    logger.electron(`Received ${signal}. Cleaning up...`);
    beforeQuit({}).then(() => {
      process.exit(0);
    });
  });
});

// OPEN PATH
ipcMain.on('open-path', (_, filePath) => {
  shell.openPath(filePath);
});

/**
 * Sanitizes logs by replacing usernames in the log data with asterisks.
 * If a file path is provided, it reads the log data from the file and sanitizes it.
 * If the file path does not exist, it returns null.
 * If no file path is provided, it sanitizes the provided data directly.
 * The sanitized log data is then written to the destination path.
 * @param {Object} options - The options for sanitizing logs.
 * @param {string} options.name - The name of the log file.
 * @param {string} options.filePath - The file path to read the log data from.
 * @param {string} options.data - The log data to sanitize if no file path is provided.
 * @param {string} options.destPath - The destination path where the logs should be stored after sanitization.
 * @returns {string|null} - The file path of the sanitized log data, or null if the file path does not exist.
 */
function sanitizeLogs({
  name,
  filePath,
  data = '',
  destPath = paths.osPearlTempDir,
}) {
  if (filePath && !fs.existsSync(filePath)) return null;

  const logs = filePath ? fs.readFileSync(filePath, 'utf-8') : data;

  const usernameRegex = /\/(Users|home)\/([^/]+)/g;
  const sanitizedData = logs.replace(usernameRegex, '/$1/*****');
  const sanitizedLogsFilePath = path.join(destPath, name);

  if (!fs.existsSync(destPath)) {
    fs.mkdirSync(destPath, { recursive: true });
  }

  fs.writeFileSync(sanitizedLogsFilePath, sanitizedData);

  return sanitizedLogsFilePath;
}

/**
 * Exports logs by creating a zip file containing sanitized logs and other relevant data.
 */
ipcMain.handle('save-logs', async (_, data) => {
  const cliLogFiles = fs
    .readdirSync(paths.dotOperateDirectory)
    .filter((file) => file.startsWith('cli') && file.endsWith('.log'));

  if (cliLogFiles.length >= 1) {
    cliLogFiles.forEach((file) => {
      const filePath = path.join(paths.dotOperateDirectory, file);
      sanitizeLogs({ name: file, filePath });
    });
  }

  sanitizeLogs({ name: 'next.log', filePath: paths.nextLogFile });

  sanitizeLogs({ name: 'electron.log', filePath: paths.electronLogFile });

  // OS info
  const osInfo = `
    OS Type: ${os.type()}
    OS Platform: ${os.platform()}
    OS Arch: ${os.arch()}
    OS Release: ${os.release()}
    Total Memory: ${os.totalmem()}
    Free Memory: ${os.freemem()}
    Available Parallelism: ${os.availableParallelism()}
    CPUs: ${JSON.stringify(os.cpus())}
  `;
  const osInfoFilePath = path.join(paths.osPearlTempDir, 'os_info.txt');
  fs.writeFileSync(osInfoFilePath, osInfo);

  // Persistent store
  if (data.store) {
    sanitizeLogs({
      name: 'store.txt',
      data: JSON.stringify(data.store, null, 2),
    });
  }

  // Other debug data: balances, addresses, etc.
  if (data.debugData) {
    const clonedDebugData = JSON.parse(JSON.stringify(data.debugData)); // TODO: deep clone with better method
    const servicesData = clonedDebugData.services;
    if (servicesData && Array.isArray(servicesData.services)) {
      Object.entries(servicesData.services).forEach(([_, eachService]) => {
        if (eachService && eachService.env_variables) {
          Object.entries(eachService.env_variables).forEach(([_, envVar]) => {
            if (envVar.provision_type === 'user') {
              envVar.value = '*****';
            }
          });
        }
      });
    }

    clonedDebugData.services = servicesData;

    sanitizeLogs({
      name: 'debug_data.json',
      data: JSON.stringify(clonedDebugData, null, 2),
    });
  }

  // Bridge logs
  try {
    const bridgeLogFilePath = path.join(paths.bridgeDirectory, 'bridge.json');
    if (fs.existsSync(bridgeLogFilePath)) {
      sanitizeLogs({ name: 'bridge.json', filePath: bridgeLogFilePath });
    }
  } catch (e) {
    logger.electron(e);
  }

  // agent_runner.log wraps agent runner process even before agent started, so can check issues with executable start
  try {
    if (fs.existsSync(paths.agentRunnerLogFile)) {
      sanitizeLogs({
        name: 'agent_runner.log',
        filePath: paths.agentRunnerLogFile,
      });
    }
  } catch (e) {
    logger.electron(e);
  }

  // Agent logs
  try {
    fs.readdirSync(paths.servicesDir).forEach((serviceDirName) => {
      const servicePath = path.join(paths.servicesDir, serviceDirName);
      if (!fs.existsSync(servicePath)) return;
      if (!fs.statSync(servicePath).isDirectory()) return;

      // Most recent log
      try {
        const agentLogFilePath = path.join(
          servicePath,
          'deployment',
          'agent',
          'log.txt',
        );
        if (fs.existsSync(agentLogFilePath)) {
          sanitizeLogs({
            name: `${serviceDirName}_agent.log`,
            filePath: agentLogFilePath,
          });
        }
      } catch (e) {
        logger.electron(e);
      }

      // Previous log
      try {
        const prevAgentLogFilePath = path.join(servicePath, 'prev_log.txt');
        if (fs.existsSync(prevAgentLogFilePath)) {
          sanitizeLogs({
            name: `${serviceDirName}_prev_agent.log`,
            filePath: prevAgentLogFilePath,
          });
        }
      } catch (e) {
        logger.electron(e);
      }
    });
  } catch (e) {
    logger.electron(e);
  }

  // Create a zip archive
  const zip = new AdmZip();
  fs.readdirSync(paths.osPearlTempDir).forEach((file) => {
    const filePath = path.join(paths.osPearlTempDir, file);
    if (!fs.existsSync(filePath)) return;
    if (fs.statSync(filePath).isDirectory()) return;

    zip.addLocalFile(filePath);
  });

  // Show save dialog
  const { filePath } = await dialog.showSaveDialog({
    title: 'Save Logs',
    defaultPath: path.join(
      os.homedir(),
      `pearl_logs_${new Date(Date.now())
        .toISOString()
        .replaceAll(':', '-')}-${app.getVersion()}.zip`,
    ),
    filters: [{ name: 'Zip Files', extensions: ['zip'] }],
  });

  let result;
  if (filePath) {
    // Write the zip file to the selected path
    zip.writeZip(filePath);
    result = { success: true, dirPath: path.dirname(filePath) };
  } else {
    result = { success: false };
  }

  // Remove temporary files
  if (fs.existsSync(paths.osPearlTempDir)) {
    fs.rmSync(paths.osPearlTempDir, {
      recursive: true,
      force: true,
    });
  }
  return result;
});

/**
 * Agent UI window handlers
 */
ipcMain.handle('agent-activity-window-goto', async (_event, url) => {
  logger.electron(`agent-activity-window-goto: ${url}`);

  let agentWindow = getAgentWindow();
  if (!agentWindow || agentWindow.isDestroyed()) {
    agentWindow = await createAgentActivityWindow();
  }
  if (!agentWindow) {
    logger.electron('Failed to create agent window');
    return;
  }

  await agentWindow.loadURL(`file://${__dirname}/resources/agent-loading.html`);
  logger.electron('Showing loading screen');

  const checkAndLoadUrl = async () => {
    logger.electron(`Starting URL check: ${url}`);

    try {
      if (await checkUrl(url)) {
        await agentWindow.loadURL(url);
        logger.electron(`Successfully loaded: ${url}`);
        return true;
      }
    } catch (error) {
      logger.electron(`Error checking URL: ${error.message}`);
    }
    return false;
  };

  if (await checkAndLoadUrl()) return;

  const interval = setInterval(async () => {
    if (await checkAndLoadUrl()) {
      clearInterval(interval);
    } else {
      logger.electron(`Valid URL not available yet, retrying in 5s...`);
    }
  }, 5000);
});

ipcMain.handle('agent-activity-window-hide', () => {
  logger.electron('agent-activity-window-hide');
  if (!getAgentWindow() || getAgentWindow().isDestroyed()) return; // already destroyed
  getAgentWindow()?.hide();
});

ipcMain.handle('agent-activity-window-show', () => {
  logger.electron('agent-activity-window-show');
  if (!getAgentWindow() || getAgentWindow().isDestroyed()) {
    createAgentActivityWindow()?.then((aaw) => aaw.show());
  } else {
    getAgentWindow()?.show();
  }
});

ipcMain.handle('agent-activity-window-minimize', () => {
  logger.electron('agent-activity-window-minimize');
  if (!getAgentWindow() || getAgentWindow().isDestroyed()) return; // nothing to minimize
  getAgentWindow()?.then((aaw) => aaw.minimize());
});

/**
 * Logs an event message to the logger.
 */
ipcMain.handle('log-event', (_event, message) => {
  logger.electron(message);
});

/**
 * OnRamp window handlers
 */
ipcMain.handle('onramp-window-show', (_event, amountToPay) => {
  logger.electron('onramp-window-show');

  if (!getOnRampWindow() || getOnRampWindow().isDestroyed()) {
    createOnRampWindow(amountToPay)?.then((window) => window.show());
  } else {
    getOnRampWindow()?.show();
  }
});

ipcMain.handle('onramp-window-hide', () => {
  logger.electron('onramp-window-hide');

  // already destroyed or not created
  if (!getOnRampWindow() || getOnRampWindow().isDestroyed()) return;

  getOnRampWindow()?.hide();

  // Notify all other windows that it has been hidden
  BrowserWindow.getAllWindows().forEach((win) => {
    logger.electron('onramp-window-did-hide to', win.id);
    win.webContents.send('onramp-window-did-hide');
  });
});

ipcMain.handle('onramp-transaction-success', () => {
  logger.electron('onramp-transaction-success');

  // Notify all other windows that the transaction was successful
  BrowserWindow.getAllWindows().forEach((win) => {
    logger.electron('onramp-transaction-success to', win.id);
    win.webContents.send('onramp-transaction-success');
  });
});

ipcMain.handle('onramp-transaction-failure', () => {
  logger.electron('onramp-transaction-failure');

  // Notify all other windows that the transaction was failed
  BrowserWindow.getAllWindows().forEach((win) => {
    logger.electron('onramp-transaction-failure to', win.id);
    win.webContents.send('onramp-transaction-failure');
  });
});<|MERGE_RESOLUTION|>--- conflicted
+++ resolved
@@ -518,11 +518,7 @@
 const createOnRampWindow = async (amountToPay) => {
   if (!getOnRampWindow() || getOnRampWindow().isDestroyed) {
     onRampWindow = new BrowserWindow({
-<<<<<<< HEAD
-      title: 'On Ramp',
-=======
       title: 'Buy Crypto on Transak',
->>>>>>> 5364f20d
       resizable: false,
       draggable: true,
       frame: false,
