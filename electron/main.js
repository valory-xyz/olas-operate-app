require('dotenv').config();

const {
  configureSessionCertificates,
  loadLocalCertificate,
  stringifyJson,
  secureFetch,
} = require('./utils');

const {
  handleWeb3AuthWindowShow,
  handleWeb3AuthWindowClose,
  handleWeb3AuthSuccessLogin,
} = require('./windows/web3auth');

const {
  handleTermsAndConditionsWindowShow,
  handleTermsAndConditionsWindowClose,
} = require('./windows/termsAndConditions');

// Load the self-signed certificate for localhost HTTPS requests
loadLocalCertificate();

const {
  app,
  BrowserWindow,
  Notification,
  ipcMain,
  dialog,
  shell,
  systemPreferences,
} = require('electron');
const { spawn } = require('child_process');
const path = require('path');
const fs = require('fs');
const os = require('os');
const next = require('next/dist/server/next');
const http = require('http');
const AdmZip = require('adm-zip');

const { setupDarwin, setupUbuntu, setupWindows, Env } = require('./install');

const { paths, isMac } = require('./constants');
const { killProcesses } = require('./processes');
const { isPortAvailable, findAvailablePort } = require('./ports');
const { PORT_RANGE } = require('./constants');
const { setupStoreIpc } = require('./store');
const { logger } = require('./logger');
const { isDev } = require('./constants');
const { PearlTray } = require('./components/PearlTray');

const { pki } = require('node-forge');

// Validates environment variables required for Pearl
// kills the app/process if required environment variables are unavailable
// mostly RPC URLs and NODE_ENV
// TODO: only reintroduce once refactor completed
// validateEnv();

// Add devtools extension in Dev mode
if (isDev) {
  const {
    default: installExtension,
    REACT_DEVELOPER_TOOLS,
  } = require('electron-devtools-installer');
  app.whenReady().then(() => {
    installExtension([REACT_DEVELOPER_TOOLS], {
      loadExtensionOptions: { allowFileAccess: true },
      forceDownload: false,
    })
      .then(([react]) => console.log(`Added Extensions: ${react.name}`))
      .catch((e) =>
        console.log('An error occurred on loading extensions: ', e),
      );
  });
}

// Add context menu in development mode when enabled via environment variable
if (isDev && process.env.ENABLE_DEVELOPER_TOOLS_CONTEXT_MENU === 'true') {
  import('electron-context-menu')
    .then((contextMenuModule) => {
      const contextMenu = contextMenuModule.default;
      const disposeContextMenu = contextMenu({
        showInspectElement: true,
      });

      app.on('before-quit', () => {
        disposeContextMenu();
      });
    })
    .catch((error) => {
      console.error('Failed to load electron-context-menu:', error);
    });
}

// Attempt to acquire the single instance lock
const singleInstanceLock = app.requestSingleInstanceLock();
if (!singleInstanceLock) {
  try {
    logger.electron('Could not obtain single instance lock. Quitting...');
  } catch (e) {
    console.error(e);
  } finally {
    app.exit();
  }
}

const platform = os.platform();

const binaryPaths = {
  darwin: {
    arm64: 'bins/pearl_arm64',
    x64: 'bins/pearl_x64',
  },
  win32: {
    x64: 'bins/pearl_win.exe',
  },
};

let appConfig = {
  ports: {
    dev: {
      operate: 8000,
      next: 3000,
    },
    prod: {
      operate: 8765,
      next: 3000,
    },
  },
};

const nextUrl = () =>
  `http://localhost:${isDev ? appConfig.ports.dev.next : appConfig.ports.prod.next}`;

const backendUrl = () =>
  `https://localhost:${isDev ? appConfig.ports.dev.operate : appConfig.ports.prod.operate}`;

/** @type {Electron.BrowserWindow | null} */
let mainWindow = null;
/** @type {Electron.BrowserWindow | null} */
let splashWindow = null;
/** @type {Electron.BrowserWindow | null} */
let onRampWindow = null;
const getOnRampWindow = () => onRampWindow;

<<<<<<< HEAD
/** @type {Electron.BrowserWindow | null} */
let onRampTermsWindow = null;
const getOnRampTermsWindow = () => onRampTermsWindow;

=======
>>>>>>> f87d43b5
/** @type {Electron.Tray | null} */
let tray = null;

// Used in production and development
let operateDaemon;
let operateDaemonPid;

// Child processes for running next app are only used in development
// required for hot reloads and other dev features
let devNextApp;
let devNextAppPid;

// Next.js app instance for production
// requires http server wrap to work; assign port, receive requests, deliver responses
// @ts-ignore - Workaround for the missing type definitions
const nextApp = next({
  dev: false, // DO NOT SET TO TRUE
  dir: path.join(__dirname),
});

const getActiveWindow = () => splashWindow ?? mainWindow;

function showNotification(title, body) {
  new Notification({ title, body }).show();
}

function setAppAutostart(is_set) {
  logger.electron(`Set app autostart: ${is_set}`);
  app.setLoginItemSettings({ openAtLogin: is_set });
}

function handleAppSettings() {
  logger.electron('Handle app settings');
  let app_settings_file = `${paths.dotOperateDirectory}/app_settings.json`;
  try {
    if (!fs.existsSync(app_settings_file)) {
      logger.electron('Create app settings file');
      let obj = { app_auto_start: true };
      fs.writeFileSync(app_settings_file, JSON.stringify(obj));
    }
    let data = JSON.parse(fs.readFileSync(app_settings_file));
    logger.electron(`Loaded app settings file: ${JSON.stringify(data)}`);
    setAppAutostart(data.app_auto_start);
  } catch {
    logger.electron('Error loading settings');
  }
}

let isBeforeQuitting = false;
let appRealClose = false;

/**
 * function to stop the backend server gracefully and
 * kill the child processes if they are running.
 */
async function stopBackend() {
  // Free up backend port if already occupied
  try {
    logger.electron('Killing backend server by shutdown endpoint!');
    const result = await secureFetch(`${backendUrl()}/shutdown`);
    logger.electron(
      `Backend stopped with result: ${stringifyJson(await result.json())}`,
    );
  } catch (e) {
    logger.electron(`Backend stopped with error: ${stringifyJson(e)}`);
  }

  try {
    await secureFetch(`${backendUrl()}/api`);
    logger.electron('Killing backend server!');
    const endpoint = fs
      .readFileSync(`${paths.dotOperateDirectory}/operate.kill`)
      .toString()
      .trim();

    await secureFetch(`${backendUrl()}/${endpoint}`);
  } catch (e) {
    logger.electron(`Backend not running: ${stringifyJson(e)}`);
  }
}

async function beforeQuit(event) {
  if (typeof event.preventDefault === 'function' && !appRealClose) {
    event.preventDefault();
    logger.electron('onquit event.preventDefault');
  }

  if (isBeforeQuitting) return;
  isBeforeQuitting = true;

  // destroy all ui components for immediate feedback
  tray?.destroy();
  splashWindow?.destroy();
  mainWindow?.destroy();

  logger.electron('Stop backend gracefully:');
  await stopBackend();

  if (operateDaemon || operateDaemonPid) {
    // clean-up via pid first
    // may have dangling subprocesses
    try {
      logger.electron('Killing backend server kill process');
      operateDaemonPid && (await killProcesses(operateDaemonPid));
    } catch (e) {
      logger.electron(
        `Couldn't kill daemon processes via pid: ${stringifyJson(e)}`,
      );
    }

    // attempt to kill the daemon process via kill
    // if the pid-based cleanup fails
    try {
      const dead = operateDaemon?.kill();
      if (!dead) {
        logger.electron('Daemon process still alive after kill');
      }
    } catch (e) {
      logger.electron(
        `Couldn't kill operate daemon process via kill: ${stringifyJson(e)}`,
      );
    }
  }

  if (devNextApp || devNextAppPid) {
    // attempt graceful kill first with next app
    try {
      const dead = devNextApp?.kill();
      if (!dead) {
        logger.electron('Dev NextApp process still alive after kill');
      }
    } catch (e) {
      logger.electron(
        `Couldn't kill devNextApp process via kill: ${stringifyJson(e)}`,
      );
    }

    // attempt to kill the dev next app process via pid
    try {
      devNextAppPid && (await killProcesses(devNextAppPid));
    } catch (e) {
      logger.electron(
        `Couldn't kill devNextApp processes via pid: ${stringifyJson(e)}`,
      );
    }
  }

  if (nextApp) {
    // attempt graceful close of prod next app
    await nextApp.close().catch((e) => {
      logger.electron(`Couldn't close NextApp gracefully: ${stringifyJson(e)}`);
    });
    // electron will kill next service on exit
  }
  appRealClose = true;
  app.quit();
}

const APP_WIDTH = 1320;
const APP_HEIGHT = 796;

/**
 * Creates the splash window
 */
const createSplashWindow = () => {
  /** @type {Electron.BrowserWindow} */
  splashWindow = new BrowserWindow({
    width: APP_WIDTH,
    height: APP_HEIGHT,
    resizable: false,
    show: true,
    title: 'Pearl',
    frame: false,
    webPreferences: {
      nodeIntegration: true,
      contextIsolation: false,
    },
  });
  splashWindow.loadURL('file://' + __dirname + '/resources/app-loading.html');
};

/**
 * Creates the main window
 */
const createMainWindow = async () => {
  if (mainWindow) return;
  mainWindow = new BrowserWindow({
    title: 'Pearl',
    resizable: true,
    draggable: true,
    frame: false,
    transparent: true,
    fullscreenable: false,
    maximizable: false,
    width: APP_WIDTH,
    maxWidth: APP_WIDTH,
    height: APP_HEIGHT,
    webPreferences: {
      nodeIntegration: false,
      contextIsolation: true,
      preload: path.join(__dirname, 'preload.js'),
    },
  });

  mainWindow.setMenuBarVisibility(true);

  ipcMain.on('close-app', () => {
    mainWindow?.close();
  });

  ipcMain.on('minimize-app', () => {
    mainWindow?.minimize();
  });

  app.on('activate', () => {
    if (mainWindow?.isMinimized()) {
      mainWindow?.restore();
    } else {
      mainWindow?.show();
    }
  });

  ipcMain.on('show-notification', (_event, title, description) => {
    showNotification(title, description || undefined);
  });

  // if app (ie. mainWindow) is loaded, destroy splash window.
  ipcMain.on('is-app-loaded', (_event, isLoaded) => {
    if (isLoaded && splashWindow) {
      splashWindow.destroy();
      splashWindow = null;
    }
  });

  ipcMain.handle('app-version', () => app.getVersion());

  // Get the agent's current state
  ipcMain.handle('health-check', async (_event) => {
    try {
      const response = await fetch('http://127.0.0.1:8716/healthcheck', {
        method: 'GET',
        headers: { 'Content-Type': 'application/json; charset=utf-8' },
      });

      if (!response.ok) {
        throw new Error('Failed to fetch health check');
      }

      const data = await response.json();
      return { response: data };
    } catch (error) {
      console.error('Health check error:', error);
      return { error: error.message };
    }
  });

  mainWindow.webContents.on('did-fail-load', () => {
    mainWindow.webContents.reloadIgnoringCache();
  });

  mainWindow.webContents.on('ready-to-show', () => {
    mainWindow.show();
  });

  mainWindow.webContents.setWindowOpenHandler(({ url }) => {
    // // web3auth links should be open in Pearl for redirect to work
    // if (url.includes('web3auth')) return { action: 'allow' };

    // open url in a browser and prevent default
    shell.openExternal(url);
    return { action: 'deny' };
  });

  mainWindow.on('close', function (event) {
    event.preventDefault();
    mainWindow.hide();
  });

  try {
    logger.electron('Setting up store IPC');
    setupStoreIpc(ipcMain, mainWindow);
  } catch (e) {
    logger.electron(`Store IPC failed: ${stringifyJson(e)}`);
  }
  if (isDev) {
    mainWindow.webContents.openDevTools({ mode: 'detach' });
  }

  await mainWindow.loadURL(nextUrl());
};

// Create SSL certificate for the backend
function createAndLoadSslCertificate() {
  try {
    logger.electron('Creating SSL certificate...');

    const certDir = path.join(paths.dotOperateDirectory, 'ssl');
    if (!fs.existsSync(certDir)) {
      fs.mkdirSync(certDir, { recursive: true });
    }

    const keyPath = path.join(certDir, 'key.pem');
    const certPath = path.join(certDir, 'cert.pem');

    // Generate a key pair
    const keys = pki.rsa.generateKeyPair(2048);

    // Create a certificate
    const cert = pki.createCertificate();
    cert.publicKey = keys.publicKey;
    cert.serialNumber = '01';
    cert.validity.notBefore = new Date();

    // Valid for 1 year
    cert.validity.notAfter = new Date(
      cert.validity.notBefore.getTime() + 365 * 24 * 60 * 60 * 1000,
    );

    const attrs = [
      { name: 'countryName', value: 'CH' },
      { name: 'stateOrProvinceName', value: 'Local' },
      { name: 'localityName', value: 'Local' },
      { name: 'organizationName', value: 'Valory AG' },
      { name: 'commonName', value: 'localhost' },
    ];

    cert.setSubject(attrs);
    cert.setIssuer(attrs);
    cert.setExtensions([
      { name: 'basicConstraints', cA: false },
      { name: 'keyUsage', digitalSignature: true, keyEncipherment: true },
      { name: 'extKeyUsage', serverAuth: true },
    ]);

    // Sign the certificate
    cert.sign(keys.privateKey);

    // Convert to PEM format
    const privateKeyPem = pki.privateKeyToPem(keys.privateKey);
    const certificatePem = pki.certificateToPem(cert);

    // Write to files
    fs.writeFileSync(keyPath, privateKeyPem);
    fs.writeFileSync(certPath, certificatePem);
    loadLocalCertificate();
    logger.electron(
      `SSL certificate created successfully at ${keyPath} and ${certPath}`,
    );

    return {
      keyPath,
      certPath,
    };
  } catch (error) {
    logger.electron('Failed to create SSL certificate:', error.message);
    throw error;
  }
}

/**
 * Create the on-ramping window for displaying transak iframe
 */
/** @type {()=>Promise<BrowserWindow|undefined>} */
const createOnRampWindow = async (amountToPay) => {
  if (!getOnRampWindow() || getOnRampWindow().isDestroyed) {
    onRampWindow = new BrowserWindow({
      title: 'Buy Crypto on Transak',
      resizable: false,
      draggable: true,
      frame: false,
      transparent: true,
      fullscreenable: false,
      maximizable: false,
      closable: false,
      width: APP_WIDTH,
      height: 700,
      media: true,
      webPreferences: {
        nodeIntegration: false,
        contextIsolation: true,
        preload: path.join(__dirname, 'preload.js'),
      },
    });

    onRampWindow.webContents.setWindowOpenHandler(({ url }) => {
      // open url in a browser and prevent default
      shell.openExternal(url);
      return { action: 'deny' };
    });

    // query parameters for the on-ramp URL
    const onRampQuery = new URLSearchParams();
    if (amountToPay) {
      onRampQuery.append('amount', amountToPay.toString());
    }
    const onRampUrl = `${nextUrl()}/onramp?${onRampQuery.toString()}`;
    logger.electron(`OnRamp URL: ${onRampUrl}`);

    // request camera access for KYC
    if (isMac) {
      try {
        const granted = await systemPreferences.askForMediaAccess('camera');
        logger.electron(`macOS camera permission granted: ${granted}`);
      } catch (e) {
        logger.electron(`Error requesting macOS camera permission: ${e}`);
      }
    }

    onRampWindow.loadURL(onRampUrl).then(() => {
      logger.electron(`onRampWindow: ${onRampWindow.url}`);
    });
  } else {
    logger.electron('OnRamp window already exists');
  }

  onRampWindow.on('close', function (event) {
    event.preventDefault();
    onRampWindow?.destroy();
  });

  return onRampWindow;
};

<<<<<<< HEAD
/**
 * Create the terms window for displaying terms iframe
 */
/** @type {()=>Promise<BrowserWindow|undefined>} */
const createOnRampTermsWindow = async () => {
  if (!getOnRampTermsWindow() || getOnRampTermsWindow().isDestroyed) {
    onRampTermsWindow = new BrowserWindow({
      title: 'Terms & Conditions',
      resizable: false,
      draggable: true,
      frame: false,
      transparent: true,
      fullscreenable: false,
      maximizable: false,
      closable: true,
      width: APP_WIDTH,
      height: 700,
      webPreferences: {
        nodeIntegration: false,
        contextIsolation: true,
        preload: path.join(__dirname, 'preload.js'),
      },
    });

    onRampTermsWindow.webContents.setWindowOpenHandler(({ url }) => {
      shell.openExternal(url);
      return { action: 'deny' };
    });

    const termsUrl = `${nextUrl()}/terms-and-conditions`;
    logger.electron(`Terms URL: ${termsUrl}`);
    onRampTermsWindow.loadURL(termsUrl).then(() => {
      logger.electron(`onRampTermsWindow: ${onRampTermsWindow.url}`);
    });
  } else {
    logger.electron('Terms window already exists');
  }

  onRampTermsWindow.on('close', function (event) {
    event.preventDefault();
    onRampTermsWindow?.destroy();
  });

  return onRampTermsWindow;
};

=======
>>>>>>> f87d43b5
async function launchDaemon() {
  const check = new Promise(function (resolve, _reject) {
    const { keyPath, certPath } = createAndLoadSslCertificate();
    operateDaemon = spawn(
      path.join(
        process.resourcesPath,
        binaryPaths[platform][process.arch.toString()],
      ),
      [
        'daemon',
        `--port=${appConfig.ports.prod.operate}`,
        `--home=${paths.dotOperateDirectory}`,
        `--ssl-keyfile=${keyPath}`,
        `--ssl-certfile=${certPath}`,
      ],
      { env: Env },
    );
    operateDaemonPid = operateDaemon.pid;

    operateDaemon.stderr.on('data', (data) => {
      if (data.toString().includes('Uvicorn running on')) {
        resolve({ running: true, error: null });
      }
      if (
        data.toString().includes('error while attempting to bind on address')
      ) {
        resolve({ running: false, error: 'Port already in use' });
      }
      logger.cli(data.toString().trim());
    });
    operateDaemon.stdout.on('data', (data) => {
      logger.cli(data.toString().trim());
    });
  });

  return await check;
}

async function launchDaemonDev() {
  const { keyPath, certPath } = createAndLoadSslCertificate();
  const check = new Promise(function (resolve, _reject) {
    operateDaemon = spawn('poetry', [
      'run',
      'operate',
      'daemon',
      `--port=${appConfig.ports.dev.operate}`,
      '--home=.operate',
      `--ssl-keyfile=${keyPath}`,
      `--ssl-certfile=${certPath}`,
    ]);
    operateDaemonPid = operateDaemon.pid;
    operateDaemon.stderr.on('data', (data) => {
      if (data.toString().includes('Uvicorn running on')) {
        resolve({ running: true, error: null });
      }
      if (
        data.toString().includes('error while attempting to bind on address')
      ) {
        resolve({ running: false, error: 'Port already in use' });
      }
      logger.cli(data.toString().trim());
    });
    operateDaemon.stdout.on('data', (data) => {
      logger.cli(data.toString().trim());
    });
  });
  return await check;
}

async function launchNextApp() {
  logger.electron('Launching Next App');

  logger.electron('Preparing Next App');
  await nextApp.prepare();

  logger.electron('Getting Next App Handler');
  const handle = nextApp.getRequestHandler();

  logger.electron('Creating Next App Server');
  const server = http.createServer((req, res) => {
    handle(req, res); // Handle requests using the Next.js request handler
  });

  logger.electron('Listening on Next App Server');
  server.listen(appConfig.ports.prod.next, () => {
    logger.next(`> Next server running on ${nextUrl()}`);
  });
}

async function launchNextAppDev() {
  await new Promise(function (resolve, _reject) {
    process.env.NEXT_PUBLIC_BACKEND_PORT = appConfig.ports.dev.operate; // must set next env var to connect to backend
    devNextApp = spawn(
      'yarn',
      ['dev:frontend', '--port', appConfig.ports.dev.next],
      {
        shell: true,
        env: {
          ...process.env,
          NEXT_PUBLIC_BACKEND_PORT: appConfig.ports.dev.operate,
          NEXT_PUBLIC_PEARL_VERSION: app.getVersion(),
        },
      },
    );
    devNextAppPid = devNextApp.pid;
    devNextApp.stdout.on('data', (data) => {
      logger.next(data.toString().trim());
      resolve();
    });
  });
}

ipcMain.on('check', async function (event, _argument) {
  // Setup
  try {
    handleAppSettings();
    event.sender.send('response', 'Checking installation');

    if (platform === 'darwin') {
      await setupDarwin(event.sender);
    } else if (platform === 'win32') {
      await setupWindows(event.sender);
    } else {
      await setupUbuntu(event.sender);
    }

    // Free up backend port if already occupied
    await stopBackend();

    if (isDev) {
      event.sender.send(
        'response',
        'Starting Pearl Daemon In Development Mode',
      );

      const daemonDevPortAvailable = await isPortAvailable(
        appConfig.ports.dev.operate,
      );

      if (!daemonDevPortAvailable) {
        appConfig.ports.dev.operate = await findAvailablePort({
          ...PORT_RANGE,
        });
      }
      await launchDaemonDev();
      event.sender.send(
        'response',
        'Starting Frontend Server In Development Mode',
      );

      const frontendDevPortAvailable = await isPortAvailable(
        appConfig.ports.dev.next,
      );

      if (!frontendDevPortAvailable) {
        appConfig.ports.dev.next = await findAvailablePort({
          ...PORT_RANGE,
          excludePorts: [appConfig.ports.dev.operate],
        });
      }
      await launchNextAppDev();
    } else {
      event.sender.send('response', 'Starting Pearl Daemon');
      await launchDaemon();

      event.sender.send('response', 'Starting Frontend Server');
      const frontendPortAvailable = await isPortAvailable(
        appConfig.ports.prod.next,
      );
      if (!frontendPortAvailable) {
        appConfig.ports.prod.next = await findAvailablePort({
          ...PORT_RANGE,
          excludePorts: [appConfig.ports.prod.operate],
        });
      }
      await launchNextApp();
    }

    event.sender.send('response', 'Launching App');
    createMainWindow();
    tray = new PearlTray(getActiveWindow);
  } catch (e) {
    logger.electron(e);
    new Notification({ title: 'Error', body: e }).show();
    event.sender.send('response', e);
  }
});

// APP-SPECIFIC EVENTS
app.on('second-instance', () => {
  logger.electron('User attempted to open a second instance.');

  if (mainWindow) {
    logger.electron('Restoring primary main window.');
    mainWindow.show();
    return;
  }

  if (splashWindow) {
    logger.electron(
      'Restoring primary splash window as there is no main window.',
    );
    splashWindow.show();
    return;
  }
});

app.once('ready', async () => {
  configureSessionCertificates();

  app.on('window-all-closed', () => {
    app.quit();
  });

  app.on('before-quit', async (event) => {
    await beforeQuit(event);
  });

  if (platform === 'darwin') {
    app.dock?.setIcon(
      path.join(__dirname, 'assets/icons/splash-robot-head-dock.png'),
    );
  }

  createSplashWindow();
});

// PROCESS SPECIFIC EVENTS (HANDLES NON-GRACEFUL TERMINATION)
process.on('uncaughtException', (error) => {
  logger.electron('Uncaught Exception:', error);
  // Clean up your child processes here
  beforeQuit({}).then(() => {
    process.exit(1); // Exit with a failure code
  });
});

['SIGINT', 'SIGTERM'].forEach((signal) => {
  process.on(signal, () => {
    logger.electron(`Received ${signal}. Cleaning up...`);
    beforeQuit({}).then(() => {
      process.exit(0);
    });
  });
});

// OPEN PATH
ipcMain.on('open-path', (_, filePath) => {
  shell.openPath(filePath);
});

/**
 * Sanitizes logs by replacing usernames in the log data with asterisks.
 * If a file path is provided, it reads the log data from the file and sanitizes it.
 * If the file path does not exist, it returns null.
 * If no file path is provided, it sanitizes the provided data directly.
 * The sanitized log data is then written to the destination path.
 * @param {Object} options - The options for sanitizing logs.
 * @param {string} options.name - The name of the log file.
 * @param {string} options.filePath - The file path to read the log data from.
 * @param {string} options.data - The log data to sanitize if no file path is provided.
 * @param {string} options.destPath - The destination path where the logs should be stored after sanitization.
 * @returns {string|null} - The file path of the sanitized log data, or null if the file path does not exist.
 */
function sanitizeLogs({
  name,
  filePath,
  data = '',
  destPath = paths.osPearlTempDir,
}) {
  if (filePath && !fs.existsSync(filePath)) return null;

  const logs = filePath ? fs.readFileSync(filePath, 'utf-8') : data;

  const usernameRegex = /\/(Users|home)\/([^/]+)/g;
  const sanitizedData = logs.replace(usernameRegex, '/$1/*****');
  const sanitizedLogsFilePath = path.join(destPath, name);

  if (!fs.existsSync(destPath)) {
    fs.mkdirSync(destPath, { recursive: true });
  }

  fs.writeFileSync(sanitizedLogsFilePath, sanitizedData);

  return sanitizedLogsFilePath;
}

/**
 * Exports logs by creating a zip file containing sanitized logs and other relevant data.
 */
ipcMain.handle('save-logs', async (_, data) => {
  const cliLogFiles = fs
    .readdirSync(paths.dotOperateDirectory)
    .filter((file) => file.startsWith('cli') && file.endsWith('.log'));

  if (cliLogFiles.length >= 1) {
    cliLogFiles.forEach((file) => {
      const filePath = path.join(paths.dotOperateDirectory, file);
      sanitizeLogs({ name: file, filePath });
    });
  }

  sanitizeLogs({ name: 'next.log', filePath: paths.nextLogFile });

  sanitizeLogs({ name: 'electron.log', filePath: paths.electronLogFile });

  // OS info
  const osInfo = `
    OS Type: ${os.type()}
    OS Platform: ${os.platform()}
    OS Arch: ${os.arch()}
    OS Release: ${os.release()}
    Total Memory: ${os.totalmem()}
    Free Memory: ${os.freemem()}
    Available Parallelism: ${os.availableParallelism()}
    CPUs: ${JSON.stringify(os.cpus())}
  `;
  const osInfoFilePath = path.join(paths.osPearlTempDir, 'os_info.txt');
  fs.writeFileSync(osInfoFilePath, osInfo);

  // Persistent store
  if (data.store) {
    sanitizeLogs({
      name: 'store.txt',
      data: JSON.stringify(data.store, null, 2),
    });
  }

  // Other debug data: balances, addresses, etc.
  if (data.debugData) {
    const clonedDebugData = JSON.parse(JSON.stringify(data.debugData)); // TODO: deep clone with better method
    const servicesData = clonedDebugData.services;
    if (servicesData && Array.isArray(servicesData.services)) {
      Object.entries(servicesData.services).forEach(([_, eachService]) => {
        if (eachService && eachService.env_variables) {
          Object.entries(eachService.env_variables).forEach(([_, envVar]) => {
            if (envVar.provision_type === 'user') {
              envVar.value = '*****';
            }
          });
        }
      });
    }

    clonedDebugData.services = servicesData;

    sanitizeLogs({
      name: 'debug_data.json',
      data: JSON.stringify(clonedDebugData, null, 2),
    });
  }

  // Bridge logs
  try {
    const bridgeLogFilePath = path.join(paths.bridgeDirectory, 'bridge.json');
    if (fs.existsSync(bridgeLogFilePath)) {
      sanitizeLogs({ name: 'bridge.json', filePath: bridgeLogFilePath });
    }
  } catch (e) {
    logger.electron(e);
  }

  // agent_runner.log wraps agent runner process even before agent started, so can check issues with executable start
  try {
    if (fs.existsSync(paths.agentRunnerLogFile)) {
      sanitizeLogs({
        name: 'agent_runner.log',
        filePath: paths.agentRunnerLogFile,
      });
    }
  } catch (e) {
    logger.electron(e);
  }

  // Agent logs
  try {
    fs.readdirSync(paths.servicesDir).forEach((serviceDirName) => {
      const servicePath = path.join(paths.servicesDir, serviceDirName);
      if (!fs.existsSync(servicePath)) return;
      if (!fs.statSync(servicePath).isDirectory()) return;

      // Most recent log
      try {
        const agentLogFilePath = path.join(
          servicePath,
          'deployment',
          'agent',
          'log.txt',
        );
        if (fs.existsSync(agentLogFilePath)) {
          sanitizeLogs({
            name: `${serviceDirName}_agent.log`,
            filePath: agentLogFilePath,
          });
        }
      } catch (e) {
        logger.electron(e);
      }

      // Previous log
      try {
        const prevAgentLogFilePath = path.join(servicePath, 'prev_log.txt');
        if (fs.existsSync(prevAgentLogFilePath)) {
          sanitizeLogs({
            name: `${serviceDirName}_prev_agent.log`,
            filePath: prevAgentLogFilePath,
          });
        }
      } catch (e) {
        logger.electron(e);
      }
    });
  } catch (e) {
    logger.electron(e);
  }

  // Create a zip archive
  const zip = new AdmZip();
  fs.readdirSync(paths.osPearlTempDir).forEach((file) => {
    const filePath = path.join(paths.osPearlTempDir, file);
    if (!fs.existsSync(filePath)) return;
    if (fs.statSync(filePath).isDirectory()) return;

    zip.addLocalFile(filePath);
  });

  // Show save dialog
  const { filePath } = await dialog.showSaveDialog({
    title: 'Save Logs',
    defaultPath: path.join(
      os.homedir(),
      `pearl_logs_${new Date(Date.now())
        .toISOString()
        .replaceAll(':', '-')}-${app.getVersion()}.zip`,
    ),
    filters: [{ name: 'Zip Files', extensions: ['zip'] }],
  });

  let result;
  if (filePath) {
    // Write the zip file to the selected path
    zip.writeZip(filePath);
    result = { success: true, dirPath: path.dirname(filePath) };
  } else {
    result = { success: false };
  }

  // Remove temporary files
  if (fs.existsSync(paths.osPearlTempDir)) {
    fs.rmSync(paths.osPearlTempDir, {
      recursive: true,
      force: true,
    });
  }
  return result;
});

/**
 * Logs an event message to the logger.
 */
ipcMain.handle('log-event', (_event, message) => {
  logger.electron(message);
});

/**
 * OnRamp window handlers
 */
ipcMain.handle('onramp-window-show', (_event, amountToPay) => {
  logger.electron('onramp-window-show');

  if (!getOnRampWindow() || getOnRampWindow().isDestroyed()) {
    createOnRampWindow(amountToPay)?.then((window) => window.show());
  } else {
    getOnRampWindow()?.show();
  }
});

ipcMain.handle('onramp-window-close', () => {
  logger.electron('onramp-window-close');

  // already destroyed or not created
  if (!getOnRampWindow() || getOnRampWindow().isDestroyed()) return;

  getOnRampWindow()?.destroy();

  // Notify all other windows that it has been closed
  BrowserWindow.getAllWindows().forEach((win) => {
    logger.electron(`onramp-window-did-close to ${win.id}`);
    win.webContents.send('onramp-window-did-close');
  });
});

ipcMain.handle('onramp-transaction-success', () => {
  logger.electron('onramp-transaction-success');

  // Notify all other windows that the transaction was successful
  BrowserWindow.getAllWindows().forEach((win) => {
    logger.electron(`onramp-transaction-success to ${win.id}`);
    win.webContents.send('onramp-transaction-success');
  });
});

ipcMain.handle('onramp-transaction-failure', () => {
  logger.electron('onramp-transaction-failure');

  // Notify all other windows that the transaction was failed
  BrowserWindow.getAllWindows().forEach((win) => {
    logger.electron(`onramp-transaction-failure to ${win.id}`);
    win.webContents.send('onramp-transaction-failure');
  });
});

/**
 * Web3Auth window handlers
 */
<<<<<<< HEAD
ipcMain.handle('terms-window-show', () => {
  logger.electron('terms-window-show');
  if (!getOnRampTermsWindow() || getOnRampTermsWindow().isDestroyed()) {
    createOnRampTermsWindow()?.then((window) => window.show());
  } else {
    getOnRampTermsWindow()?.show();
  }
});

ipcMain.handle('terms-window-close', () => {
  logger.electron('terms-window-close');
  if (!getOnRampTermsWindow() || getOnRampTermsWindow().isDestroyed()) return;
  getOnRampTermsWindow()?.destroy();
});
=======
ipcMain.handle('web3auth-window-show', () =>
  handleWeb3AuthWindowShow(nextUrl()),
);
ipcMain.handle('web3auth-window-close', handleWeb3AuthWindowClose);
ipcMain.handle('web3auth-address-received', (_event, address) =>
  handleWeb3AuthSuccessLogin(mainWindow, address),
);

/**
 * Terms window handlers
 */
ipcMain.handle('terms-window-show', (_event, type) =>
  handleTermsAndConditionsWindowShow(nextUrl(), type),
);
ipcMain.handle('terms-window-close', handleTermsAndConditionsWindowClose);
>>>>>>> f87d43b5
<|MERGE_RESOLUTION|>--- conflicted
+++ resolved
@@ -144,13 +144,6 @@
 let onRampWindow = null;
 const getOnRampWindow = () => onRampWindow;
 
-<<<<<<< HEAD
-/** @type {Electron.BrowserWindow | null} */
-let onRampTermsWindow = null;
-const getOnRampTermsWindow = () => onRampTermsWindow;
-
-=======
->>>>>>> f87d43b5
 /** @type {Electron.Tray | null} */
 let tray = null;
 
@@ -574,55 +567,6 @@
   return onRampWindow;
 };
 
-<<<<<<< HEAD
-/**
- * Create the terms window for displaying terms iframe
- */
-/** @type {()=>Promise<BrowserWindow|undefined>} */
-const createOnRampTermsWindow = async () => {
-  if (!getOnRampTermsWindow() || getOnRampTermsWindow().isDestroyed) {
-    onRampTermsWindow = new BrowserWindow({
-      title: 'Terms & Conditions',
-      resizable: false,
-      draggable: true,
-      frame: false,
-      transparent: true,
-      fullscreenable: false,
-      maximizable: false,
-      closable: true,
-      width: APP_WIDTH,
-      height: 700,
-      webPreferences: {
-        nodeIntegration: false,
-        contextIsolation: true,
-        preload: path.join(__dirname, 'preload.js'),
-      },
-    });
-
-    onRampTermsWindow.webContents.setWindowOpenHandler(({ url }) => {
-      shell.openExternal(url);
-      return { action: 'deny' };
-    });
-
-    const termsUrl = `${nextUrl()}/terms-and-conditions`;
-    logger.electron(`Terms URL: ${termsUrl}`);
-    onRampTermsWindow.loadURL(termsUrl).then(() => {
-      logger.electron(`onRampTermsWindow: ${onRampTermsWindow.url}`);
-    });
-  } else {
-    logger.electron('Terms window already exists');
-  }
-
-  onRampTermsWindow.on('close', function (event) {
-    event.preventDefault();
-    onRampTermsWindow?.destroy();
-  });
-
-  return onRampTermsWindow;
-};
-
-=======
->>>>>>> f87d43b5
 async function launchDaemon() {
   const check = new Promise(function (resolve, _reject) {
     const { keyPath, certPath } = createAndLoadSslCertificate();
@@ -1137,22 +1081,6 @@
 /**
  * Web3Auth window handlers
  */
-<<<<<<< HEAD
-ipcMain.handle('terms-window-show', () => {
-  logger.electron('terms-window-show');
-  if (!getOnRampTermsWindow() || getOnRampTermsWindow().isDestroyed()) {
-    createOnRampTermsWindow()?.then((window) => window.show());
-  } else {
-    getOnRampTermsWindow()?.show();
-  }
-});
-
-ipcMain.handle('terms-window-close', () => {
-  logger.electron('terms-window-close');
-  if (!getOnRampTermsWindow() || getOnRampTermsWindow().isDestroyed()) return;
-  getOnRampTermsWindow()?.destroy();
-});
-=======
 ipcMain.handle('web3auth-window-show', () =>
   handleWeb3AuthWindowShow(nextUrl()),
 );
@@ -1167,5 +1095,4 @@
 ipcMain.handle('terms-window-show', (_event, type) =>
   handleTermsAndConditionsWindowShow(nextUrl(), type),
 );
-ipcMain.handle('terms-window-close', handleTermsAndConditionsWindowClose);
->>>>>>> f87d43b5
+ipcMain.handle('terms-window-close', handleTermsAndConditionsWindowClose);