--- conflicted
+++ resolved
@@ -519,7 +519,6 @@
   if (!getOnRampWindow() || getOnRampWindow().isDestroyed) {
     onRampWindow = new BrowserWindow({
       title: 'On Ramp',
-<<<<<<< HEAD
       resizable: false,
       draggable: true,
       frame: false,
@@ -527,10 +526,7 @@
       fullscreenable: false,
       maximizable: false,
       closable: false,
-      width: 500,
-=======
       width: APP_WIDTH,
->>>>>>> 51cb49c7
       height: 700,
       webPreferences: {
         nodeIntegration: false,
