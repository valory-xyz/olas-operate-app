--- conflicted
+++ resolved
@@ -1,22 +1,9 @@
-// set schema to validate store data
-<<<<<<< HEAD
-const schema = {
-  isInitialFunded: {
-    type: 'boolean',
-    default: false,
-  },
-  firstStakingRewardAchieved: {
-    type: 'boolean',
-    default: false,
-  },
-  firstRewardNotificationShown: {
-    type: 'boolean',
-    default: false,
-  },
-  canCheckForUpdates: {
-    type: 'boolean',
-    default: true,
-  },
+const defaultSchema = {
+  environmentName: { type: 'string', default: '' },
+  isInitialFunded: { type: 'boolean', default: false },
+  firstStakingRewardAchieved: { type: 'boolean', default: false },
+  firstRewardNotificationShown: { type: 'boolean', default: false },
+  canCheckForUpdates: { type: 'boolean', default: true },
 };
 
 /**
@@ -24,20 +11,8 @@
  * @param {import('electron').IpcMain} ipcChannel
  * @param {import('electron').BrowserWindow} mainWindow
  */
-const setupStoreIpc = async (ipcChannel, mainWindow) => {
-  const Store = (await import('electron-store')).default;
-
+const setupStoreIpc = async (ipcChannel, mainWindow, storeInitialValues) => {
   /** @type {import('electron-store').default} */
-  const store = new Store({ schema });
-=======
-const defaultSchema = {
-  environmentName: { type: 'string', default: '' },
-  isInitialFunded: { type: 'boolean', default: false },
-  firstStakingRewardAchieved: { type: 'boolean', default: false },
-  firstRewardNotificationShown: { type: 'boolean', default: false },
-};
-
-const setupStoreIpc = async (ipcChannel, mainWindow, storeInitialValues) => {
   const Store = (await import('electron-store')).default;
 
   // set default values for store
@@ -47,7 +22,6 @@
       schema[key].default = storeInitialValues[key];
     }
   });
->>>>>>> 0473825f
 
   /** @type import Store from 'electron-store' */
   const store = new Store({ schema });
