const Store = require('electron-store');

const defaultInitialAgentSettings = {
  isInitialFunded: false,
  isProfileWarningDisplayed: false,
};

// Schema for validating store data
const schema = {
  // Global settings
  environmentName: { type: 'string', default: '' },
  lastSelectedAgentType: { type: 'string', default: 'trader' },
  knownVersion: { type: 'string', default: '' },

  // First time user settings
  firstStakingRewardAchieved: { type: 'boolean', default: false },
  firstRewardNotificationShown: { type: 'boolean', default: false },
  agentEvictionAlertShown: { type: 'boolean', default: false },

  // Each agent has its own settings
  trader: {
    type: 'object',
    default: defaultInitialAgentSettings,
  },
  memeooorr: { type: 'object', default: defaultInitialAgentSettings },
  modius: {
    type: 'object',
    default: defaultInitialAgentSettings,
  },
  optimus: {
    type: 'object',
    default: defaultInitialAgentSettings,
  },
<<<<<<< HEAD
=======
  optimus: { type: 'object', default: defaultInitialAgentSettings },
  lastProvidedBackupWallet: {
    type: 'object',
    default: { address: null, type: 'manual' },
  },
>>>>>>> f87d43b5
};

/**
 * Sets up the IPC communication and initializes the Electron store with default values and schema.
 * @param {Electron.IpcMain} ipcMain - The IPC channel for communication.
 * @param {Electron.BrowserWindow} mainWindow - The main Electron browser window.
 */
const setupStoreIpc = (ipcMain, mainWindow) => {
  const store = new Store({ schema });

  /**
   * agent: trader Migration
   *
   * Initially the store was setup with only trader agent settings.
   * The following code migrates the old store to the new store schema.
   */
  const traderAgent = store.get('trader') || {};

  if (store.has('isInitialFunded')) {
    store.set('trader', {
      ...traderAgent,
      isInitialFunded: store.get('isInitialFunded') || false,
    });
    store.delete('isInitialFunded');
  } else if (store.has('isInitialFunded_trader')) {
    store.set('trader', {
      ...traderAgent,
      isInitialFunded: store.get('isInitialFunded_trader') || false,
    });
    store.delete('isInitialFunded_trader');
  }

  /**
   * agent: agentsFun Migration
   */
  if (store.has('isInitialFunded_memeooorr')) {
    const agentsFunAgent = store.get('memeooorr') || {};
    store.set('memeooorr', {
      ...agentsFunAgent,
      isInitialFunded: store.get('isInitialFunded_memeooorr') || false,
    });
    store.delete('isInitialFunded_memeooorr');
  }

  // Notify renderer process when store changes
  store.onDidAnyChange((data) => {
    if (mainWindow?.webContents) {
      mainWindow.webContents.send('store-changed', data);
    }
  });

  // exposed to electron browser window
  ipcMain.handle('store', () => store.store);
  ipcMain.handle('store-get', (_, key) => store.get(key));
  ipcMain.handle('store-set', (_, key, value) => store.set(key, value));
  ipcMain.handle('store-delete', (_, key) => store.delete(key));
  ipcMain.handle('store-clear', (_) => store.clear());
};

module.exports = { setupStoreIpc };<|MERGE_RESOLUTION|>--- conflicted
+++ resolved
@@ -31,14 +31,10 @@
     type: 'object',
     default: defaultInitialAgentSettings,
   },
-<<<<<<< HEAD
-=======
-  optimus: { type: 'object', default: defaultInitialAgentSettings },
   lastProvidedBackupWallet: {
     type: 'object',
     default: { address: null, type: 'manual' },
   },
->>>>>>> f87d43b5
 };
 
 /**
