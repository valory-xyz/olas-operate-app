const Store = require('electron-store');

const defaultInitialAgentSettings = {
  isInitialFunded: false,
};

// Schema for validating store data
const schema = {
  // Global settings
  environmentName: { type: 'string', default: '' },
  lastSelectedAgentType: { type: 'string', default: 'trader' },
  knownVersion: { type: 'string', default: '' },

  // First time user settings
  firstStakingRewardAchieved: { type: 'boolean', default: false },
  firstRewardNotificationShown: { type: 'boolean', default: false },
  agentEvictionAlertShown: { type: 'boolean', default: false },

  // Each agent has its own settings
  trader: { type: 'object', default: defaultInitialAgentSettings },
  memeooorr: { type: 'object', default: defaultInitialAgentSettings },
  modius: {
    type: 'object',
    default: {
      ...defaultInitialAgentSettings,
      isProfileWarningDisplayed: false,
    },
  },
<<<<<<< HEAD
  agentsFunCelo: { type: 'object', default: defaultInitialAgentSettings },
  agentsFunEliza: { type: 'object', default: defaultInitialAgentSettings },
=======
  optimus: { type: 'object', default: defaultInitialAgentSettings },
>>>>>>> 11c44eb5
};

/**
 * Sets up the IPC communication and initializes the Electron store with default values and schema.
 * @param {Electron.IpcMain} ipcMain - The IPC channel for communication.
 * @param {Electron.BrowserWindow} mainWindow - The main Electron browser window.
 */
const setupStoreIpc = (ipcMain, mainWindow) => {
  const store = new Store({ schema });

  /**
   * agent: trader Migration
   *
   * Initially the store was setup with only trader agent settings.
   * The following code migrates the old store to the new store schema.
   */
  const traderAgent = store.get('trader') || {};

  if (store.has('isInitialFunded')) {
    store.set('trader', {
      ...traderAgent,
      isInitialFunded: store.get('isInitialFunded') || false,
    });
    store.delete('isInitialFunded');
  } else if (store.has('isInitialFunded_trader')) {
    store.set('trader', {
      ...traderAgent,
      isInitialFunded: store.get('isInitialFunded_trader') || false,
    });
    store.delete('isInitialFunded_trader');
  }

  /**
   * agent: agentsFun Migration
   */
  if (store.has('isInitialFunded_memeooorr')) {
    const agentsFunAgent = store.get('memeooorr') || {};
    store.set('memeooorr', {
      ...agentsFunAgent,
      isInitialFunded: store.get('isInitialFunded_memeooorr') || false,
    });
    store.delete('isInitialFunded_memeooorr');
  }

  // Notify renderer process when store changes
  store.onDidAnyChange((data) => {
    if (mainWindow?.webContents) {
      mainWindow.webContents.send('store-changed', data);
    }
  });

  // exposed to electron browser window
  ipcMain.handle('store', () => store.store);
  ipcMain.handle('store-get', (_, key) => store.get(key));
  ipcMain.handle('store-set', (_, key, value) => store.set(key, value));
  ipcMain.handle('store-delete', (_, key) => store.delete(key));
  ipcMain.handle('store-clear', (_) => store.clear());
};

module.exports = { setupStoreIpc };<|MERGE_RESOLUTION|>--- conflicted
+++ resolved
@@ -26,12 +26,8 @@
       isProfileWarningDisplayed: false,
     },
   },
-<<<<<<< HEAD
-  agentsFunCelo: { type: 'object', default: defaultInitialAgentSettings },
   agentsFunEliza: { type: 'object', default: defaultInitialAgentSettings },
-=======
   optimus: { type: 'object', default: defaultInitialAgentSettings },
->>>>>>> 11c44eb5
 };
 
 /**
