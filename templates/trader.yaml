--- conflicted
+++ resolved
@@ -2,22 +2,6 @@
 description: "A single-agent service (sovereign agent) placing bets on Omen"
 hash: bafybeidgjgjj5ul6xkubicbemppufgsbx5sr5rwhtrwttk2oivp5bkdnce
 image: https://operate.olas.network/_next/image?url=%2Fimages%2Fprediction-agent.png&w=3840&q=75
-<<<<<<< HEAD
-trader_version: v0.18.1
-configuration:
-  nft: bafybeig64atqaladigoc3ds4arltdu63wkdrk3gesjfvnfdmz35amv7faq
-  rpc: http://localhost:8545 # User provided
-  agent_id: 14
-  threshold: 1 # TODO: Move to service component
-  use_staking: false # User provided
-  cost_of_bond: 10000000000000000
-  olas_cost_of_bond: 10000000000000000000
-  olas_required_to_stake: 10000000000000000000
-  monthly_gas_estimate: 10000000000000000000
-  fund_requirements:
-    agent: 100000000000000000
-    safe: 5000000000000000000
-=======
 service_version: v0.18.1
 home_chain_id: 100
 configurations:
@@ -31,5 +15,4 @@
     monthly_gas_estimate: 10000000000000000000  # TODO: Where is this used
     fund_requirements:
       agent: 100000000000000000
-      safe: 5000000000000000000
->>>>>>> 3b2ea44e
+      safe: 5000000000000000000