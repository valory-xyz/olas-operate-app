{
  "description": "Electron app for operating Olas Pearl.",
  "name": "olas-operate-app",
  "productName": "Pearl",
  "license": "MIT",
  "scripts": {
<<<<<<< HEAD
=======
    "build:frontend": "cd frontend && yarn build && rm -rf ../electron/.next && cp -r .next ../electron/.next && rm -rf ../electron/public && cp -r public ../electron/public",
>>>>>>> 8799c672
    "dev:backend": "poetry run python operate/cli.py",
    "dev:frontend": "cd frontend && yarn dev",
    "build": "rm -rf *.next/ && yarn build:frontend && cp -r frontend/.next electron/.next",
    "build:frontend": "cd frontend && yarn build",
    "install-deps": "yarn install:backend & yarn install:electron & yarn install:frontend & wait",
    "install:backend": "poetry install --no-root",
    "install:electron": "cd electron && yarn",
    "install:frontend": "cd frontend && yarn",
    "lint": "yarn lint:frontend & yarn lint:electron & wait",
    "lint:frontend": "cd frontend && yarn lint",
<<<<<<< HEAD
    "lint:electron": "cd electron && yarn lint",
    "start": "yarn start:electron",
    "start:electron": "cd electron && yarn start",
=======
    "start": "yarn electron .",
    "dev": "dotenv -e .env -- yarn start",
>>>>>>> 8799c672
    "start:frontend": "cd frontend && yarn start",
    "test:frontend": "cd frontend && yarn test",
    "download-binaries": "sh download_binaries.sh",
    "build:pearl": "sh build_pearl.sh"

  },
<<<<<<< HEAD
  "version": "0.1.0-rc72",
  "private": true
=======
  "version": "0.1.0-rc111"
>>>>>>> 8799c672
}<|MERGE_RESOLUTION|>--- conflicted
+++ resolved
@@ -4,10 +4,7 @@
   "productName": "Pearl",
   "license": "MIT",
   "scripts": {
-<<<<<<< HEAD
-=======
     "build:frontend": "cd frontend && yarn build && rm -rf ../electron/.next && cp -r .next ../electron/.next && rm -rf ../electron/public && cp -r public ../electron/public",
->>>>>>> 8799c672
     "dev:backend": "poetry run python operate/cli.py",
     "dev:frontend": "cd frontend && yarn dev",
     "build": "rm -rf *.next/ && yarn build:frontend && cp -r frontend/.next electron/.next",
@@ -18,24 +15,13 @@
     "install:frontend": "cd frontend && yarn",
     "lint": "yarn lint:frontend & yarn lint:electron & wait",
     "lint:frontend": "cd frontend && yarn lint",
-<<<<<<< HEAD
-    "lint:electron": "cd electron && yarn lint",
-    "start": "yarn start:electron",
-    "start:electron": "cd electron && yarn start",
-=======
     "start": "yarn electron .",
     "dev": "dotenv -e .env -- yarn start",
->>>>>>> 8799c672
     "start:frontend": "cd frontend && yarn start",
     "test:frontend": "cd frontend && yarn test",
     "download-binaries": "sh download_binaries.sh",
     "build:pearl": "sh build_pearl.sh"
 
   },
-<<<<<<< HEAD
-  "version": "0.1.0-rc72",
-  "private": true
-=======
   "version": "0.1.0-rc111"
->>>>>>> 8799c672
 }