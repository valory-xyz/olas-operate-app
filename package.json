{
  "author": "Valory AG",
  "dependencies": {
    "@ant-design/cssinjs": "^1.18.4",
    "@ant-design/icons": "^5.3.0",
    "@fontsource/inter": "^5.0.17",
    "@tanstack/react-query": "^5.29.0",
    "adm-zip": "^0.5.12",
    "antd": "^5.14.0",
    "axios": "^1.7.2",
    "child_process": "^1.0.2",
    "cross-env": "^7.0.3",
    "dotenv": "^16.4.5",
    "electron-log": "^5.1.4",
    "electron-store": "8.2.0",
    "electron-updater": "^6.1.8",
    "ethers": "5.7.2",
    "ethers-multicall": "^0.2.3",
    "graphql": "^16.8.1",
    "graphql-request": "^6.1.0",
    "lodash": "^4.17.21",
    "next": "^14.2.3",
    "ps-tree": "^1.2.0",
    "react": "^18.3.1",
    "react-dom": "^18.3.1",
    "sass": "^1.72.0",
    "semver": "^7.6.3",
    "styled-components": "^6.1.8",
    "sudo-prompt": "9.2.1",
    "usehooks-ts": "^2.14.0",
    "winston": "^3.13.0",
    "zod": "^3.23.8"
  },
  "devDependencies": {
    "@electron/notarize": "^2.3.0",
    "dotenv-cli": "^7.4.2",
    "electron": "30.0.6",
    "electron-builder": "^24.12.0",
    "eslint": "^8.56.0",
    "eslint-config-prettier": "^9.1.0",
    "eslint-plugin-prettier": "^5.1.3",
    "hardhat": "==2.17.1",
    "net": "^1.0.2",
    "prettier": "^3.2.5"
  },
  "main": "electron/main.js",
  "name": "olas-operate-app",
  "productName": "Pearl",
  "description": "An all-in-one application designed to streamline your entry into the world of autonomous agents and earning OLAS through staking.",
  "scripts": {
    "build:frontend": "cd frontend && yarn build && rm -rf ../electron/.next && cp -r .next ../electron/.next && rm -rf ../electron/public && cp -r public ../electron/public",
    "dev:backend": "poetry run python operate/cli.py",
    "dev:frontend": "cd frontend && yarn dev",
    "dev:hardhat": "hardhat node",
    "install-deps": "yarn && yarn install:backend && yarn install:frontend",
    "install:backend": "poetry install --no-root",
    "install:frontend": "cd frontend && yarn",
    "lint:frontend": "cd frontend && yarn lint",
    "start": "yarn electron .",
    "dev": "dotenv -e .env -- yarn start",
    "start:frontend": "cd frontend && yarn start",
    "test:frontend": "cd frontend && yarn test",
    "download-binaries": "sh download_binaries.sh",
    "build:pearl": "sh build_pearl.sh"
  },
<<<<<<< HEAD
  "version": "0.1.0-rc172"
=======
  "version": "0.1.0-rc173"
>>>>>>> 43d17631
}<|MERGE_RESOLUTION|>--- conflicted
+++ resolved
@@ -63,9 +63,5 @@
     "download-binaries": "sh download_binaries.sh",
     "build:pearl": "sh build_pearl.sh"
   },
-<<<<<<< HEAD
-  "version": "0.1.0-rc172"
-=======
   "version": "0.1.0-rc173"
->>>>>>> 43d17631
 }