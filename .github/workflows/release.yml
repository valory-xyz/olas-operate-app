name: Release

# This workflow is triggered on pushing a tag BE CAREFUL this application AUTO UPDATES !!! 
# git tag vX.Y.Z
# git push origin tag vX.Y.Z

on:
    push:
        tags:
            - 'v*.*.*'

jobs:
    build-macos-pyinstaller:
      runs-on: ${{ matrix.os }}
      strategy:
        matrix:
<<<<<<< HEAD
          arch: [ arm64, x64 ]
=======
          os: [ macos-14, macos-14-large ]
>>>>>>> 8799c672

      steps:
        - uses: actions/checkout@v3
        - uses: actions/setup-python@v4
          with:
            python-version: '3.10'

        - name: Install and configure Poetry
          uses: snok/install-poetry@v1
          with:
            version: '1.4.0'
            virtualenvs-create: true
            virtualenvs-in-project: false
            virtualenvs-path: ~/my-custom-path
            installer-parallel: true

        - name: Install dependencies
          run: poetry install

        - name: Set arch environment variable for macos-latest-large
          if: contains(matrix.os, 'large')
          run: echo "OS_ARCH=x64" >> $GITHUB_ENV

        - name: Set arch environment variable for other macOS versions
          if: ${{ !contains(matrix.os, 'large') }}
          run: echo "OS_ARCH=arm64" >> $GITHUB_ENV

        - name: Get trader bin
          run: |
            trader_version=$(poetry run python -c "import yaml; config = yaml.safe_load(open('templates/trader.yaml')); print(config['trader_version'])")
            echo $trader_version
            mkdir dist && curl -L -o dist/aea_bin "https://github.com/valory-xyz/trader/releases/download/${trader_version}/trader_bin_${{ env.OS_ARCH }}"

        - name: Build with PyInstaller
          run: |
             poetry run pyinstaller operate/services/utils/tendermint.py --onefile
             poetry run pyinstaller --collect-data eth_account --collect-all aea --collect-all autonomy --collect-all operate --collect-all aea_ledger_ethereum --collect-all aea_ledger_cosmos --collect-all aea_ledger_ethereum_flashbots --hidden-import aea_ledger_ethereum --hidden-import aea_ledger_cosmos --hidden-import aea_ledger_ethereum_flashbots operate/pearl.py --add-binary dist/aea_bin:.  --add-binary dist/tendermint:. --onefile --name pearl_${{ env.OS_ARCH }}

        - name: Upload Release Assets
          uses: actions/upload-artifact@v2
          with:
            name: pearl_${{ env.OS_ARCH }}
            path: dist/pearl_${{ env.OS_ARCH }}

    release-operate:
        runs-on: macos-latest
        needs:
          - "build-macos-pyinstaller"
        steps:
            - uses: actions/checkout@v2
            - uses: actions/setup-python@v4
              with:
                python-version: "3.10"
            - uses: actions/setup-node@v4
              with:
                node-version: lts/*
            - name: Download artifacts
              uses: actions/download-artifact@v2
              with:
                name: pearl_x64
                path: electron/bins/
            - name: Download artifacts
              uses: actions/download-artifact@v2
              with:
                name: pearl_arm64
                path: electron/bins/
            - name: Add exec permissions
              run: chmod +x electron/bins/pearl_x64 && chmod +x electron/bins/pearl_arm64
            - uses: snok/install-poetry@v1
              with:
                version: "1.7.1"
                virtualenvs-create: true
                virtualenvs-in-project: false
                virtualenvs-path: ~/my-custom-path
                installer-parallel: true
            -   run: yarn install-deps
            -   name: "Build frontend with env vars"
                run: yarn build:frontend
                env:
                    NODE_ENV: production
                    DEV_RPC: https://rpc-gate.autonolas.tech/gnosis-rpc/
                    FORK_URL: https://rpc-gate.autonolas.tech/gnosis-rpc/
                    IS_STAGING: ${{ github.ref != 'refs/heads/main' && 'true' || 'false' }}
            - run: rm -rf /dist
            - name: "Build, notarize, publish"
              env:
                APPLE_APP_SPECIFIC_PASSWORD: ${{ secrets.APPLEIDPASS }}
                APPLE_ID: ${{ secrets.APPLEID }}
                APPLETEAMID: ${{ secrets.APPLETEAMID }}
                CSC_KEY_PASSWORD: ${{ secrets.CSC_KEY_PASSWORD }}
                CSC_LINK: ${{ secrets.CSC_LINK }}
                GH_TOKEN: ${{ secrets.github_token}}
                NODE_ENV: production
                DEV_RPC: https://rpc-gate.autonolas.tech/gnosis-rpc/
                FORK_URL: https://rpc-gate.autonolas.tech/gnosis-rpc/
<<<<<<< HEAD
              run: node build.mjs
=======
              run: node build.js
            - name: "Build frontend with dev env vars"
              run: yarn build:frontend
              env:
                NODE_ENV: development
                DEV_RPC: https://virtual.gnosis.rpc.tenderly.co/78ca845d-2b24-44a6-9ce2-869a979e8b5b
                IS_STAGING: ${{ github.ref != 'refs/heads/main' && 'true' || 'false' }}
                FORK_URL: https://virtual.gnosis.rpc.tenderly.co/78ca845d-2b24-44a6-9ce2-869a979e8b5b
            - name: "Build, notarize, publish dev build"
              env:
                APPLE_APP_SPECIFIC_PASSWORD: ${{ secrets.APPLEIDPASS }}
                APPLE_ID: ${{ secrets.APPLEID }}
                APPLETEAMID: ${{ secrets.APPLETEAMID }}
                CSC_KEY_PASSWORD: ${{ secrets.CSC_KEY_PASSWORD }}
                CSC_LINK: ${{ secrets.CSC_LINK }}
                GH_TOKEN: ${{ secrets.github_token}}
                NODE_ENV: development
                DEV_RPC: https://virtual.gnosis.rpc.tenderly.co/78ca845d-2b24-44a6-9ce2-869a979e8b5b
                FORK_URL: https://virtual.gnosis.rpc.tenderly.co/78ca845d-2b24-44a6-9ce2-869a979e8b5b
              run: |
                echo "DEV_RPC=https://virtual.gnosis.rpc.tenderly.co/78ca845d-2b24-44a6-9ce2-869a979e8b5b" >> .env
                echo -e "FORK_URL=https://virtual.gnosis.rpc.tenderly.co/78ca845d-2b24-44a6-9ce2-869a979e8b5b" >> .env
                node build.js
>>>>>>> 8799c672
<|MERGE_RESOLUTION|>--- conflicted
+++ resolved
@@ -14,11 +14,7 @@
       runs-on: ${{ matrix.os }}
       strategy:
         matrix:
-<<<<<<< HEAD
-          arch: [ arm64, x64 ]
-=======
           os: [ macos-14, macos-14-large ]
->>>>>>> 8799c672
 
       steps:
         - uses: actions/checkout@v3
@@ -114,9 +110,6 @@
                 NODE_ENV: production
                 DEV_RPC: https://rpc-gate.autonolas.tech/gnosis-rpc/
                 FORK_URL: https://rpc-gate.autonolas.tech/gnosis-rpc/
-<<<<<<< HEAD
-              run: node build.mjs
-=======
               run: node build.js
             - name: "Build frontend with dev env vars"
               run: yarn build:frontend
@@ -139,5 +132,4 @@
               run: |
                 echo "DEV_RPC=https://virtual.gnosis.rpc.tenderly.co/78ca845d-2b24-44a6-9ce2-869a979e8b5b" >> .env
                 echo -e "FORK_URL=https://virtual.gnosis.rpc.tenderly.co/78ca845d-2b24-44a6-9ce2-869a979e8b5b" >> .env
-                node build.js
->>>>>>> 8799c672
+                node build.js