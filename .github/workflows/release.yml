name: Release

# Triggered on pushing a tag
on:
  push:
    tags:
      - "v*.*.*"

jobs:
  # PyInstaller job for both x64 and arm64 binaries
  build-macos-pyinstaller:
    runs-on: ${{ matrix.os }}
    strategy:
      matrix:
        os: [macos-14]
        arch: [arm64, x64]

    steps:
      - uses: actions/checkout@v3

      # Set up Python with setup-python action and add it to PATH
      - uses: actions/setup-python@v5
        id: setup-python
        with:
          python-version: "3.10"

      # Install Poetry and its dependencies
      - name: Install and configure Poetry
        uses: snok/install-poetry@v1
        with:
          version: "1.4.0"
          virtualenvs-create: true
          virtualenvs-in-project: false
          virtualenvs-path: ~/my-custom-path
          installer-parallel: true

      # Set OS_ARCH env
      - name: Set architecture environment variable
        run: 
            echo "OS_ARCH=${{ matrix.arch }}" >> $GITHUB_ENV; 

      # Cache Poetry dependencies with unique key for each environment and architecture
      - name: Cache Poetry dependencies
        uses: actions/cache@v3
        with:
          path: |
            ~/.cache/pypoetry
            ~/.cache/pip
            ~/.venv
          key: poetry-${{ matrix.arch }}-${{ hashFiles('**/poetry.lock') }}
          restore-keys: |
            poetry-${{ matrix.arch }}-

      - name: Install dependencies
        run: poetry install

      # Download and build with PyInstaller
      - name: Get trader bin
        run: |
<<<<<<< HEAD
          optimus_version=$(poetry run python -c "import yaml; config = yaml.safe_load(open('templates/optimus.yaml')); print(config['service_version'])")
          echo $optimus_version
          mkdir dist && curl -L -o dist/aea_bin "https://github.com/valory-xyz/optimus/releases/download/${$optimus_version}/optimus_bin_${{ env.OS_ARCH }}"
=======
          trader_version=$(poetry run python -c "import yaml; config = yaml.safe_load(open('templates/trader.yaml')); print(config['service_version'])")
          echo $trader_version
          make ./dist/aea_bin
        #instead of this one mwe use make; mkdir dist && curl -L -o dist/aea_bin "https://github.com/valory-xyz/trader/releases/download/${trader_version}/trader_bin_${{ env.OS_ARCH }}"
>>>>>>> 24190fd8

      - name: Build with PyInstaller
        run: |
          poetry run pyinstaller operate/services/utils/tendermint.py --onefile

          # patch open aea in place
          rm -fr ./open-aea
          git clone https://github.com/valory-xyz/open-aea.git -b fix/1.5.2_encoding
          poetry run pip install ./open-aea/

          poetry run pyinstaller --collect-data eth_account --collect-all aea --collect-all autonomy --collect-all operate --collect-all aea_ledger_ethereum --collect-all aea_ledger_cosmos --collect-all aea_ledger_ethereum_flashbots --hidden-import aea_ledger_ethereum --hidden-import aea_ledger_cosmos --hidden-import aea_ledger_ethereum_flashbots operate/pearl.py --add-binary dist/aea_bin:. --add-binary dist/tendermint:. --onefile --name pearl_${{ env.OS_ARCH }}

      - name: Upload Release Assets
        uses: actions/upload-artifact@v4
        with:
          name: pearl_${{ matrix.arch }}
          path: dist/pearl_${{ matrix.arch }}

  # Jobs for production and development, running separately for x64 and arm64
  build-release:
    runs-on: macos-14
    strategy:
      matrix:
        env: [production, development]
        arch: [arm64, x64]

    needs: build-macos-pyinstaller

    steps:
      - uses: actions/checkout@v3
      
      - uses: actions/setup-node@v4
        with:
          node-version: "20.x"
          registry-url: "https://registry.npmjs.org"

      # Configure Yarn network settings for timeout, retries, and reduced concurrency
      - name: Configure Yarn network settings
        run: |
              yarn config set network-timeout 60000         # Set network timeout to 1 minute
              yarn config set network-retries 10             # Retry up to 10 times
              yarn config set network-concurrency 2          # Reduce concurrency to 2 connections
    

      # Download the appropriate architecture artifact
      - name: Download Pearl (Optimus) binary for architecture
        uses: actions/download-artifact@v4
        with:
          name: pearl_${{ matrix.arch }}
          path: electron/bins/

      # Add execution permissions to the binaries
      - name: Add exec permissions
        run: chmod +x electron/bins/pearl_${{ matrix.arch }}

      # Cache electron node_modules with unique key for each environment and architecture
      - name: Restore electron node_modules cache
        id: cache-electron-node-modules
        uses: actions/cache@v3
        with:
          path: node_modules
          key: electron-node-modules-${{ runner.os }}-${{ matrix.arch }}-${{ matrix.env }}-${{ hashFiles('yarn.lock') }}

      # Install electron dependencies if cache miss
      - name: Install electron dependencies
        if: steps.cache-electron-node-modules.outputs.cache-hit != 'true'
        run: yarn install

      # Cache frontend node_modules with unique key for each environment and architecture
      - name: Restore frontend node_modules cache
        id: cache-frontend-node-modules
        uses: actions/cache@v3
        with:
          path: frontend/node_modules
          key: frontend-node-modules-${{ runner.os }}-${{ matrix.arch }}-${{ matrix.env }}-${{ hashFiles('frontend/yarn.lock') }}

      # Install frontend dependencies if cache miss
      - name: Install frontend dependencies
        if: steps.cache-frontend-node-modules.outputs.cache-hit != 'true'
        run: yarn install:frontend

      # Build frontend for production
      - name: Build frontend for production
        if: matrix.env == 'production'
        run: yarn build:frontend
        env:
          NODE_ENV: ${{ matrix.env }}
          DEV_RPC: https://rpc-gate.autonolas.tech/gnosis-rpc/
          IS_STAGING: ${{ github.ref != 'refs/heads/main' && 'true' || 'false' }}
          FORK_URL: https://rpc-gate.autonolas.tech/gnosis-rpc/

      # Build frontend for development
      - name: Build frontend for development
        if: matrix.env == 'development'
        run: yarn build:frontend
        env:
          NODE_ENV: ${{ matrix.env }}
          DEV_RPC: https://virtual.gnosis.rpc.tenderly.co/80ff70d1-71fd-4c9e-9402-913f0c4c58b0
          IS_STAGING: ${{ github.ref != 'refs/heads/main' && 'true' || 'false' }}
          FORK_URL: https://virtual.gnosis.rpc.tenderly.co/80ff70d1-71fd-4c9e-9402-913f0c4c58b0

      # Run the build and notarization process for production
      - name: Build, notarize, and publish (Production)
        if: matrix.env == 'production'
        env:
          APPLE_APP_SPECIFIC_PASSWORD: ${{ secrets.APPLEIDPASS }}
          APPLE_ID: ${{ secrets.APPLEID }}
          APPLE_TEAM_ID: ${{ secrets.APPLETEAMID }}
          CSC_KEY_PASSWORD: ${{ secrets.CSC_KEY_PASSWORD }}
          CSC_LINK: ${{ secrets.CSC_LINK }}
          GH_TOKEN: ${{ secrets.github_token }}
          NODE_ENV: ${{ matrix.env }}
          ARCH: ${{ matrix.arch }}
          DEV_RPC: https://rpc-gate.autonolas.tech/gnosis-rpc/
          FORK_URL: https://rpc-gate.autonolas.tech/gnosis-rpc/
        run: node build.js

      # Run the build and notarization process for development
      - name: Build, notarize, and publish (Development)
        if: matrix.env == 'development'
        env:
          APPLE_APP_SPECIFIC_PASSWORD: ${{ secrets.APPLEIDPASS }}
          APPLE_ID: ${{ secrets.APPLEID }}
          APPLE_TEAM_ID: ${{ secrets.APPLETEAMID }}
          CSC_KEY_PASSWORD: ${{ secrets.CSC_KEY_PASSWORD }}
          CSC_LINK: ${{ secrets.CSC_LINK }}
          GH_TOKEN: ${{ secrets.github_token }}
          NODE_ENV: ${{ matrix.env }}
          ARCH: ${{ matrix.arch }}
          DEV_RPC: https://virtual.gnosis.rpc.tenderly.co/80ff70d1-71fd-4c9e-9402-913f0c4c58b0
          FORK_URL: https://virtual.gnosis.rpc.tenderly.co/80ff70d1-71fd-4c9e-9402-913f0c4c58b0
        run: |
          echo "DEV_RPC=https://virtual.gnosis.rpc.tenderly.co/80ff70d1-71fd-4c9e-9402-913f0c4c58b0" >> .env
          echo "FORK_URL=https://virtual.gnosis.rpc.tenderly.co/80ff70d1-71fd-4c9e-9402-913f0c4c58b0" >> .env
          node build.js<|MERGE_RESOLUTION|>--- conflicted
+++ resolved
@@ -57,17 +57,15 @@
       # Download and build with PyInstaller
       - name: Get trader bin
         run: |
-<<<<<<< HEAD
-          optimus_version=$(poetry run python -c "import yaml; config = yaml.safe_load(open('templates/optimus.yaml')); print(config['service_version'])")
-          echo $optimus_version
-          mkdir dist && curl -L -o dist/aea_bin "https://github.com/valory-xyz/optimus/releases/download/${$optimus_version}/optimus_bin_${{ env.OS_ARCH }}"
-=======
           trader_version=$(poetry run python -c "import yaml; config = yaml.safe_load(open('templates/trader.yaml')); print(config['service_version'])")
           echo $trader_version
           make ./dist/aea_bin
         #instead of this one mwe use make; mkdir dist && curl -L -o dist/aea_bin "https://github.com/valory-xyz/trader/releases/download/${trader_version}/trader_bin_${{ env.OS_ARCH }}"
->>>>>>> 24190fd8
-
+        
+      # -- old optimus getter
+      # optimus_version=$(poetry run python -c "import yaml; config = yaml.safe_load(open('templates/optimus.yaml')); print(config['service_version'])")
+      #     echo $optimus_version
+      #     mkdir dist && curl -L -o dist/aea_bin "https://github.com/valory-xyz/optimus/releases/download/${$optimus_version}/optimus_bin_${{ env.OS_ARCH }}"
       - name: Build with PyInstaller
         run: |
           poetry run pyinstaller operate/services/utils/tendermint.py --onefile
