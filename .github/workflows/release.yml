name: Release

# Triggered on pushing a tag
on:
  push:
    tags:
      - "v*.*.*"

jobs:
  # PyInstaller job for both x64 and arm64 binaries
  build-macos-pyinstaller:
    runs-on: ${{ matrix.os }}
    strategy:
      matrix:
        os: [macos-14, macos-14-large]

    steps:
      - uses: actions/checkout@v3

      # Set up Python with setup-python action and add it to PATH
      - uses: actions/setup-python@v5
        id: setup-python
        with:
          python-version: "3.10"

      # Install Poetry and its dependencies
      - name: Install and configure Poetry
        uses: snok/install-poetry@v1
        with:
          version: "1.4.0"
          virtualenvs-create: true
          virtualenvs-in-project: false
          virtualenvs-path: ~/my-custom-path
          installer-parallel: true

      # Set OS_ARCH env
      - name: Set architecture environment variable
        run: |
          if [ "${{ matrix.os }}" == "macos-14-large" ]; then 
            echo "OS_ARCH=x64" >> $GITHUB_ENV; 
          else 
            echo "OS_ARCH=arm64" >> $GITHUB_ENV; 
          fi

      # Cache Poetry dependencies with unique key for each environment and architecture
      - name: Cache Poetry dependencies
        uses: actions/cache@v3
        with:
          path: |
            ~/.cache/pypoetry
            ~/.cache/pip
            ~/.venv
          key: poetry-${{ env.OS_ARCH }}-${{ hashFiles('**/poetry.lock') }}
          restore-keys: |
            poetry-${{ env.OS_ARCH }}-

      - name: Install dependencies
        run: poetry install

      # Download and build with PyInstaller
      - name: Get trader bin
        run: |
          trader_version=$(poetry run python -c "import yaml; config = yaml.safe_load(open('templates/trader.yaml')); print(config['service_version'])")
          echo $trader_version
          make ./dist/aea_bin
        #instead of this one mwe use make; mkdir dist && curl -L -o dist/aea_bin "https://github.com/valory-xyz/trader/releases/download/${trader_version}/trader_bin_${{ env.OS_ARCH }}"
        
      # -- old optimus getter
      # optimus_version=$(poetry run python -c "import yaml; config = yaml.safe_load(open('templates/optimus.yaml')); print(config['service_version'])")
      #     echo $optimus_version
      #     mkdir dist && curl -L -o dist/aea_bin "https://github.com/valory-xyz/optimus/releases/download/${$optimus_version}/optimus_bin_${{ env.OS_ARCH }}"
      - name: Build with PyInstaller
        run: |
          poetry run pyinstaller operate/services/utils/tendermint.py --onefile
          cp dist/tendermint dist/tendermint_bin

          # patch open aea in place
          rm -fr ./open-aea
          git clone https://github.com/valory-xyz/open-aea.git -b fix/1.5.2_encoding
          poetry run pip install ./open-aea/

          poetry run pyinstaller --collect-data eth_account --collect-all aea --collect-all autonomy --collect-all operate --collect-all aea_ledger_ethereum --collect-all aea_ledger_cosmos --collect-all aea_ledger_ethereum_flashbots --hidden-import aea_ledger_ethereum --hidden-import aea_ledger_cosmos --hidden-import aea_ledger_ethereum_flashbots operate/pearl.py  --onefile --name pearl_${{ env.OS_ARCH }}

      - name: Upload Release Assets
        uses: actions/upload-artifact@v4
        with:
          name: pearl_${{ env.OS_ARCH }}
          path: dist/pearl_${{ env.OS_ARCH }}

      - name: Upload Tendermint
        uses: actions/upload-artifact@v4
        with:
          name: tendermint_${{ env.OS_ARCH }}
          path: dist/tendermint_bin

      - name: Upload aea
        uses: actions/upload-artifact@v4
        with:
          name: aea_bin_${{ env.OS_ARCH }}
          path: ./dist/aea_bin

  # Jobs for production and development, running separately for x64 and arm64
  build-release:
    runs-on: ${{ matrix.os }}
    strategy:
      matrix:
        env: [production, development]
        os: [macos-14, macos-14-large]

    needs: build-macos-pyinstaller

    steps:
      - uses: actions/checkout@v3
      
      - uses: actions/setup-node@v4
        with:
          node-version: "20.x"
          registry-url: "https://registry.npmjs.org"

      # Configure Yarn network settings for timeout, retries, and reduced concurrency
      - name: Configure Yarn network settings
        run: |
              yarn config set network-timeout 60000         # Set network timeout to 1 minute
              yarn config set network-retries 10             # Retry up to 10 times
              yarn config set network-concurrency 2          # Reduce concurrency to 2 connections
    
      # Set OS_ARCH env
      - name: Set architecture environment variable
        run: |
          if [ "${{ matrix.os }}" == "macos-14-large" ]; then 
            echo "OS_ARCH=x64" >> $GITHUB_ENV; 
          else 
            echo "OS_ARCH=arm64" >> $GITHUB_ENV; 
          fi
      # Download the appropriate architecture artifact
      - name: Download Pearl binary for architecture
        uses: actions/download-artifact@v4
        with:
          name: pearl_${{ env.OS_ARCH }}
          path: electron/bins/
      
      - name: Download aea binary for architecture
        uses: actions/download-artifact@v4
        with:
          name: aea_bin_${{ env.OS_ARCH }}
          path: electron/bins/

      - name: Download tendermint binary for architecture
        uses: actions/download-artifact@v4
        with:
          name: tendermint_${{ env.OS_ARCH }}
          path: electron/bins/
      
      # Configure Yarn network settings for timeout, retries, and reduced concurrency
      - name: Configure Yarn network settings
        run: |
            ls electron/bins/

      # download TM
      - name: Set architecture environment variable
        run: |
          
          if [ "${{ matrix.os }}" == "macos-14-large" ]; then 
            export TM_DOWNLOAD_URL=https://github.com/tendermint/tendermint/releases/download/v0.34.19/tendermint_0.34.19_darwin_amd64.tar.gz
          else 
            export TM_DOWNLOAD_URL=https://github.com/tendermint/tendermint/releases/download/v0.34.19/tendermint_0.34.19_darwin_arm64.tar.gz
          fi
          curl $TM_DOWNLOAD_URL -L -o tendermint.tar.gz
          tar -xvf tendermint.tar.gz
          cp ./tendermint electron/bins/tendermint
          chmod +x electron/bins/tendermint

      # Add execution permissions to the binaries
      - name: Add exec permissions
        run: chmod +x electron/bins/*

      # Cache electron node_modules with unique key for each environment and architecture
      - name: Restore electron node_modules cache
        id: cache-electron-node-modules
        uses: actions/cache@v3
        with:
          path: node_modules
          key: electron-node-modules-${{ runner.os }}-${{ env.OS_ARCH }}-${{ matrix.env }}-${{ hashFiles('yarn.lock') }}

      # Install electron dependencies if cache miss
      - name: Install electron dependencies
        if: steps.cache-electron-node-modules.outputs.cache-hit != 'true'
        run: yarn install

      # Cache frontend node_modules with unique key for each environment and architecture
      - name: Restore frontend node_modules cache
        id: cache-frontend-node-modules
        uses: actions/cache@v3
        with:
          path: frontend/node_modules
          key: frontend-node-modules-${{ runner.os }}-${{ env.OS_ARCH }}-${{ matrix.env }}-${{ hashFiles('frontend/yarn.lock') }}

      # Install frontend dependencies if cache miss
      - name: Install frontend dependencies
        if: steps.cache-frontend-node-modules.outputs.cache-hit != 'true'
        run: yarn install:frontend

      # Build frontend for production
      - name: Build frontend for production
        if: matrix.env == 'production'
        run: yarn build:frontend
        env:
          NODE_ENV: ${{ matrix.env }}          
          IS_STAGING: ${{ github.ref != 'refs/heads/main' && 'true' || 'false' }}
          OPTIMISM_RPC: https://rpc-gate.autonolas.tech/optimism-rpc/
          BASE_RPC: https://rpc-gate.autonolas.tech/base-rpc/
          GNOSIS_RPC: https://rpc-gate.autonolas.tech/gnosis-rpc/
          ETHEREUM_RPC: https://rpc-gate.autonolas.tech/ethereum-rpc/
          MODE_RPC: https://mainnet.mode.network


      # Build frontend for development
      - name: Build frontend for development
        if: matrix.env == 'development'
        run: yarn build:frontend
        env:
          NODE_ENV: ${{ matrix.env }}
          IS_STAGING: ${{ github.ref != 'refs/heads/main' && 'true' || 'false' }}
          OPTIMISM_RPC: https://rpc-gate.autonolas.tech/optimism-rpc/
          BASE_RPC: https://rpc-gate.autonolas.tech/base-rpc/
          GNOSIS_RPC: https://rpc-gate.autonolas.tech/gnosis-rpc/
          ETHEREUM_RPC: https://rpc-gate.autonolas.tech/ethereum-rpc/
          MODE_RPC: https://mainnet.mode.network

      # Run the build and notarization process for production
      - name: Build, notarize, and publish (Production)
        if: matrix.env == 'production'
        env:
          APPLE_APP_SPECIFIC_PASSWORD: ${{ secrets.APPLEIDPASS }}
          APPLE_ID: ${{ secrets.APPLEID }}
          APPLE_TEAM_ID: ${{ secrets.APPLETEAMID }}
          CSC_KEY_PASSWORD: ${{ secrets.CSC_KEY_PASSWORD }}
          CSC_LINK: ${{ secrets.CSC_LINK }}
          GH_TOKEN: ${{ secrets.github_token }}
          NODE_ENV: ${{ matrix.env }}
          ARCH: ${{ env.OS_ARCH }}
          OPTIMISM_RPC: https://rpc-gate.autonolas.tech/optimism-rpc/
          BASE_RPC: https://rpc-gate.autonolas.tech/base-rpc/
          GNOSIS_RPC: https://rpc-gate.autonolas.tech/gnosis-rpc/
          ETHEREUM_RPC: https://rpc-gate.autonolas.tech/ethereum-rpc/
<<<<<<< HEAD
          MODE_RPC: https://mainnet.mode.network
        run: node build.js
=======
        run: |
          echo "OPTIMISM_RPC=https://rpc-gate.autonolas.tech/optimism-rpc/" >> .env
          echo "BASE_RPC=https://rpc-gate.autonolas.tech/base-rpc/" >> .env
          echo "GNOSIS_RPC=https://rpc-gate.autonolas.tech/gnosis-rpc/" >> .env
          echo "ETHEREUM_RPC=https://rpc-gate.autonolas.tech/ethereum-rpc/" >> .env
          node build.js
>>>>>>> fe9aba93

      # Run the build and notarization process for development
      - name: Build, notarize, and publish (Development)
        if: matrix.env == 'development'
        env:
          APPLE_APP_SPECIFIC_PASSWORD: ${{ secrets.APPLEIDPASS }}
          APPLE_ID: ${{ secrets.APPLEID }}
          APPLE_TEAM_ID: ${{ secrets.APPLETEAMID }}
          CSC_KEY_PASSWORD: ${{ secrets.CSC_KEY_PASSWORD }}
          CSC_LINK: ${{ secrets.CSC_LINK }}
          GH_TOKEN: ${{ secrets.github_token }}
          NODE_ENV: ${{ matrix.env }}
          ARCH: ${{ env.OS_ARCH }}
          OPTIMISM_RPC: https://rpc-gate.autonolas.tech/optimism-rpc/
          BASE_RPC: https://rpc-gate.autonolas.tech/base-rpc/
          GNOSIS_RPC: https://rpc-gate.autonolas.tech/gnosis-rpc/
          ETHEREUM_RPC: https://rpc-gate.autonolas.tech/ethereum-rpc/
<<<<<<< HEAD
          MODE_RPC: https://mainnet.mode.network
        run: node build.js
=======
        run: |
          echo "OPTIMISM_RPC=https://rpc-gate.autonolas.tech/optimism-rpc/" >> .env
          echo "BASE_RPC=https://rpc-gate.autonolas.tech/base-rpc/" >> .env
          echo "GNOSIS_RPC=https://rpc-gate.autonolas.tech/gnosis-rpc/" >> .env
          echo "ETHEREUM_RPC=https://rpc-gate.autonolas.tech/ethereum-rpc/" >> .env
          node build.js
>>>>>>> fe9aba93
<|MERGE_RESOLUTION|>--- conflicted
+++ resolved
@@ -243,17 +243,14 @@
           BASE_RPC: https://rpc-gate.autonolas.tech/base-rpc/
           GNOSIS_RPC: https://rpc-gate.autonolas.tech/gnosis-rpc/
           ETHEREUM_RPC: https://rpc-gate.autonolas.tech/ethereum-rpc/
-<<<<<<< HEAD
-          MODE_RPC: https://mainnet.mode.network
-        run: node build.js
-=======
+          MODE_RPC: https://mainnet.mode.network
         run: |
           echo "OPTIMISM_RPC=https://rpc-gate.autonolas.tech/optimism-rpc/" >> .env
           echo "BASE_RPC=https://rpc-gate.autonolas.tech/base-rpc/" >> .env
           echo "GNOSIS_RPC=https://rpc-gate.autonolas.tech/gnosis-rpc/" >> .env
           echo "ETHEREUM_RPC=https://rpc-gate.autonolas.tech/ethereum-rpc/" >> .env
+          echo "MODE_RPC=https://mainnet.mode.network" >> .env
           node build.js
->>>>>>> fe9aba93
 
       # Run the build and notarization process for development
       - name: Build, notarize, and publish (Development)
@@ -271,14 +268,11 @@
           BASE_RPC: https://rpc-gate.autonolas.tech/base-rpc/
           GNOSIS_RPC: https://rpc-gate.autonolas.tech/gnosis-rpc/
           ETHEREUM_RPC: https://rpc-gate.autonolas.tech/ethereum-rpc/
-<<<<<<< HEAD
-          MODE_RPC: https://mainnet.mode.network
-        run: node build.js
-=======
+          MODE_RPC: https://mainnet.mode.network
         run: |
           echo "OPTIMISM_RPC=https://rpc-gate.autonolas.tech/optimism-rpc/" >> .env
           echo "BASE_RPC=https://rpc-gate.autonolas.tech/base-rpc/" >> .env
           echo "GNOSIS_RPC=https://rpc-gate.autonolas.tech/gnosis-rpc/" >> .env
           echo "ETHEREUM_RPC=https://rpc-gate.autonolas.tech/ethereum-rpc/" >> .env
-          node build.js
->>>>>>> fe9aba93
+          echo "MODE_RPC=https://mainnet.mode.network" >> .env
+          node build.js