[tool.poetry]
name = "olas-operate-app"
<<<<<<< HEAD
version = "1.1.1-rc11"
=======
version = "1.1.1-rc9"
>>>>>>> 4d826fb7
description = ""
authors = ["David Vilela <dvilelaf@gmail.com>", "Viraj Patel <vptl185@gmail.com>"]
readme = "README.md"
package-mode = false
packages = []
include = []

[tool.poetry.dependencies]
python = ">=3.10,<3.12"
olas-operate-middleware = "0.13.5"

[build-system]
requires = ["poetry-core"]
build-backend = "poetry.core.masonry.api"<|MERGE_RESOLUTION|>--- conflicted
+++ resolved
@@ -1,10 +1,6 @@
 [tool.poetry]
 name = "olas-operate-app"
-<<<<<<< HEAD
 version = "1.1.1-rc11"
-=======
-version = "1.1.1-rc9"
->>>>>>> 4d826fb7
 description = ""
 authors = ["David Vilela <dvilelaf@gmail.com>", "Viraj Patel <vptl185@gmail.com>"]
 readme = "README.md"
