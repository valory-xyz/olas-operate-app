[tool.poetry]
name = "olas-operate-app"
<<<<<<< HEAD
version = "1.0.4-rc19"
=======
version = "1.1.0-rc0"
>>>>>>> 4b7a43e3
description = ""
authors = ["David Vilela <dvilelaf@gmail.com>", "Viraj Patel <vptl185@gmail.com>"]
readme = "README.md"
package-mode = false
packages = []
include = []

[tool.poetry.dependencies]
python = ">=3.10,<3.12"
olas-operate-middleware = "0.13.5"

[build-system]
requires = ["poetry-core"]
build-backend = "poetry.core.masonry.api"<|MERGE_RESOLUTION|>--- conflicted
+++ resolved
@@ -1,10 +1,6 @@
 [tool.poetry]
 name = "olas-operate-app"
-<<<<<<< HEAD
-version = "1.0.4-rc19"
-=======
 version = "1.1.0-rc0"
->>>>>>> 4b7a43e3
 description = ""
 authors = ["David Vilela <dvilelaf@gmail.com>", "Viraj Patel <vptl185@gmail.com>"]
 readme = "README.md"
