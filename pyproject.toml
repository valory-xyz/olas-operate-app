[tool.poetry]
name = "olas-operate-app"
<<<<<<< HEAD
version = "1.0.2-rc2"
=======
version = "1.0.3-rc7"
>>>>>>> 2a184082
description = ""
authors = ["David Vilela <dvilelaf@gmail.com>", "Viraj Patel <vptl185@gmail.com>"]
readme = "README.md"
package-mode = false
packages = []
include = []

[tool.poetry.dependencies]
python = ">=3.9,<3.12"
<<<<<<< HEAD
olas-operate-middleware = "==0.13.0"

=======
olas-operate-middleware = "==0.13.1"
>>>>>>> 2a184082
[build-system]
requires = ["poetry-core"]
build-backend = "poetry.core.masonry.api"<|MERGE_RESOLUTION|>--- conflicted
+++ resolved
@@ -1,10 +1,6 @@
 [tool.poetry]
 name = "olas-operate-app"
-<<<<<<< HEAD
-version = "1.0.2-rc2"
-=======
 version = "1.0.3-rc7"
->>>>>>> 2a184082
 description = ""
 authors = ["David Vilela <dvilelaf@gmail.com>", "Viraj Patel <vptl185@gmail.com>"]
 readme = "README.md"
@@ -14,12 +10,7 @@
 
 [tool.poetry.dependencies]
 python = ">=3.9,<3.12"
-<<<<<<< HEAD
-olas-operate-middleware = "==0.13.0"
-
-=======
 olas-operate-middleware = "==0.13.1"
->>>>>>> 2a184082
 [build-system]
 requires = ["poetry-core"]
 build-backend = "poetry.core.masonry.api"