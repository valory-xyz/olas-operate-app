--- conflicted
+++ resolved
@@ -1,10 +1,6 @@
 [tool.poetry]
 name = "olas-operate-app"
-<<<<<<< HEAD
-version = "0.2.0-rc217"
-=======
 version = "0.2.0-rc159"
->>>>>>> 3bd5f9eb
 description = ""
 authors = ["David Vilela <dvilelaf@gmail.com>", "Viraj Patel <vptl185@gmail.com>"]
 readme = "README.md"
