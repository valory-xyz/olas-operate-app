--- conflicted
+++ resolved
@@ -1,10 +1,6 @@
 [tool.poetry]
 name = "olas-operate-app"
-<<<<<<< HEAD
-version = "0.2.0-rc270"
-=======
 version = "0.2.0-rc170"
->>>>>>> 1f55335d
 description = ""
 authors = ["David Vilela <dvilelaf@gmail.com>", "Viraj Patel <vptl185@gmail.com>"]
 readme = "README.md"
