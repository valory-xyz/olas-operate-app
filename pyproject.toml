--- conflicted
+++ resolved
@@ -1,10 +1,6 @@
 [tool.poetry]
 name = "olas-operate-app"
-<<<<<<< HEAD
-version = "0.2.0-rc420"
-=======
 version = "1.1.0-rc2"
->>>>>>> 9a23f3c4
 description = ""
 authors = ["David Vilela <dvilelaf@gmail.com>", "Viraj Patel <vptl185@gmail.com>"]
 readme = "README.md"
@@ -13,14 +9,9 @@
 include = []
 
 [tool.poetry.dependencies]
-<<<<<<< HEAD
-python = ">=3.9,<3.12"
-olas-operate-middleware = { git = "https://github.com/valory-xyz/olas-operate-middleware.git", rev = "a3b4f503c78a5d0c58b5ea58a334f4cd68488c68"}
-=======
 python = ">=3.10,<3.12"
 olas-operate-middleware = "0.13.6"
 
->>>>>>> 9a23f3c4
 [build-system]
 requires = ["poetry-core"]
 build-backend = "poetry.core.masonry.api"